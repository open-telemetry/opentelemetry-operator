name: "End-to-end tests"

on:
  push:
    branches: [ main ]
  pull_request:
    branches: [ main ]

concurrency:
  group: ${{ github.workflow }}-${{ github.head_ref || github.run_id }}
  cancel-in-progress: true

jobs:
  e2e-tests:
    runs-on: ubuntu-22.04
    strategy:
      fail-fast: false
      matrix:
       # The e2e tests are run on the lowest and highest supported k8s version.
       # All Kubernetes version in between expose the same APIs, hence the operator
       # should be compatible with them.
       kube-version:
         - "1.23"
         - "1.29"
       group:
         - e2e
         - e2e-automatic-rbac
         - e2e-autoscale
         - e2e-instrumentation
         - e2e-opampbridge
         - e2e-pdb
         - e2e-prometheuscr
         - e2e-targetallocator
         - e2e-upgrade
         - e2e-multi-instrumentation
         - e2e-metadata-filters
       include:
         - group: e2e-instrumentation
           setup: "add-instrumentation-params prepare-e2e"
         - group: e2e-multi-instrumentation
           setup: "add-multi-instrumentation-params prepare-e2e"
         - group: e2e-metadata-filters
<<<<<<< HEAD
           setup: "add-operator-arg OPERATOR_ARG='--annotations-filter=.*filter.out --labels=.*filter.out' prepare-e2e"

=======
           setup: "add-operator-arg OPERATOR_ARG='--annotations-filter=*filter.out --labels=*filter.out' prepare-e2e"
         - group: e2e-automatic-rbac
           setup: "add-rbac-permissions-to-operator prepare-e2e"
>>>>>>> 0e96e1fb
    steps:
    - name: Check out code into the Go module directory
      uses: actions/checkout@v4
    - name: Set up Go
      uses: actions/setup-go@v5
      id: setup-go
      with:
        go-version: "~1.21.3"
    - name: Cache tools
      uses: actions/cache@v4
      with:
        path: bin
        key: ${{ runner.os }}-${{ runner.arch }}-${{ hashFiles('Makefile') }}-${{ steps.setup-go.outputs.go-version }}
    - name: Install chainsaw
      uses: kyverno/action-install-chainsaw@v0.2.0
    - name: Install tools
      run: make install-tools
    - name: Prepare e2e tests
      env:
        KUBE_VERSION: ${{ matrix.kube-version }}
      run: |
        set -e
        make ${{ matrix.setup != '' && matrix.setup || 'prepare-e2e' }} KUBE_VERSION=$KUBE_VERSION VERSION=e2e
    - name: Run e2e tests
      env:
        KUBE_VERSION: ${{ matrix.kube-version }}
      run: |
        set -e
        make ${{ matrix.group }}
    - name: "log operator if failed"
      if: ${{ failure() }}
      env:
        KUBE_VERSION: ${{ matrix.kube-version }}
      run: |
        set -e
        make e2e-log-operator KUBE_VERSION=$KUBE_VERSION

  e2e-tests-check:
    runs-on: ubuntu-22.04
    if: always()
    needs: [e2e-tests]
    steps:
      - name: Print result
        run: echo ${{ needs.e2e-tests.result }}
      - name: Interpret result
        run: |
          if [[ success == ${{ needs.e2e-tests.result }} ]]
          then
            echo "All matrix jobs passed!"
          else
            echo "One or more matrix jobs failed."
            false
          fi<|MERGE_RESOLUTION|>--- conflicted
+++ resolved
@@ -40,14 +40,9 @@
          - group: e2e-multi-instrumentation
            setup: "add-multi-instrumentation-params prepare-e2e"
          - group: e2e-metadata-filters
-<<<<<<< HEAD
            setup: "add-operator-arg OPERATOR_ARG='--annotations-filter=.*filter.out --labels=.*filter.out' prepare-e2e"
-
-=======
-           setup: "add-operator-arg OPERATOR_ARG='--annotations-filter=*filter.out --labels=*filter.out' prepare-e2e"
          - group: e2e-automatic-rbac
            setup: "add-rbac-permissions-to-operator prepare-e2e"
->>>>>>> 0e96e1fb
     steps:
     - name: Check out code into the Go module directory
       uses: actions/checkout@v4
