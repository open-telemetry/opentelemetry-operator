name: "End-to-end tests"

on:
  push:
    branches: [ main ]
  pull_request:
    branches: [ main ]

concurrency:
  group: ${{ github.workflow }}-${{ github.head_ref || github.run_id }}
  cancel-in-progress: true

jobs:
  e2e-tests:
    runs-on: ubuntu-22.04
    strategy:
      fail-fast: false
      matrix:
       # The e2e tests are run on the lowest and highest supported k8s version.
       # All Kubernetes version in between expose the same APIs, hence the operator
       # should be compatible with them.
       kube-version:
         - "1.23"
         - "1.31"
       group:
         - e2e
         - e2e-automatic-rbac
         - e2e-autoscale
         - e2e-instrumentation
         - e2e-opampbridge
         - e2e-pdb
         - e2e-prometheuscr
         - e2e-targetallocator
         - e2e-upgrade
         - e2e-multi-instrumentation
         - e2e-metadata-filters
         - e2e-ta-collector-mtls
       include:
         - group: e2e-instrumentation
           setup: "add-instrumentation-params prepare-e2e"
         - group: e2e-multi-instrumentation
           setup: "add-multi-instrumentation-params prepare-e2e"
         - group: e2e-metadata-filters
<<<<<<< HEAD
           setup: "add-operator-arg OPERATOR_ARG='--annotations-filter=.*filter.out --annotations-filter=config.*.gke.io.* --labels=.*filter.out' prepare-e2e"
         - group: e2e-ta-collector-mtls
           setup: "add-operator-arg OPERATOR_ARG='--feature-gates=operator.targetallocator.mtls' add-certmanager-permissions prepare-e2e"
=======
           setup: "add-operator-arg OPERATOR_ARG='--annotations-filter=.*filter.out --annotations-filter=config.*.gke.io.* --labels-filter=.*filter.out' prepare-e2e"
>>>>>>> e40e3eb6
         - group: e2e-automatic-rbac
           setup: "add-rbac-permissions-to-operator prepare-e2e"
    steps:
    - name: Check out code into the Go module directory
      uses: actions/checkout@v4
    - name: Set up Go
      uses: actions/setup-go@v5
      id: setup-go
      with:
        go-version: "~1.22.4"
    - name: Cache tools
      uses: actions/cache@v4
      with:
        path: bin
        key: ${{ runner.os }}-${{ runner.arch }}-${{ hashFiles('Makefile') }}-${{ steps.setup-go.outputs.go-version }}
    - name: Install chainsaw
      uses: kyverno/action-install-chainsaw@v0.2.10
    - name: Install tools
      run: make install-tools
    - name: Prepare e2e tests
      env:
        KUBE_VERSION: ${{ matrix.kube-version }}
      run: |
        set -e
        make ${{ matrix.setup != '' && matrix.setup || 'prepare-e2e' }} KUBE_VERSION=$KUBE_VERSION VERSION=e2e
    - name: Run e2e tests
      env:
        KUBE_VERSION: ${{ matrix.kube-version }}
      run: |
        set -e
        make ${{ matrix.group }}
    - name: "log operator if failed"
      if: ${{ failure() }}
      env:
        KUBE_VERSION: ${{ matrix.kube-version }}
      run: |
        set -e
        make e2e-log-operator KUBE_VERSION=$KUBE_VERSION

  e2e-tests-check:
    runs-on: ubuntu-22.04
    if: always()
    needs: [e2e-tests]
    steps:
      - name: Print result
        run: echo ${{ needs.e2e-tests.result }}
      - name: Interpret result
        run: |
          if [[ success == ${{ needs.e2e-tests.result }} ]]
          then
            echo "All matrix jobs passed!"
          else
            echo "One or more matrix jobs failed."
            false
          fi<|MERGE_RESOLUTION|>--- conflicted
+++ resolved
@@ -41,13 +41,9 @@
          - group: e2e-multi-instrumentation
            setup: "add-multi-instrumentation-params prepare-e2e"
          - group: e2e-metadata-filters
-<<<<<<< HEAD
-           setup: "add-operator-arg OPERATOR_ARG='--annotations-filter=.*filter.out --annotations-filter=config.*.gke.io.* --labels=.*filter.out' prepare-e2e"
+           setup: "add-operator-arg OPERATOR_ARG='--annotations-filter=.*filter.out --annotations-filter=config.*.gke.io.* --labels-filter=.*filter.out' prepare-e2e"
          - group: e2e-ta-collector-mtls
            setup: "add-operator-arg OPERATOR_ARG='--feature-gates=operator.targetallocator.mtls' add-certmanager-permissions prepare-e2e"
-=======
-           setup: "add-operator-arg OPERATOR_ARG='--annotations-filter=.*filter.out --annotations-filter=config.*.gke.io.* --labels-filter=.*filter.out' prepare-e2e"
->>>>>>> e40e3eb6
          - group: e2e-automatic-rbac
            setup: "add-rbac-permissions-to-operator prepare-e2e"
     steps:
