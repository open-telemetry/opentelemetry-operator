name: "End-to-end tests"

on:
  push:
    branches: [ main ]
  pull_request:
    branches: [ main ]

concurrency:
  group: ${{ github.workflow }}-${{ github.head_ref || github.run_id }}
  cancel-in-progress: true

jobs:
  e2e-tests:
    runs-on: ubuntu-22.04
    strategy:
      fail-fast: false
      matrix:
       # The e2e tests are run on the lowest and highest supported k8s version.
       # All Kubernetes version in between expose the same APIs, hence the operator
       # should be compatible with them.
       kube-version:
         - "1.23"
         - "1.29"
       group:
         - e2e
         - e2e-autoscale
         - e2e-instrumentation
         - e2e-opampbridge
         - e2e-pdb
         - e2e-prometheuscr
         - e2e-targetallocator
         - e2e-upgrade
         - e2e-multi-instrumentation
         - e2e-metadata-filters
       include:
         - group: e2e-instrumentation
<<<<<<< HEAD
           setup: "add-operator-arg OPERATOR_ARG=-'--enable-nodejs-instrumentation' prepare-e2e"
=======
           setup: "add-operator-arg OPERATOR_ARG=--enable-go-instrumentation prepare-e2e"
>>>>>>> 16e11344
         - group: e2e-multi-instrumentation
           setup: "add-operator-arg OPERATOR_ARG=-'--enable-multi-instrumentation --enable-nodejs-instrumentation' prepare-e2e"
         - group: e2e-metadata-filters
           setup: "add-operator-arg OPERATOR_ARG='--annotations-filter=*filter.out --labels=*filter.out' prepare-e2e"

    steps:
    - name: Check out code into the Go module directory
      uses: actions/checkout@v4
    - name: Set up Go
      uses: actions/setup-go@v5
      id: setup-go
      with:
        go-version: "~1.21.3"
    - name: Cache tools
      uses: actions/cache@v4
      with:
        path: bin
        key: ${{ runner.os }}-${{ runner.arch }}-${{ hashFiles('Makefile') }}-${{ steps.setup-go.outputs.go-version }}
    - name: Install chainsaw
      uses: kyverno/action-install-chainsaw@v0.1.9
    - name: Install tools
      run: make install-tools
    - name: Prepare e2e tests
      env:
        KUBE_VERSION: ${{ matrix.kube-version }}
      run: |
        set -e
        make ${{ matrix.setup != '' && matrix.setup || 'prepare-e2e' }} KUBE_VERSION=$KUBE_VERSION VERSION=e2e
    - name: Run e2e tests
      env:
        KUBE_VERSION: ${{ matrix.kube-version }}
      run: |
        set -e
        make ${{ matrix.group }}
    - name: "log operator if failed"
      if: ${{ failure() }}
      env:
        KUBE_VERSION: ${{ matrix.kube-version }}
      run: |
        set -e
        make e2e-log-operator KUBE_VERSION=$KUBE_VERSION

  e2e-tests-check:
    runs-on: ubuntu-22.04
    if: always()
    needs: [e2e-tests]
    steps:
      - name: Print result
        run: echo ${{ needs.e2e-tests.result }}
      - name: Interpret result
        run: |
          if [[ success == ${{ needs.e2e-tests.result }} ]]
          then
            echo "All matrix jobs passed!"
          else
            echo "One or more matrix jobs failed."
            false
          fi<|MERGE_RESOLUTION|>--- conflicted
+++ resolved
@@ -35,11 +35,7 @@
          - e2e-metadata-filters
        include:
          - group: e2e-instrumentation
-<<<<<<< HEAD
-           setup: "add-operator-arg OPERATOR_ARG=-'--enable-nodejs-instrumentation' prepare-e2e"
-=======
-           setup: "add-operator-arg OPERATOR_ARG=--enable-go-instrumentation prepare-e2e"
->>>>>>> 16e11344
+           setup: "add-operator-arg OPERATOR_ARG=-'--enable-go-instrumentation --enable-nodejs-instrumentation' prepare-e2e"
          - group: e2e-multi-instrumentation
            setup: "add-operator-arg OPERATOR_ARG=-'--enable-multi-instrumentation --enable-nodejs-instrumentation' prepare-e2e"
          - group: e2e-metadata-filters
