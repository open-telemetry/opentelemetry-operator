--- conflicted
+++ resolved
@@ -41,20 +41,20 @@
     with:
       path: golang
       platforms: linux/arm64,linux/amd64,linux/s390x,linux/ppc64le
-<<<<<<< HEAD
-  python:
+  python-latest:
     permissions: # required by the reusable workflow
       packages: write
       attestations: write
       id-token: write
-=======
-  python-latest:
->>>>>>> f44e6a9b
     uses: ./.github/workflows/reusable-publish-test-e2e-images.yaml
     with:
       path: python
       platforms: linux/arm64,linux/amd64,linux/s390x,linux/ppc64le
   python-oldest:
+    permissions: # required by the reusable workflow
+      packages: write
+      attestations: write
+      id-token: write
     uses: ./.github/workflows/reusable-publish-test-e2e-images.yaml
     with:
       path: python
