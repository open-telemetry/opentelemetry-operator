--- conflicted
+++ resolved
@@ -284,13 +284,8 @@
 CHLOGGEN ?= $(LOCALBIN)/chloggen
 
 ## Tool Versions
-<<<<<<< HEAD
 KUSTOMIZE_VERSION ?= v4.5.5
 CONTROLLER_TOOLS_VERSION ?= v0.10.0
-=======
-KUSTOMIZE_VERSION ?= v5.0.0
-CONTROLLER_TOOLS_VERSION ?= v0.9.2
->>>>>>> 278a55e5
 
 
 .PHONY: kustomize
