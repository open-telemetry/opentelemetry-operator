--- conflicted
+++ resolved
@@ -790,59 +790,9 @@
 This priority is applied for each resource attribute separately, so it is possible to set some attributes via
 annotations and others via labels.
 
-<<<<<<< HEAD
-## Compatibility matrix
-
-### OpenTelemetry Operator vs. OpenTelemetry Collector
-
-The OpenTelemetry Operator follows the same versioning as the operand (OpenTelemetry Collector) up to the minor part of the version. For example, the OpenTelemetry Operator v0.18.1 tracks OpenTelemetry Collector 0.18.0. The patch part of the version indicates the patch level of the operator itself, not that of OpenTelemetry Collector. Whenever a new patch version is released for OpenTelemetry Collector, we'll release a new patch version of the operator.
-
-By default, the OpenTelemetry Operator ensures consistent versioning between itself and the managed `OpenTelemetryCollector` resources. That is, if the OpenTelemetry Operator is based on version `0.40.0`, it will create resources with an underlying OpenTelemetry Collector at version `0.40.0`.
-
-When a custom `Spec.Image` is used with an `OpenTelemetryCollector` resource, the OpenTelemetry Operator will not manage this versioning and upgrading. In this scenario, it is best practice that the OpenTelemetry Operator version should match the underlying core version. Given a `OpenTelemetryCollector` resource with a `Spec.Image` configured to a custom image based on underlying OpenTelemetry Collector at version `0.40.0`, it is recommended that the OpenTelemetry Operator is kept at version `0.40.0`.
-
-### OpenTelemetry Operator vs. Kubernetes vs. Cert Manager vs Prometheus Operator
-
-We strive to be compatible with the widest range of Kubernetes versions as possible, but some changes to Kubernetes itself require us to break compatibility with older Kubernetes versions, be it because of code incompatibilities, or in the name of maintainability. Every released operator will support a specific range of Kubernetes versions, to be determined at the latest during the release.
-
-We use `cert-manager` for some features of this operator and the third column shows the versions of the `cert-manager` that are known to work with this operator's versions.
-
-The Target Allocator supports prometheus-operator CRDs like ServiceMonitor, and it does so by using packages imported from prometheus-operator itself. The table shows which version is shipped with a given operator version.
-Generally speaking, these are backwards compatible, but specific features require the appropriate package versions.
-
-The OpenTelemetry Operator _might_ work on versions outside of the given range, but when opening new issues, please make sure to test your scenario on a supported version.
-
-| OpenTelemetry Operator | Kubernetes     | Cert-Manager | Prometheus-Operator |
-|------------------------|----------------| ------------ |---------------------|
-| v0.112.0               | v1.23 to v1.31 | v1           | v0.76.0             |
-| v0.111.0               | v1.23 to v1.31 | v1           | v0.76.0             |
-| v0.110.0               | v1.23 to v1.31 | v1           | v0.76.0             |
-| v0.109.0               | v1.23 to v1.31 | v1           | v0.76.0             |
-| v0.108.0               | v1.23 to v1.31 | v1           | v0.76.0             |
-| v0.107.0               | v1.23 to v1.30 | v1           | v0.75.0             |
-| v0.106.0               | v1.23 to v1.30 | v1           | v0.75.0             |
-| v0.105.0               | v1.23 to v1.30 | v1           | v0.74.0             |
-| v0.104.0               | v1.23 to v1.30 | v1           | v0.74.0             |
-| v0.103.0               | v1.23 to v1.30 | v1           | v0.74.0             |
-| v0.102.0               | v1.23 to v1.30 | v1           | v0.71.2             |
-| v0.101.0               | v1.23 to v1.30 | v1           | v0.71.2             |
-| v0.100.0               | v1.23 to v1.29 | v1           | v0.71.2             |
-| v0.99.0                | v1.23 to v1.29 | v1           | v0.71.2             |
-| v0.98.0                | v1.23 to v1.29 | v1           | v0.71.2             |
-| v0.97.0                | v1.23 to v1.29 | v1           | v0.71.2             |
-| v0.96.0                | v1.23 to v1.29 | v1           | v0.71.2             |
-| v0.95.0                | v1.23 to v1.29 | v1           | v0.71.2             |
-| v0.94.0                | v1.23 to v1.29 | v1           | v0.71.0             |
-| v0.93.0                | v1.23 to v1.29 | v1           | v0.71.0             |
-| v0.92.0                | v1.23 to v1.29 | v1           | v0.71.0             |
-| v0.91.0                | v1.23 to v1.29 | v1           | v0.70.0             |
-| v0.90.0                | v1.23 to v1.28 | v1           | v0.69.1             |
-| v0.89.0                | v1.23 to v1.28 | v1           | v0.69.1             |
-=======
 ## Compatibility 
 
 See [here](docs/compatibility.md).
->>>>>>> abbf3607
 
 ## Contributing and Developing
 
