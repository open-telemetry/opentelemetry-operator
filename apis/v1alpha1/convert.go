// Copyright The OpenTelemetry Authors
//
// Licensed under the Apache License, Version 2.0 (the "License");
// you may not use this file except in compliance with the License.
// You may obtain a copy of the License at
//
//     http://www.apache.org/licenses/LICENSE-2.0
//
// Unless required by applicable law or agreed to in writing, software
// distributed under the License is distributed on an "AS IS" BASIS,
// WITHOUT WARRANTIES OR CONDITIONS OF ANY KIND, either express or implied.
// See the License for the specific language governing permissions and
// limitations under the License.

package v1alpha1

import (
	"errors"

	"gopkg.in/yaml.v3"
	appsv1 "k8s.io/api/apps/v1"
	metav1 "k8s.io/apimachinery/pkg/apis/meta/v1"

	"github.com/open-telemetry/opentelemetry-operator/apis/v1beta1"
)

func Tov1beta1(in OpenTelemetryCollector) (v1beta1.OpenTelemetryCollector, error) {
	copy := in.DeepCopy()
	cfg := &v1beta1.Config{}
	if err := yaml.Unmarshal([]byte(copy.Spec.Config), cfg); err != nil {
		return v1beta1.OpenTelemetryCollector{}, errors.New("could not convert config json to v1beta1.Config")
	}

	return v1beta1.OpenTelemetryCollector{
		ObjectMeta: copy.ObjectMeta,
		Status: v1beta1.OpenTelemetryCollectorStatus{
			Scale: v1beta1.ScaleSubresourceStatus{
				Selector:       in.Status.Scale.Selector,
				Replicas:       in.Status.Scale.Replicas,
				StatusReplicas: in.Status.Scale.StatusReplicas,
			},
			Version: in.Status.Version,
			Image:   in.Status.Image,
		},
		Spec: v1beta1.OpenTelemetryCollectorSpec{
			OpenTelemetryCommonFields: v1beta1.OpenTelemetryCommonFields{
				ManagementState:               v1beta1.ManagementStateType(copy.Spec.ManagementState),
				Resources:                     copy.Spec.Resources,
				NodeSelector:                  copy.Spec.NodeSelector,
				Args:                          copy.Spec.Args,
				Replicas:                      copy.Spec.Replicas,
				Autoscaler:                    tov1beta1Autoscaler(copy.Spec.Autoscaler, copy.Spec.MinReplicas, copy.Spec.MaxReplicas),
				PodDisruptionBudget:           tov1beta1PodDisruptionBudget(copy.Spec.PodDisruptionBudget),
				SecurityContext:               copy.Spec.SecurityContext,
				PodSecurityContext:            copy.Spec.PodSecurityContext,
				PodAnnotations:                copy.Spec.PodAnnotations,
				ServiceAccount:                copy.Spec.ServiceAccount,
				Image:                         copy.Spec.Image,
				ImagePullPolicy:               copy.Spec.ImagePullPolicy,
				VolumeMounts:                  copy.Spec.VolumeMounts,
				Ports:                         copy.Spec.Ports,
				Env:                           copy.Spec.Env,
				EnvFrom:                       copy.Spec.EnvFrom,
				VolumeClaimTemplates:          copy.Spec.VolumeClaimTemplates,
				Tolerations:                   copy.Spec.Tolerations,
				Volumes:                       copy.Spec.Volumes,
				Affinity:                      copy.Spec.Affinity,
				Lifecycle:                     copy.Spec.Lifecycle,
				TerminationGracePeriodSeconds: copy.Spec.TerminationGracePeriodSeconds,
				TopologySpreadConstraints:     copy.Spec.TopologySpreadConstraints,
				HostNetwork:                   copy.Spec.HostNetwork,
				ShareProcessNamespace:         copy.Spec.ShareProcessNamespace,
				PriorityClassName:             copy.Spec.PriorityClassName,
				InitContainers:                copy.Spec.InitContainers,
				AdditionalContainers:          copy.Spec.AdditionalContainers,
			},
			TargetAllocator: tov1beta1TA(copy.Spec.TargetAllocator),
			Mode:            v1beta1.Mode(copy.Spec.Mode),
			UpgradeStrategy: v1beta1.UpgradeStrategy(copy.Spec.UpgradeStrategy),
			Config:          *cfg,
			Ingress: v1beta1.Ingress{
				Type:             v1beta1.IngressType(copy.Spec.Ingress.Type),
				RuleType:         v1beta1.IngressRuleType(copy.Spec.Ingress.RuleType),
				Hostname:         copy.Spec.Ingress.Hostname,
				Annotations:      copy.Spec.Ingress.Annotations,
				TLS:              copy.Spec.Ingress.TLS,
				IngressClassName: copy.Spec.Ingress.IngressClassName,
				Route: v1beta1.OpenShiftRoute{
					Termination: v1beta1.TLSRouteTerminationType(copy.Spec.Ingress.Route.Termination),
				},
			},
			LivenessProbe: tov1beta1Probe(copy.Spec.LivenessProbe),
			Observability: v1beta1.ObservabilitySpec{
				Metrics: v1beta1.MetricsConfigSpec{
					EnableMetrics:                copy.Spec.Observability.Metrics.EnableMetrics,
					DisablePrometheusAnnotations: copy.Spec.Observability.Metrics.DisablePrometheusAnnotations,
				},
			},
			ConfigMaps:              tov1beta1ConfigMaps(copy.Spec.ConfigMaps),
			DaemonSetUpdateStrategy: copy.Spec.UpdateStrategy,
			DeploymentUpdateStrategy: appsv1.DeploymentStrategy{
				Type:          copy.Spec.DeploymentUpdateStrategy.Type,
				RollingUpdate: copy.Spec.DeploymentUpdateStrategy.RollingUpdate,
			},
		},
	}, nil
}

func tov1beta1TA(in OpenTelemetryTargetAllocator) v1beta1.TargetAllocatorEmbedded {
	return v1beta1.TargetAllocatorEmbedded{
		Replicas:           in.Replicas,
		NodeSelector:       in.NodeSelector,
		Resources:          in.Resources,
		AllocationStrategy: v1beta1.TargetAllocatorAllocationStrategy(in.AllocationStrategy),
		FilterStrategy:     v1beta1.TargetAllocatorFilterStrategy(in.FilterStrategy),
		ServiceAccount:     in.ServiceAccount,
		Image:              in.Image,
		Enabled:            in.Enabled,
		Affinity:           in.Affinity,
		PrometheusCR: v1beta1.TargetAllocatorPrometheusCR{
			Enabled:        in.PrometheusCR.Enabled,
			ScrapeInterval: in.PrometheusCR.ScrapeInterval,
			PodMonitorSelector: &metav1.LabelSelector{
				MatchLabels: in.PrometheusCR.PodMonitorSelector,
			},
			ServiceMonitorSelector: &metav1.LabelSelector{
				MatchLabels: in.PrometheusCR.ServiceMonitorSelector,
			},
		},
		SecurityContext:           in.SecurityContext,
		PodSecurityContext:        in.PodSecurityContext,
		TopologySpreadConstraints: in.TopologySpreadConstraints,
		Tolerations:               in.Tolerations,
		Env:                       in.Env,
		Observability: v1beta1.ObservabilitySpec{
			Metrics: v1beta1.MetricsConfigSpec{
				EnableMetrics:                in.Observability.Metrics.EnableMetrics,
				DisablePrometheusAnnotations: in.Observability.Metrics.DisablePrometheusAnnotations,
			},
		},
		PodDisruptionBudget: tov1beta1PodDisruptionBudget(in.PodDisruptionBudget),
	}
}

func tov1beta1Autoscaler(in *AutoscalerSpec, minReplicas, maxReplicas *int32) *v1beta1.AutoscalerSpec {
	if in == nil {
		return nil
	}
<<<<<<< HEAD
	out.Spec.Config = *cfg

	out.Spec.OpenTelemetryCommonFields.ManagementState = v1beta1.ManagementStateType(copy.Spec.ManagementState)
	out.Spec.OpenTelemetryCommonFields.Resources = copy.Spec.Resources
	out.Spec.OpenTelemetryCommonFields.NodeSelector = copy.Spec.NodeSelector
	out.Spec.OpenTelemetryCommonFields.Args = copy.Spec.Args
	out.Spec.OpenTelemetryCommonFields.Replicas = copy.Spec.Replicas
	out.Spec.OpenTelemetryCommonFields.PodDNSConfig = copy.Spec.PodDNSConfig

	if copy.Spec.Autoscaler != nil {
		metrics := make([]v1beta1.MetricSpec, len(copy.Spec.Autoscaler.Metrics))
		for i, m := range copy.Spec.Autoscaler.Metrics {
			metrics[i] = v1beta1.MetricSpec{
				Type: m.Type,
				Pods: m.Pods,
			}
		}
		if copy.Spec.MaxReplicas != nil && copy.Spec.Autoscaler.MaxReplicas == nil {
			copy.Spec.Autoscaler.MaxReplicas = copy.Spec.MaxReplicas
		}
		if copy.Spec.MinReplicas != nil && copy.Spec.Autoscaler.MinReplicas == nil {
			copy.Spec.Autoscaler.MinReplicas = copy.Spec.MinReplicas
		}
		out.Spec.OpenTelemetryCommonFields.Autoscaler = &v1beta1.AutoscalerSpec{
			MinReplicas:             copy.Spec.Autoscaler.MinReplicas,
			MaxReplicas:             copy.Spec.Autoscaler.MaxReplicas,
			Behavior:                copy.Spec.Autoscaler.Behavior,
			Metrics:                 metrics,
			TargetCPUUtilization:    copy.Spec.Autoscaler.TargetCPUUtilization,
			TargetMemoryUtilization: copy.Spec.Autoscaler.TargetMemoryUtilization,
		}
	}

	if copy.Spec.PodDisruptionBudget != nil {
		out.Spec.OpenTelemetryCommonFields.PodDisruptionBudget = &v1beta1.PodDisruptionBudgetSpec{
			MinAvailable:   copy.Spec.PodDisruptionBudget.MinAvailable,
			MaxUnavailable: copy.Spec.PodDisruptionBudget.MaxUnavailable,
		}
	}
	if copy.Spec.SecurityContext != nil {
		out.Spec.OpenTelemetryCommonFields.SecurityContext = copy.Spec.SecurityContext
	}
	if copy.Spec.PodSecurityContext != nil {
		out.Spec.OpenTelemetryCommonFields.PodSecurityContext = copy.Spec.PodSecurityContext
	}
	out.Spec.OpenTelemetryCommonFields.PodAnnotations = copy.Spec.PodAnnotations
	out.Spec.OpenTelemetryCommonFields.ServiceAccount = copy.Spec.ServiceAccount
	out.Spec.OpenTelemetryCommonFields.Image = copy.Spec.Image
	out.Spec.OpenTelemetryCommonFields.ImagePullPolicy = copy.Spec.ImagePullPolicy
	out.Spec.OpenTelemetryCommonFields.VolumeMounts = copy.Spec.VolumeMounts
	out.Spec.OpenTelemetryCommonFields.Ports = copy.Spec.Ports
	out.Spec.OpenTelemetryCommonFields.Env = copy.Spec.Env
	out.Spec.OpenTelemetryCommonFields.EnvFrom = copy.Spec.EnvFrom
	out.Spec.OpenTelemetryCommonFields.VolumeClaimTemplates = copy.Spec.VolumeClaimTemplates
	out.Spec.OpenTelemetryCommonFields.Tolerations = copy.Spec.Tolerations
	out.Spec.OpenTelemetryCommonFields.Volumes = copy.Spec.Volumes
	out.Spec.OpenTelemetryCommonFields.Affinity = copy.Spec.Affinity
	out.Spec.OpenTelemetryCommonFields.Lifecycle = copy.Spec.Lifecycle
	out.Spec.OpenTelemetryCommonFields.TerminationGracePeriodSeconds = copy.Spec.TerminationGracePeriodSeconds
	out.Spec.OpenTelemetryCommonFields.TopologySpreadConstraints = copy.Spec.TopologySpreadConstraints
	out.Spec.OpenTelemetryCommonFields.HostNetwork = copy.Spec.HostNetwork
	out.Spec.OpenTelemetryCommonFields.ShareProcessNamespace = copy.Spec.ShareProcessNamespace
	out.Spec.OpenTelemetryCommonFields.PriorityClassName = copy.Spec.PriorityClassName
	out.Spec.OpenTelemetryCommonFields.InitContainers = copy.Spec.InitContainers
	out.Spec.OpenTelemetryCommonFields.AdditionalContainers = copy.Spec.AdditionalContainers

	out.Spec.TargetAllocator = TargetAllocatorEmbedded(copy.Spec.TargetAllocator)

	out.Spec.Mode = v1beta1.Mode(copy.Spec.Mode)
	out.Spec.UpgradeStrategy = v1beta1.UpgradeStrategy(copy.Spec.UpgradeStrategy)
	out.Spec.Ingress.Type = v1beta1.IngressType(copy.Spec.Ingress.Type)
	out.Spec.Ingress.RuleType = v1beta1.IngressRuleType(copy.Spec.Ingress.RuleType)
	out.Spec.Ingress.Hostname = copy.Spec.Ingress.Hostname
	out.Spec.Ingress.Annotations = copy.Spec.Ingress.Annotations
	out.Spec.Ingress.TLS = copy.Spec.Ingress.TLS
	out.Spec.Ingress.IngressClassName = copy.Spec.Ingress.IngressClassName
	out.Spec.Ingress.Route.Termination = v1beta1.TLSRouteTerminationType(copy.Spec.Ingress.Route.Termination)

	if copy.Spec.LivenessProbe != nil {
		out.Spec.LivenessProbe = &v1beta1.Probe{
			InitialDelaySeconds:           copy.Spec.LivenessProbe.InitialDelaySeconds,
			TimeoutSeconds:                copy.Spec.LivenessProbe.TimeoutSeconds,
			PeriodSeconds:                 copy.Spec.LivenessProbe.PeriodSeconds,
			SuccessThreshold:              copy.Spec.LivenessProbe.SuccessThreshold,
			FailureThreshold:              copy.Spec.LivenessProbe.FailureThreshold,
			TerminationGracePeriodSeconds: copy.Spec.LivenessProbe.TerminationGracePeriodSeconds,
		}
	}

	out.Spec.Observability.Metrics.EnableMetrics = copy.Spec.Observability.Metrics.EnableMetrics

	for _, cm := range copy.Spec.ConfigMaps {
		out.Spec.ConfigMaps = append(out.Spec.ConfigMaps, v1beta1.ConfigMapsSpec{
			Name:      cm.Name,
			MountPath: cm.MountPath,
=======

	var metrics []v1beta1.MetricSpec
	for _, m := range in.Metrics {
		metrics = append(metrics, v1beta1.MetricSpec{
			Type: m.Type,
			Pods: m.Pods,
>>>>>>> c9ec8774
		})
	}
	if maxReplicas != nil && in.MaxReplicas == nil {
		in.MaxReplicas = maxReplicas
	}
	if minReplicas != nil && in.MinReplicas == nil {
		in.MinReplicas = minReplicas
	}

	return &v1beta1.AutoscalerSpec{
		MinReplicas:             in.MinReplicas,
		MaxReplicas:             in.MaxReplicas,
		Behavior:                in.Behavior,
		Metrics:                 metrics,
		TargetCPUUtilization:    in.TargetCPUUtilization,
		TargetMemoryUtilization: in.TargetMemoryUtilization,
	}
}

func tov1beta1PodDisruptionBudget(in *PodDisruptionBudgetSpec) *v1beta1.PodDisruptionBudgetSpec {
	if in == nil {
		return nil
	}
	return &v1beta1.PodDisruptionBudgetSpec{
		MinAvailable:   in.MinAvailable,
		MaxUnavailable: in.MaxUnavailable,
	}
}

func tov1beta1Probe(in *Probe) *v1beta1.Probe {
	if in == nil {
		return nil
	}
	return &v1beta1.Probe{
		InitialDelaySeconds:           in.InitialDelaySeconds,
		TimeoutSeconds:                in.TimeoutSeconds,
		PeriodSeconds:                 in.PeriodSeconds,
		SuccessThreshold:              in.SuccessThreshold,
		FailureThreshold:              in.FailureThreshold,
		TerminationGracePeriodSeconds: in.TerminationGracePeriodSeconds,
	}
}

func tov1beta1ConfigMaps(in []ConfigMapsSpec) []v1beta1.ConfigMapsSpec {
	var mapsSpecs []v1beta1.ConfigMapsSpec
	for _, m := range in {
		mapsSpecs = append(mapsSpecs, v1beta1.ConfigMapsSpec{
			Name:      m.Name,
			MountPath: m.MountPath,
		})
	}
	return mapsSpecs
}

func tov1alpha1(in v1beta1.OpenTelemetryCollector) (*OpenTelemetryCollector, error) {
	copy := in.DeepCopy()
	configYaml, err := copy.Spec.Config.Yaml()
	if err != nil {
		return nil, err
	}

	return &OpenTelemetryCollector{
		ObjectMeta: copy.ObjectMeta,
		Status: OpenTelemetryCollectorStatus{
			Scale: ScaleSubresourceStatus{
				Selector:       in.Status.Scale.Selector,
				Replicas:       in.Status.Scale.Replicas,
				StatusReplicas: in.Status.Scale.StatusReplicas,
			},
			Version: in.Status.Version,
			Image:   in.Status.Image,
		},

		Spec: OpenTelemetryCollectorSpec{
			ManagementState:      ManagementStateType(copy.Spec.ManagementState),
			Resources:            copy.Spec.Resources,
			NodeSelector:         copy.Spec.NodeSelector,
			Args:                 copy.Spec.Args,
			Replicas:             copy.Spec.Replicas,
			Autoscaler:           tov1alpha1Autoscaler(copy.Spec.Autoscaler),
			PodDisruptionBudget:  tov1alpha1PodDisruptionBudget(copy.Spec.PodDisruptionBudget),
			SecurityContext:      copy.Spec.SecurityContext,
			PodSecurityContext:   copy.Spec.PodSecurityContext,
			PodAnnotations:       copy.Spec.PodAnnotations,
			TargetAllocator:      tov1alpha1TA(in.Spec.TargetAllocator),
			Mode:                 Mode(copy.Spec.Mode),
			ServiceAccount:       copy.Spec.ServiceAccount,
			Image:                copy.Spec.Image,
			UpgradeStrategy:      UpgradeStrategy(copy.Spec.UpgradeStrategy),
			ImagePullPolicy:      copy.Spec.ImagePullPolicy,
			Config:               configYaml,
			VolumeMounts:         copy.Spec.VolumeMounts,
			Ports:                copy.Spec.Ports,
			Env:                  copy.Spec.Env,
			EnvFrom:              copy.Spec.EnvFrom,
			VolumeClaimTemplates: copy.Spec.VolumeClaimTemplates,
			Tolerations:          copy.Spec.Tolerations,
			Volumes:              copy.Spec.Volumes,
			Ingress: Ingress{
				Type:             IngressType(copy.Spec.Ingress.Type),
				RuleType:         IngressRuleType(copy.Spec.Ingress.RuleType),
				Hostname:         copy.Spec.Ingress.Hostname,
				Annotations:      copy.Spec.Ingress.Annotations,
				TLS:              copy.Spec.Ingress.TLS,
				IngressClassName: copy.Spec.Ingress.IngressClassName,
				Route: OpenShiftRoute{
					Termination: TLSRouteTerminationType(copy.Spec.Ingress.Route.Termination),
				},
			},
			HostNetwork:                   copy.Spec.HostNetwork,
			ShareProcessNamespace:         copy.Spec.ShareProcessNamespace,
			PriorityClassName:             copy.Spec.PriorityClassName,
			Affinity:                      copy.Spec.Affinity,
			Lifecycle:                     copy.Spec.Lifecycle,
			TerminationGracePeriodSeconds: copy.Spec.TerminationGracePeriodSeconds,
			LivenessProbe:                 tov1alpha1Probe(copy.Spec.LivenessProbe),
			InitContainers:                copy.Spec.InitContainers,
			AdditionalContainers:          copy.Spec.AdditionalContainers,
			Observability: ObservabilitySpec{
				Metrics: MetricsConfigSpec{
					EnableMetrics:                copy.Spec.Observability.Metrics.EnableMetrics,
					DisablePrometheusAnnotations: copy.Spec.Observability.Metrics.DisablePrometheusAnnotations,
				},
			},
			TopologySpreadConstraints: copy.Spec.TopologySpreadConstraints,
			ConfigMaps:                tov1alpha1ConfigMaps(copy.Spec.ConfigMaps),
			UpdateStrategy:            copy.Spec.DaemonSetUpdateStrategy,
			DeploymentUpdateStrategy:  copy.Spec.DeploymentUpdateStrategy,
		},
	}, nil
}

func tov1alpha1PodDisruptionBudget(in *v1beta1.PodDisruptionBudgetSpec) *PodDisruptionBudgetSpec {
	if in == nil {
		return nil
	}
	return &PodDisruptionBudgetSpec{
		MinAvailable:   in.MinAvailable,
		MaxUnavailable: in.MaxUnavailable,
	}
}

func tov1alpha1Probe(in *v1beta1.Probe) *Probe {
	if in == nil {
		return nil
	}
	return &Probe{
		InitialDelaySeconds:           in.InitialDelaySeconds,
		TimeoutSeconds:                in.TimeoutSeconds,
		PeriodSeconds:                 in.PeriodSeconds,
		SuccessThreshold:              in.SuccessThreshold,
		FailureThreshold:              in.FailureThreshold,
		TerminationGracePeriodSeconds: in.TerminationGracePeriodSeconds,
	}
}

func tov1alpha1Autoscaler(in *v1beta1.AutoscalerSpec) *AutoscalerSpec {
	if in == nil {
		return nil
	}

	var metrics []MetricSpec
	for _, m := range in.Metrics {
		metrics = append(metrics, MetricSpec{
			Type: m.Type,
			Pods: m.Pods,
		})
	}

	return &AutoscalerSpec{
		MinReplicas:             in.MinReplicas,
		MaxReplicas:             in.MaxReplicas,
		Behavior:                in.Behavior,
		Metrics:                 metrics,
		TargetCPUUtilization:    in.TargetCPUUtilization,
		TargetMemoryUtilization: in.TargetMemoryUtilization,
	}
}

func tov1alpha1ConfigMaps(in []v1beta1.ConfigMapsSpec) []ConfigMapsSpec {
	var mapsSpecs []ConfigMapsSpec
	for _, m := range in {
		mapsSpecs = append(mapsSpecs, ConfigMapsSpec{
			Name:      m.Name,
			MountPath: m.MountPath,
		})
	}
	return mapsSpecs
}

func tov1alpha1TA(in v1beta1.TargetAllocatorEmbedded) OpenTelemetryTargetAllocator {
	var podMonitorSelector map[string]string
	if in.PrometheusCR.PodMonitorSelector != nil {
		podMonitorSelector = in.PrometheusCR.PodMonitorSelector.MatchLabels
	}
	var serviceMonitorSelector map[string]string
	if in.PrometheusCR.ServiceMonitorSelector != nil {
		serviceMonitorSelector = in.PrometheusCR.ServiceMonitorSelector.MatchLabels
	}

	return OpenTelemetryTargetAllocator{
		Replicas:           in.Replicas,
		NodeSelector:       in.NodeSelector,
		Resources:          in.Resources,
		AllocationStrategy: OpenTelemetryTargetAllocatorAllocationStrategy(in.AllocationStrategy),
		FilterStrategy:     string(in.FilterStrategy),
		ServiceAccount:     in.ServiceAccount,
		Image:              in.Image,
		Enabled:            in.Enabled,
		Affinity:           in.Affinity,
		PrometheusCR: OpenTelemetryTargetAllocatorPrometheusCR{
			Enabled:                in.PrometheusCR.Enabled,
			ScrapeInterval:         in.PrometheusCR.ScrapeInterval,
			PodMonitorSelector:     podMonitorSelector,
			ServiceMonitorSelector: serviceMonitorSelector,
		},
		SecurityContext:           in.SecurityContext,
		PodSecurityContext:        in.PodSecurityContext,
		TopologySpreadConstraints: in.TopologySpreadConstraints,
		Tolerations:               in.Tolerations,
		Env:                       in.Env,
		Observability: ObservabilitySpec{
			Metrics: MetricsConfigSpec{
				EnableMetrics:                in.Observability.Metrics.EnableMetrics,
				DisablePrometheusAnnotations: in.Observability.Metrics.DisablePrometheusAnnotations,
			},
		},
		PodDisruptionBudget: tov1alpha1PodDisruptionBudget(in.PodDisruptionBudget),
	}
}<|MERGE_RESOLUTION|>--- conflicted
+++ resolved
@@ -73,6 +73,7 @@
 				PriorityClassName:             copy.Spec.PriorityClassName,
 				InitContainers:                copy.Spec.InitContainers,
 				AdditionalContainers:          copy.Spec.AdditionalContainers,
+				PodDNSConfig:                  copy.Spec.PodDNSConfig,
 			},
 			TargetAllocator: tov1beta1TA(copy.Spec.TargetAllocator),
 			Mode:            v1beta1.Mode(copy.Spec.Mode),
@@ -146,110 +147,12 @@
 	if in == nil {
 		return nil
 	}
-<<<<<<< HEAD
-	out.Spec.Config = *cfg
-
-	out.Spec.OpenTelemetryCommonFields.ManagementState = v1beta1.ManagementStateType(copy.Spec.ManagementState)
-	out.Spec.OpenTelemetryCommonFields.Resources = copy.Spec.Resources
-	out.Spec.OpenTelemetryCommonFields.NodeSelector = copy.Spec.NodeSelector
-	out.Spec.OpenTelemetryCommonFields.Args = copy.Spec.Args
-	out.Spec.OpenTelemetryCommonFields.Replicas = copy.Spec.Replicas
-	out.Spec.OpenTelemetryCommonFields.PodDNSConfig = copy.Spec.PodDNSConfig
-
-	if copy.Spec.Autoscaler != nil {
-		metrics := make([]v1beta1.MetricSpec, len(copy.Spec.Autoscaler.Metrics))
-		for i, m := range copy.Spec.Autoscaler.Metrics {
-			metrics[i] = v1beta1.MetricSpec{
-				Type: m.Type,
-				Pods: m.Pods,
-			}
-		}
-		if copy.Spec.MaxReplicas != nil && copy.Spec.Autoscaler.MaxReplicas == nil {
-			copy.Spec.Autoscaler.MaxReplicas = copy.Spec.MaxReplicas
-		}
-		if copy.Spec.MinReplicas != nil && copy.Spec.Autoscaler.MinReplicas == nil {
-			copy.Spec.Autoscaler.MinReplicas = copy.Spec.MinReplicas
-		}
-		out.Spec.OpenTelemetryCommonFields.Autoscaler = &v1beta1.AutoscalerSpec{
-			MinReplicas:             copy.Spec.Autoscaler.MinReplicas,
-			MaxReplicas:             copy.Spec.Autoscaler.MaxReplicas,
-			Behavior:                copy.Spec.Autoscaler.Behavior,
-			Metrics:                 metrics,
-			TargetCPUUtilization:    copy.Spec.Autoscaler.TargetCPUUtilization,
-			TargetMemoryUtilization: copy.Spec.Autoscaler.TargetMemoryUtilization,
-		}
-	}
-
-	if copy.Spec.PodDisruptionBudget != nil {
-		out.Spec.OpenTelemetryCommonFields.PodDisruptionBudget = &v1beta1.PodDisruptionBudgetSpec{
-			MinAvailable:   copy.Spec.PodDisruptionBudget.MinAvailable,
-			MaxUnavailable: copy.Spec.PodDisruptionBudget.MaxUnavailable,
-		}
-	}
-	if copy.Spec.SecurityContext != nil {
-		out.Spec.OpenTelemetryCommonFields.SecurityContext = copy.Spec.SecurityContext
-	}
-	if copy.Spec.PodSecurityContext != nil {
-		out.Spec.OpenTelemetryCommonFields.PodSecurityContext = copy.Spec.PodSecurityContext
-	}
-	out.Spec.OpenTelemetryCommonFields.PodAnnotations = copy.Spec.PodAnnotations
-	out.Spec.OpenTelemetryCommonFields.ServiceAccount = copy.Spec.ServiceAccount
-	out.Spec.OpenTelemetryCommonFields.Image = copy.Spec.Image
-	out.Spec.OpenTelemetryCommonFields.ImagePullPolicy = copy.Spec.ImagePullPolicy
-	out.Spec.OpenTelemetryCommonFields.VolumeMounts = copy.Spec.VolumeMounts
-	out.Spec.OpenTelemetryCommonFields.Ports = copy.Spec.Ports
-	out.Spec.OpenTelemetryCommonFields.Env = copy.Spec.Env
-	out.Spec.OpenTelemetryCommonFields.EnvFrom = copy.Spec.EnvFrom
-	out.Spec.OpenTelemetryCommonFields.VolumeClaimTemplates = copy.Spec.VolumeClaimTemplates
-	out.Spec.OpenTelemetryCommonFields.Tolerations = copy.Spec.Tolerations
-	out.Spec.OpenTelemetryCommonFields.Volumes = copy.Spec.Volumes
-	out.Spec.OpenTelemetryCommonFields.Affinity = copy.Spec.Affinity
-	out.Spec.OpenTelemetryCommonFields.Lifecycle = copy.Spec.Lifecycle
-	out.Spec.OpenTelemetryCommonFields.TerminationGracePeriodSeconds = copy.Spec.TerminationGracePeriodSeconds
-	out.Spec.OpenTelemetryCommonFields.TopologySpreadConstraints = copy.Spec.TopologySpreadConstraints
-	out.Spec.OpenTelemetryCommonFields.HostNetwork = copy.Spec.HostNetwork
-	out.Spec.OpenTelemetryCommonFields.ShareProcessNamespace = copy.Spec.ShareProcessNamespace
-	out.Spec.OpenTelemetryCommonFields.PriorityClassName = copy.Spec.PriorityClassName
-	out.Spec.OpenTelemetryCommonFields.InitContainers = copy.Spec.InitContainers
-	out.Spec.OpenTelemetryCommonFields.AdditionalContainers = copy.Spec.AdditionalContainers
-
-	out.Spec.TargetAllocator = TargetAllocatorEmbedded(copy.Spec.TargetAllocator)
-
-	out.Spec.Mode = v1beta1.Mode(copy.Spec.Mode)
-	out.Spec.UpgradeStrategy = v1beta1.UpgradeStrategy(copy.Spec.UpgradeStrategy)
-	out.Spec.Ingress.Type = v1beta1.IngressType(copy.Spec.Ingress.Type)
-	out.Spec.Ingress.RuleType = v1beta1.IngressRuleType(copy.Spec.Ingress.RuleType)
-	out.Spec.Ingress.Hostname = copy.Spec.Ingress.Hostname
-	out.Spec.Ingress.Annotations = copy.Spec.Ingress.Annotations
-	out.Spec.Ingress.TLS = copy.Spec.Ingress.TLS
-	out.Spec.Ingress.IngressClassName = copy.Spec.Ingress.IngressClassName
-	out.Spec.Ingress.Route.Termination = v1beta1.TLSRouteTerminationType(copy.Spec.Ingress.Route.Termination)
-
-	if copy.Spec.LivenessProbe != nil {
-		out.Spec.LivenessProbe = &v1beta1.Probe{
-			InitialDelaySeconds:           copy.Spec.LivenessProbe.InitialDelaySeconds,
-			TimeoutSeconds:                copy.Spec.LivenessProbe.TimeoutSeconds,
-			PeriodSeconds:                 copy.Spec.LivenessProbe.PeriodSeconds,
-			SuccessThreshold:              copy.Spec.LivenessProbe.SuccessThreshold,
-			FailureThreshold:              copy.Spec.LivenessProbe.FailureThreshold,
-			TerminationGracePeriodSeconds: copy.Spec.LivenessProbe.TerminationGracePeriodSeconds,
-		}
-	}
-
-	out.Spec.Observability.Metrics.EnableMetrics = copy.Spec.Observability.Metrics.EnableMetrics
-
-	for _, cm := range copy.Spec.ConfigMaps {
-		out.Spec.ConfigMaps = append(out.Spec.ConfigMaps, v1beta1.ConfigMapsSpec{
-			Name:      cm.Name,
-			MountPath: cm.MountPath,
-=======
 
 	var metrics []v1beta1.MetricSpec
 	for _, m := range in.Metrics {
 		metrics = append(metrics, v1beta1.MetricSpec{
 			Type: m.Type,
 			Pods: m.Pods,
->>>>>>> c9ec8774
 		})
 	}
 	if maxReplicas != nil && in.MaxReplicas == nil {
@@ -378,6 +281,7 @@
 			ConfigMaps:                tov1alpha1ConfigMaps(copy.Spec.ConfigMaps),
 			UpdateStrategy:            copy.Spec.DaemonSetUpdateStrategy,
 			DeploymentUpdateStrategy:  copy.Spec.DeploymentUpdateStrategy,
+			PodDNSConfig:              copy.Spec.PodDNSConfig,
 		},
 	}, nil
 }
