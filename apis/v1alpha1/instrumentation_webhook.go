// Copyright The OpenTelemetry Authors
//
// Licensed under the Apache License, Version 2.0 (the "License");
// you may not use this file except in compliance with the License.
// You may obtain a copy of the License at
//
//     http://www.apache.org/licenses/LICENSE-2.0
//
// Unless required by applicable law or agreed to in writing, software
// distributed under the License is distributed on an "AS IS" BASIS,
// WITHOUT WARRANTIES OR CONDITIONS OF ANY KIND, either express or implied.
// See the License for the specific language governing permissions and
// limitations under the License.

package v1alpha1

import (
	"context"
	"fmt"
	"reflect"
	"strconv"
	"strings"

	"github.com/go-logr/logr"
	corev1 "k8s.io/api/core/v1"
	"k8s.io/apimachinery/pkg/api/resource"
	"k8s.io/apimachinery/pkg/runtime"
	ctrl "sigs.k8s.io/controller-runtime"
	"sigs.k8s.io/controller-runtime/pkg/webhook/admission"

	"github.com/open-telemetry/opentelemetry-operator/internal/config"
	"github.com/open-telemetry/opentelemetry-operator/pkg/constants"
)

var (
	_                                  admission.CustomValidator = &InstrumentationWebhook{}
	_                                  admission.CustomDefaulter = &InstrumentationWebhook{}
	initContainerDefaultLimitResources                           = corev1.ResourceList{
		corev1.ResourceCPU:    resource.MustParse("500m"),
		corev1.ResourceMemory: resource.MustParse("128Mi"),
	}
	initContainerDefaultRequestedResources = corev1.ResourceList{
		corev1.ResourceCPU:    resource.MustParse("1m"),
		corev1.ResourceMemory: resource.MustParse("128Mi"),
	}
)

// +kubebuilder:webhook:path=/mutate-opentelemetry-io-v1alpha1-instrumentation,mutating=true,failurePolicy=fail,sideEffects=None,groups=opentelemetry.io,resources=instrumentations,verbs=create;update,versions=v1alpha1,name=minstrumentation.kb.io,admissionReviewVersions=v1
// +kubebuilder:webhook:verbs=create;update,path=/validate-opentelemetry-io-v1alpha1-instrumentation,mutating=false,failurePolicy=fail,groups=opentelemetry.io,resources=instrumentations,versions=v1alpha1,name=vinstrumentationcreateupdate.kb.io,sideEffects=none,admissionReviewVersions=v1
// +kubebuilder:webhook:verbs=delete,path=/validate-opentelemetry-io-v1alpha1-instrumentation,mutating=false,failurePolicy=ignore,groups=opentelemetry.io,resources=instrumentations,versions=v1alpha1,name=vinstrumentationdelete.kb.io,sideEffects=none,admissionReviewVersions=v1
// +kubebuilder:object:generate=false

type InstrumentationWebhook struct {
	logger logr.Logger
	cfg    config.Config
	scheme *runtime.Scheme
}

func (w InstrumentationWebhook) Default(ctx context.Context, obj runtime.Object) error {
	instrumentation, ok := obj.(*Instrumentation)
	if !ok {
		return fmt.Errorf("expected an Instrumentation, received %T", obj)
	}
	return w.defaulter(instrumentation)
}

func (w InstrumentationWebhook) ValidateCreate(ctx context.Context, obj runtime.Object) (admission.Warnings, error) {
	inst, ok := obj.(*Instrumentation)
	if !ok {
		return nil, fmt.Errorf("expected an Instrumentation, received %T", obj)
	}
	return w.validate(inst)
}

func (w InstrumentationWebhook) ValidateUpdate(ctx context.Context, oldObj, newObj runtime.Object) (admission.Warnings, error) {
	inst, ok := newObj.(*Instrumentation)
	if !ok {
		return nil, fmt.Errorf("expected an Instrumentation, received %T", newObj)
	}
	return w.validate(inst)
}

func (w InstrumentationWebhook) ValidateDelete(ctx context.Context, obj runtime.Object) (admission.Warnings, error) {
	inst, ok := obj.(*Instrumentation)
	if !ok || inst == nil {
		return nil, fmt.Errorf("expected an Instrumentation, received %T", obj)
	}
	return w.validate(inst)
}

func (w InstrumentationWebhook) defaulter(r *Instrumentation) error {
	if r.Labels == nil {
		r.Labels = map[string]string{}
	}
	if r.Spec.Java.Image == "" {
		r.Spec.Java.Image = w.cfg.AutoInstrumentationJavaImage()
	}
	if r.Spec.Java.Resources.Limits == nil {
		r.Spec.Java.Resources.Limits = corev1.ResourceList{
			corev1.ResourceCPU:    resource.MustParse("500m"),
			corev1.ResourceMemory: resource.MustParse("64Mi"),
		}
	}
	if r.Spec.Java.Resources.Requests == nil {
		r.Spec.Java.Resources.Requests = corev1.ResourceList{
			corev1.ResourceCPU:    resource.MustParse("50m"),
			corev1.ResourceMemory: resource.MustParse("64Mi"),
		}
	}
	if r.Spec.NodeJS.Image == "" {
		r.Spec.NodeJS.Image = w.cfg.AutoInstrumentationNodeJSImage()
	}
	if r.Spec.NodeJS.Resources.Limits == nil {
		r.Spec.NodeJS.Resources.Limits = corev1.ResourceList{
			corev1.ResourceCPU:    resource.MustParse("500m"),
			corev1.ResourceMemory: resource.MustParse("128Mi"),
		}
	}
	if r.Spec.NodeJS.Resources.Requests == nil {
		r.Spec.NodeJS.Resources.Requests = corev1.ResourceList{
			corev1.ResourceCPU:    resource.MustParse("50m"),
			corev1.ResourceMemory: resource.MustParse("128Mi"),
		}
	}
	if r.Spec.Python.Image == "" {
		r.Spec.Python.Image = w.cfg.AutoInstrumentationPythonImage()
	}
	if r.Spec.Python.Resources.Limits == nil {
		r.Spec.Python.Resources.Limits = corev1.ResourceList{
			corev1.ResourceCPU:    resource.MustParse("500m"),
			corev1.ResourceMemory: resource.MustParse("32Mi"),
		}
	}
	if r.Spec.Python.Resources.Requests == nil {
		r.Spec.Python.Resources.Requests = corev1.ResourceList{
			corev1.ResourceCPU:    resource.MustParse("50m"),
			corev1.ResourceMemory: resource.MustParse("32Mi"),
		}
	}
	if r.Spec.DotNet.Image == "" {
		r.Spec.DotNet.Image = w.cfg.AutoInstrumentationDotNetImage()
	}
	if r.Spec.DotNet.Resources.Limits == nil {
		r.Spec.DotNet.Resources.Limits = corev1.ResourceList{
			corev1.ResourceCPU:    resource.MustParse("500m"),
			corev1.ResourceMemory: resource.MustParse("128Mi"),
		}
	}
	if r.Spec.DotNet.Resources.Requests == nil {
		r.Spec.DotNet.Resources.Requests = corev1.ResourceList{
			corev1.ResourceCPU:    resource.MustParse("50m"),
			corev1.ResourceMemory: resource.MustParse("128Mi"),
		}
	}
	if r.Spec.Go.Image == "" {
		r.Spec.Go.Image = w.cfg.AutoInstrumentationGoImage()
	}
	if r.Spec.Go.Resources.Limits == nil {
		r.Spec.Go.Resources.Limits = corev1.ResourceList{
			corev1.ResourceCPU:    resource.MustParse("500m"),
			corev1.ResourceMemory: resource.MustParse("32Mi"),
		}
	}
	if r.Spec.Go.Resources.Requests == nil {
		r.Spec.Go.Resources.Requests = corev1.ResourceList{
			corev1.ResourceCPU:    resource.MustParse("50m"),
			corev1.ResourceMemory: resource.MustParse("32Mi"),
		}
	}
	if r.Spec.ApacheHttpd.Image == "" {
		r.Spec.ApacheHttpd.Image = w.cfg.AutoInstrumentationApacheHttpdImage()
	}
	if r.Spec.ApacheHttpd.Resources.Limits == nil {
		r.Spec.ApacheHttpd.Resources.Limits = initContainerDefaultLimitResources
	}
	if r.Spec.ApacheHttpd.Resources.Requests == nil {
		r.Spec.ApacheHttpd.Resources.Requests = initContainerDefaultRequestedResources
	}
	if r.Spec.ApacheHttpd.Version == "" {
		r.Spec.ApacheHttpd.Version = "2.4"
	}
	if r.Spec.ApacheHttpd.ConfigPath == "" {
		r.Spec.ApacheHttpd.ConfigPath = "/usr/local/apache2/conf"
	}
	if r.Spec.Nginx.Image == "" {
		r.Spec.Nginx.Image = w.cfg.AutoInstrumentationNginxImage()
	}
	if r.Spec.Nginx.Resources.Limits == nil {
		r.Spec.Nginx.Resources.Limits = initContainerDefaultLimitResources
	}
	if r.Spec.Nginx.Resources.Requests == nil {
		r.Spec.Nginx.Resources.Requests = initContainerDefaultRequestedResources
	}
	if r.Spec.Nginx.ConfigFile == "" {
		r.Spec.Nginx.ConfigFile = "/etc/nginx/nginx.conf"
	}
	// Set the defaulting annotations
	if r.Annotations == nil {
		r.Annotations = map[string]string{}
	}
	r.Annotations[constants.AnnotationDefaultAutoInstrumentationJava] = w.cfg.AutoInstrumentationJavaImage()
	r.Annotations[constants.AnnotationDefaultAutoInstrumentationNodeJS] = w.cfg.AutoInstrumentationNodeJSImage()
	r.Annotations[constants.AnnotationDefaultAutoInstrumentationPython] = w.cfg.AutoInstrumentationPythonImage()
	r.Annotations[constants.AnnotationDefaultAutoInstrumentationDotNet] = w.cfg.AutoInstrumentationDotNetImage()
	r.Annotations[constants.AnnotationDefaultAutoInstrumentationGo] = w.cfg.AutoInstrumentationGoImage()
	r.Annotations[constants.AnnotationDefaultAutoInstrumentationApacheHttpd] = w.cfg.AutoInstrumentationApacheHttpdImage()
	r.Annotations[constants.AnnotationDefaultAutoInstrumentationNginx] = w.cfg.AutoInstrumentationNginxImage()
	return nil
}

func (w InstrumentationWebhook) validate(r *Instrumentation) (admission.Warnings, error) {
	var warnings []string
	switch r.Spec.Sampler.Type {
	case "":
		warnings = append(warnings, "sampler type not set")
	case TraceIDRatio, ParentBasedTraceIDRatio:
		if r.Spec.Sampler.Argument != "" {
			rate, err := strconv.ParseFloat(r.Spec.Sampler.Argument, 64)
			if err != nil {
				return warnings, fmt.Errorf("spec.sampler.argument is not a number: %s", r.Spec.Sampler.Argument)
			}
			if rate < 0 || rate > 1 {
				return warnings, fmt.Errorf("spec.sampler.argument should be in rage [0..1]: %s", r.Spec.Sampler.Argument)
			}
		}
	case JaegerRemote, ParentBasedJaegerRemote:
		// value is a comma separated list of endpoint, pollingIntervalMs, initialSamplingRate
		// Example: `endpoint=http://localhost:14250,pollingIntervalMs=5000,initialSamplingRate=0.25`
		if r.Spec.Sampler.Argument != "" {
			err := validateJaegerRemoteSamplerArgument(r.Spec.Sampler.Argument)

			if err != nil {
				return warnings, fmt.Errorf("spec.sampler.argument is not a valid argument for sampler %s: %w", r.Spec.Sampler.Type, err)
			}
		}
	case AlwaysOn, AlwaysOff, ParentBasedAlwaysOn, ParentBasedAlwaysOff, XRaySampler:
	default:
		return warnings, fmt.Errorf("spec.sampler.type is not valid: %s", r.Spec.Sampler.Type)
	}

<<<<<<< HEAD
	var err error
	err = validateInstrVolume(r.Spec.ApacheHttpd.VolumeClaimTemplate, r.Spec.ApacheHttpd.VolumeSizeLimit)
	if err != nil {
		return warnings, fmt.Errorf("spec.apachehttpd.volumeClaimTemplate and spec.apachehttpd.volumeSizeLimit cannot both be defined: %w", err)
	}
	err = validateInstrVolume(r.Spec.DotNet.VolumeClaimTemplate, r.Spec.DotNet.VolumeSizeLimit)
	if err != nil {
		return warnings, fmt.Errorf("spec.dotnet.volumeClaimTemplate and spec.dotnet.volumeSizeLimit cannot both be defined: %w", err)
	}
	err = validateInstrVolume(r.Spec.Go.VolumeClaimTemplate, r.Spec.Go.VolumeSizeLimit)
	if err != nil {
		return warnings, fmt.Errorf("spec.go.volumeClaimTemplate and spec.go.volumeSizeLimit cannot both be defined: %w", err)
	}
	err = validateInstrVolume(r.Spec.Java.VolumeClaimTemplate, r.Spec.Java.VolumeSizeLimit)
	if err != nil {
		return warnings, fmt.Errorf("spec.java.volumeClaimTemplate and spec.java.volumeSizeLimit cannot both be defined: %w", err)
	}
	err = validateInstrVolume(r.Spec.Nginx.VolumeClaimTemplate, r.Spec.Nginx.VolumeSizeLimit)
	if err != nil {
		return warnings, fmt.Errorf("spec.nginx.volumeClaimTemplate and spec.nginx.volumeSizeLimit cannot both be defined: %w", err)
	}
	err = validateInstrVolume(r.Spec.NodeJS.VolumeClaimTemplate, r.Spec.NodeJS.VolumeSizeLimit)
	if err != nil {
		return warnings, fmt.Errorf("spec.nodejs.volumeClaimTemplate and spec.nodejs.volumeSizeLimit cannot both be defined: %w", err)
	}
	err = validateInstrVolume(r.Spec.Python.VolumeClaimTemplate, r.Spec.Python.VolumeSizeLimit)
	if err != nil {
		return warnings, fmt.Errorf("spec.python.volumeClaimTemplate and spec.python.volumeSizeLimit cannot both be defined: %w", err)
	}
=======
	warnings = append(warnings, validateExporter(r.Spec.Exporter)...)
>>>>>>> ebabba3a

	return warnings, nil
}

func validateExporter(exporter Exporter) []string {
	var warnings []string
	if exporter.TLS != nil {
		tls := exporter.TLS
		if tls.Key != "" && tls.Cert == "" || tls.Cert != "" && tls.Key == "" {
			warnings = append(warnings, "both exporter.tls.key and exporter.tls.cert mut be set")
		}

		if !strings.HasPrefix(exporter.Endpoint, "https://") {
			warnings = append(warnings, "exporter.tls is configured but exporter.endpoint is not enabling TLS with https://")
		}
	}
	if strings.HasPrefix(exporter.Endpoint, "https://") && exporter.TLS == nil {
		warnings = append(warnings, "exporter is using https:// but exporter.tls is unset")
	}

	return warnings
}

func validateJaegerRemoteSamplerArgument(argument string) error {
	parts := strings.Split(argument, ",")

	for _, part := range parts {
		kv := strings.Split(part, "=")
		if len(kv) != 2 {
			return fmt.Errorf("invalid argument: %s, the argument should be in the form of key=value", part)
		}

		switch kv[0] {
		case "endpoint":
			if kv[1] == "" {
				return fmt.Errorf("endpoint cannot be empty")
			}
		case "pollingIntervalMs":
			if _, err := strconv.Atoi(kv[1]); err != nil {
				return fmt.Errorf("invalid pollingIntervalMs: %s", kv[1])
			}
		case "initialSamplingRate":
			rate, err := strconv.ParseFloat(kv[1], 64)
			if err != nil {
				return fmt.Errorf("invalid initialSamplingRate: %s", kv[1])
			}
			if rate < 0 || rate > 1 {
				return fmt.Errorf("initialSamplingRate should be in rage [0..1]: %s", kv[1])
			}
		}
	}
	return nil
}

func validateInstrVolume(volumeClaimTemplate corev1.PersistentVolumeClaimTemplate, volumeSizeLimit *resource.Quantity) error {
	if !reflect.ValueOf(volumeClaimTemplate).IsZero() && volumeSizeLimit != nil {
		return fmt.Errorf("unable to resolve volume size")
	}
	return nil
}

func NewInstrumentationWebhook(logger logr.Logger, scheme *runtime.Scheme, cfg config.Config) *InstrumentationWebhook {
	return &InstrumentationWebhook{
		logger: logger,
		scheme: scheme,
		cfg:    cfg,
	}
}

func SetupInstrumentationWebhook(mgr ctrl.Manager, cfg config.Config) error {
	ivw := NewInstrumentationWebhook(
		mgr.GetLogger().WithValues("handler", "InstrumentationWebhook"),
		mgr.GetScheme(),
		cfg,
	)
	return ctrl.NewWebhookManagedBy(mgr).
		For(&Instrumentation{}).
		WithValidator(ivw).
		WithDefaulter(ivw).
		Complete()
}<|MERGE_RESOLUTION|>--- conflicted
+++ resolved
@@ -238,7 +238,6 @@
 		return warnings, fmt.Errorf("spec.sampler.type is not valid: %s", r.Spec.Sampler.Type)
 	}
 
-<<<<<<< HEAD
 	var err error
 	err = validateInstrVolume(r.Spec.ApacheHttpd.VolumeClaimTemplate, r.Spec.ApacheHttpd.VolumeSizeLimit)
 	if err != nil {
@@ -268,9 +267,8 @@
 	if err != nil {
 		return warnings, fmt.Errorf("spec.python.volumeClaimTemplate and spec.python.volumeSizeLimit cannot both be defined: %w", err)
 	}
-=======
+
 	warnings = append(warnings, validateExporter(r.Spec.Exporter)...)
->>>>>>> ebabba3a
 
 	return warnings, nil
 }
