--- conflicted
+++ resolved
@@ -117,22 +117,21 @@
 			r.Spec.DotNet.Image = val
 		}
 	}
-<<<<<<< HEAD
+	if r.Spec.DotNet.Resources.Limits == nil {
+		r.Spec.DotNet.Resources.Limits = corev1.ResourceList{
+			corev1.ResourceCPU:    resource.MustParse("500m"),
+			corev1.ResourceMemory: resource.MustParse("128Mi"),
+		}
+	}
+	if r.Spec.DotNet.Resources.Requests == nil {
+		r.Spec.DotNet.Resources.Requests = corev1.ResourceList{
+			corev1.ResourceCPU:    resource.MustParse("50m"),
+			corev1.ResourceMemory: resource.MustParse("128Mi"),
+		}
+	}
 	if r.Spec.Go.Image == "" {
 		if val, ok := r.Annotations[AnnotationDefaultAutoInstrumentationGo]; ok {
 			r.Spec.Go.Image = val
-=======
-	if r.Spec.DotNet.Resources.Limits == nil {
-		r.Spec.DotNet.Resources.Limits = corev1.ResourceList{
-			corev1.ResourceCPU:    resource.MustParse("500m"),
-			corev1.ResourceMemory: resource.MustParse("128Mi"),
-		}
-	}
-	if r.Spec.DotNet.Resources.Requests == nil {
-		r.Spec.DotNet.Resources.Requests = corev1.ResourceList{
-			corev1.ResourceCPU:    resource.MustParse("50m"),
-			corev1.ResourceMemory: resource.MustParse("128Mi"),
->>>>>>> 4de0d208
 		}
 	}
 	if r.Spec.ApacheHttpd.Image == "" {
