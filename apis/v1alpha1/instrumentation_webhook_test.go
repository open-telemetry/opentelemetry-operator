// Copyright The OpenTelemetry Authors
//
// Licensed under the Apache License, Version 2.0 (the "License");
// you may not use this file except in compliance with the License.
// You may obtain a copy of the License at
//
//     http://www.apache.org/licenses/LICENSE-2.0
//
// Unless required by applicable law or agreed to in writing, software
// distributed under the License is distributed on an "AS IS" BASIS,
// WITHOUT WARRANTIES OR CONDITIONS OF ANY KIND, either express or implied.
// See the License for the specific language governing permissions and
// limitations under the License.

package v1alpha1

import (
	"context"
	"testing"

	"github.com/stretchr/testify/assert"
	corev1 "k8s.io/api/core/v1"
	"k8s.io/apimachinery/pkg/api/resource"
	"sigs.k8s.io/controller-runtime/pkg/webhook/admission"

	"github.com/open-telemetry/opentelemetry-operator/internal/config"
)

var defaultVolumeSize = resource.MustParse("200Mi")

func TestInstrumentationDefaultingWebhook(t *testing.T) {
	inst := &Instrumentation{}
	err := InstrumentationWebhook{
		cfg: config.New(
			config.WithAutoInstrumentationJavaImage("java-img:1"),
			config.WithAutoInstrumentationNodeJSImage("nodejs-img:1"),
			config.WithAutoInstrumentationPythonImage("python-img:1"),
			config.WithAutoInstrumentationDotNetImage("dotnet-img:1"),
			config.WithAutoInstrumentationApacheHttpdImage("apache-httpd-img:1"),
			config.WithAutoInstrumentationNginxImage("nginx-img:1"),
		),
	}.Default(context.Background(), inst)
	assert.NoError(t, err)
	assert.Equal(t, "java-img:1", inst.Spec.Java.Image)
	assert.Equal(t, "nodejs-img:1", inst.Spec.NodeJS.Image)
	assert.Equal(t, "python-img:1", inst.Spec.Python.Image)
	assert.Equal(t, "dotnet-img:1", inst.Spec.DotNet.Image)
	assert.Equal(t, "apache-httpd-img:1", inst.Spec.ApacheHttpd.Image)
	assert.Equal(t, "nginx-img:1", inst.Spec.Nginx.Image)
}

func TestInstrumentationValidatingWebhook(t *testing.T) {
	tests := []struct {
		name     string
		err      string
		warnings admission.Warnings
		inst     Instrumentation
	}{
		{
			name: "all defaults",
			inst: Instrumentation{
				Spec: InstrumentationSpec{},
			},
			warnings: []string{"sampler type not set"},
		},
		{
			name: "sampler configuration not present",
			inst: Instrumentation{
				Spec: InstrumentationSpec{
					Sampler: Sampler{},
				},
			},
			warnings: []string{"sampler type not set"},
		},
		{
			name: "argument is not a number",
			err:  "spec.sampler.argument is not a number",
			inst: Instrumentation{
				Spec: InstrumentationSpec{
					Sampler: Sampler{
						Type:     ParentBasedTraceIDRatio,
						Argument: "abc",
					},
				},
			},
		},
		{
			name: "argument is a wrong number",
			err:  "spec.sampler.argument should be in rage [0..1]",
			inst: Instrumentation{
				Spec: InstrumentationSpec{
					Sampler: Sampler{
						Type:     ParentBasedTraceIDRatio,
						Argument: "1.99",
					},
				},
			},
		},
		{
			name: "argument is a number",
			inst: Instrumentation{
				Spec: InstrumentationSpec{
					Sampler: Sampler{
						Type:     ParentBasedTraceIDRatio,
						Argument: "0.99",
					},
				},
			},
		},
		{
			name: "argument is missing",
			inst: Instrumentation{
				Spec: InstrumentationSpec{
					Sampler: Sampler{
						Type: ParentBasedTraceIDRatio,
					},
				},
			},
		},
		{
<<<<<<< HEAD
			name: "with volume and volumeSizeLimit",
			err:  "spec.nodejs.volumeClaimTemplate and spec.nodejs.volumeSizeLimit cannot both be defined",
			inst: Instrumentation{
				Spec: InstrumentationSpec{
					NodeJS: NodeJS{
						VolumeClaimTemplate: corev1.PersistentVolumeClaimTemplate{
							Spec: corev1.PersistentVolumeClaimSpec{
								AccessModes: []corev1.PersistentVolumeAccessMode{corev1.ReadWriteOnce},
							},
						},
						VolumeSizeLimit: &defaultVolumeSize,
					},
				},
			},
			warnings: []string{"sampler type not set"},
=======
			name: "exporter: tls cert set but missing key",
			inst: Instrumentation{
				Spec: InstrumentationSpec{
					Sampler: Sampler{
						Type:     ParentBasedTraceIDRatio,
						Argument: "0.99",
					},
					Exporter: Exporter{
						Endpoint: "https://collector:4317",
						TLS: &TLS{
							Cert: "cert",
						},
					},
				},
			},
			warnings: []string{"both exporter.tls.key and exporter.tls.cert mut be set"},
		},
		{
			name: "exporter: tls key set but missing cert",
			inst: Instrumentation{
				Spec: InstrumentationSpec{
					Sampler: Sampler{
						Type:     ParentBasedTraceIDRatio,
						Argument: "0.99",
					},
					Exporter: Exporter{
						Endpoint: "https://collector:4317",
						TLS: &TLS{
							Key: "key",
						},
					},
				},
			},
			warnings: []string{"both exporter.tls.key and exporter.tls.cert mut be set"},
		},
		{
			name: "exporter: tls set but using http://",
			inst: Instrumentation{
				Spec: InstrumentationSpec{
					Sampler: Sampler{
						Type:     ParentBasedTraceIDRatio,
						Argument: "0.99",
					},
					Exporter: Exporter{
						Endpoint: "http://collector:4317",
						TLS: &TLS{
							Key:  "key",
							Cert: "cert",
						},
					},
				},
			},
			warnings: []string{"exporter.tls is configured but exporter.endpoint is not enabling TLS with https://"},
		},
		{
			name: "exporter: exporter using http://, but the tls is nil",
			inst: Instrumentation{
				Spec: InstrumentationSpec{
					Sampler: Sampler{
						Type:     ParentBasedTraceIDRatio,
						Argument: "0.99",
					},
					Exporter: Exporter{
						Endpoint: "https://collector:4317",
					},
				},
			},
			warnings: []string{"exporter is using https:// but exporter.tls is unset"},
		},
		{
			name: "exporter no warning set",
			inst: Instrumentation{
				Spec: InstrumentationSpec{
					Sampler: Sampler{
						Type:     ParentBasedTraceIDRatio,
						Argument: "0.99",
					},
					Exporter: Exporter{
						Endpoint: "https://collector:4317",
						TLS: &TLS{
							Key:  "key",
							Cert: "cert",
						},
					},
				},
			},
>>>>>>> ebabba3a
		},
	}

	for _, test := range tests {
		test := test
		t.Run(test.name, func(t *testing.T) {
			ctx := context.Background()
			if test.err == "" {
				warnings, err := InstrumentationWebhook{}.ValidateCreate(ctx, &test.inst)
				assert.Equal(t, test.warnings, warnings)
				assert.Nil(t, err)
				warnings, err = InstrumentationWebhook{}.ValidateUpdate(ctx, nil, &test.inst)
				assert.Equal(t, test.warnings, warnings)
				assert.Nil(t, err)
			} else {
				warnings, err := InstrumentationWebhook{}.ValidateCreate(ctx, &test.inst)
				assert.Equal(t, test.warnings, warnings)
				assert.Contains(t, err.Error(), test.err)
				warnings, err = InstrumentationWebhook{}.ValidateUpdate(ctx, nil, &test.inst)
				assert.Equal(t, test.warnings, warnings)
				assert.Contains(t, err.Error(), test.err)
			}
		})
	}
}

func TestInstrumentationJaegerRemote(t *testing.T) {
	tests := []struct {
		name string
		err  string
		arg  string
	}{
		{
			name: "pollingIntervalMs is not a number",
			err:  "invalid pollingIntervalMs: abc",
			arg:  "pollingIntervalMs=abc",
		},
		{
			name: "initialSamplingRate is out of range",
			err:  "initialSamplingRate should be in rage [0..1]",
			arg:  "initialSamplingRate=1.99",
		},
		{
			name: "endpoint is missing",
			err:  "endpoint cannot be empty",
			arg:  "endpoint=",
		},
		{
			name: "correct jaeger remote sampler configuration",
			arg:  "endpoint=http://jaeger-collector:14250/,initialSamplingRate=0.99,pollingIntervalMs=1000",
		},
	}

	samplers := []SamplerType{JaegerRemote, ParentBasedJaegerRemote}

	for _, sampler := range samplers {
		for _, test := range tests {
			t.Run(test.name, func(t *testing.T) {
				inst := Instrumentation{
					Spec: InstrumentationSpec{
						Sampler: Sampler{
							Type:     sampler,
							Argument: test.arg,
						},
					},
				}
				ctx := context.Background()
				if test.err == "" {
					warnings, err := InstrumentationWebhook{}.ValidateCreate(ctx, &inst)
					assert.Nil(t, warnings)
					assert.Nil(t, err)
					warnings, err = InstrumentationWebhook{}.ValidateUpdate(ctx, nil, &inst)
					assert.Nil(t, warnings)
					assert.Nil(t, err)
				} else {
					warnings, err := InstrumentationWebhook{}.ValidateCreate(ctx, &inst)
					assert.Nil(t, warnings)
					assert.Contains(t, err.Error(), test.err)
					warnings, err = InstrumentationWebhook{}.ValidateUpdate(ctx, nil, &inst)
					assert.Nil(t, warnings)
					assert.Contains(t, err.Error(), test.err)
				}
			})
		}
	}
}<|MERGE_RESOLUTION|>--- conflicted
+++ resolved
@@ -118,7 +118,6 @@
 			},
 		},
 		{
-<<<<<<< HEAD
 			name: "with volume and volumeSizeLimit",
 			err:  "spec.nodejs.volumeClaimTemplate and spec.nodejs.volumeSizeLimit cannot both be defined",
 			inst: Instrumentation{
@@ -134,7 +133,8 @@
 				},
 			},
 			warnings: []string{"sampler type not set"},
-=======
+		},
+		{
 			name: "exporter: tls cert set but missing key",
 			inst: Instrumentation{
 				Spec: InstrumentationSpec{
@@ -221,7 +221,6 @@
 					},
 				},
 			},
->>>>>>> ebabba3a
 		},
 	}
 
