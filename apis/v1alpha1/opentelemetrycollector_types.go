--- conflicted
+++ resolved
@@ -340,20 +340,17 @@
 	// consumed in the config file for the TargetAllocator.
 	// +optional
 	Env []v1.EnvVar `json:"env,omitempty"`
-<<<<<<< HEAD
 	// ObservabilitySpec defines how telemetry data gets handled.
 	//
 	// +optional
 	// +kubebuilder:validation:Optional
 	// +operator-sdk:csv:customresourcedefinitions:type=spec,displayName="Observability"
 	Observability ObservabilitySpec `json:"observability,omitempty"`
-=======
 	// PodDisruptionBudget specifies the pod disruption budget configuration to use
 	// for the target allocator workload.
 	//
 	// +optional
 	PodDisruptionBudget *PodDisruptionBudgetSpec `json:"podDisruptionBudget,omitempty"`
->>>>>>> 2910ea97
 }
 
 type OpenTelemetryTargetAllocatorPrometheusCR struct {
