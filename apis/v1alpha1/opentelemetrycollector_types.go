// Copyright The OpenTelemetry Authors
//
// Licensed under the Apache License, Version 2.0 (the "License");
// you may not use this file except in compliance with the License.
// You may obtain a copy of the License at
//
//     http://www.apache.org/licenses/LICENSE-2.0
//
// Unless required by applicable law or agreed to in writing, software
// distributed under the License is distributed on an "AS IS" BASIS,
// WITHOUT WARRANTIES OR CONDITIONS OF ANY KIND, either express or implied.
// See the License for the specific language governing permissions and
// limitations under the License.

package v1alpha1

import (
	autoscalingv2 "k8s.io/api/autoscaling/v2"
	v1 "k8s.io/api/core/v1"
	networkingv1 "k8s.io/api/networking/v1"
	metav1 "k8s.io/apimachinery/pkg/apis/meta/v1"
)

// Ingress is used to specify how OpenTelemetry Collector is exposed. This
// functionality is only available if one of the valid modes is set.
// Valid modes are: deployment, daemonset and statefulset.
type Ingress struct {
	// Type default value is: ""
	// Supported types are: ingress
	Type IngressType `json:"type,omitempty"`

	// Hostname by which the ingress proxy can be reached.
	// +optional
	Hostname string `json:"hostname,omitempty"`

	// Annotations to add to ingress.
	// e.g. 'cert-manager.io/cluster-issuer: "letsencrypt"'
	// +optional
	Annotations map[string]string `json:"annotations,omitempty"`

	// TLS configuration.
	// +optional
	TLS []networkingv1.IngressTLS `json:"tls,omitempty"`
}

// OpenTelemetryCollectorSpec defines the desired state of OpenTelemetryCollector.
type OpenTelemetryCollectorSpec struct {
	// Resources to set on the OpenTelemetry Collector pods.
	// +optional
	Resources v1.ResourceRequirements `json:"resources,omitempty"`
	// NodeSelector to schedule OpenTelemetry Collector pods.
	// This is only relevant to daemonset, statefulset, and deployment mode
	// +optional
	NodeSelector map[string]string `json:"nodeSelector,omitempty"`
	// Args is the set of arguments to pass to the OpenTelemetry Collector binary
	// +optional
	Args map[string]string `json:"args,omitempty"`
	// Replicas is the number of pod instances for the underlying OpenTelemetry Collector. Set this if your are not using autoscaling
	// +optional
	Replicas *int32 `json:"replicas,omitempty"`
	// MinReplicas sets a lower bound to the autoscaling feature.  Set this if your are using autoscaling. It must be at least 1
	// +optional
	MinReplicas *int32 `json:"minReplicas,omitempty"`
	// MaxReplicas sets an upper bound to the autoscaling feature. If MaxReplicas is set autoscaling is enabled.
	// +optional
	MaxReplicas *int32 `json:"maxReplicas,omitempty"`
	// Autoscaler specifies the pod autoscaling configuration to use
	// for the OpenTelemetryCollector workload.
	//
	// +optional
	Autoscaler *AutoscalerSpec `json:"autoscaler,omitempty"`
	// SecurityContext will be set as the container security context.
	// +optional
	SecurityContext *v1.SecurityContext `json:"securityContext,omitempty"`

	PodSecurityContext *v1.PodSecurityContext `json:"podSecurityContext,omitempty"`
	// PodAnnotations is the set of annotations that will be attached to
	// Collector and Target Allocator pods.
	// +optional
	PodAnnotations map[string]string `json:"podAnnotations,omitempty"`
	// TargetAllocator indicates a value which determines whether to spawn a target allocation resource or not.
	// +optional
	TargetAllocator OpenTelemetryTargetAllocator `json:"targetAllocator,omitempty"`
	// Mode represents how the collector should be deployed (deployment, daemonset, statefulset or sidecar)
	// +optional
	Mode Mode `json:"mode,omitempty"`
	// ServiceAccount indicates the name of an existing service account to use with this instance.
	// +optional
	ServiceAccount string `json:"serviceAccount,omitempty"`
	// Image indicates the container image to use for the OpenTelemetry Collector.
	// +optional
	Image string `json:"image,omitempty"`
	// UpgradeStrategy represents how the operator will handle upgrades to the CR when a newer version of the operator is deployed
	// +optional
	UpgradeStrategy UpgradeStrategy `json:"upgradeStrategy"`

	// ImagePullPolicy indicates the pull policy to be used for retrieving the container image (Always, Never, IfNotPresent)
	// +optional
	ImagePullPolicy v1.PullPolicy `json:"imagePullPolicy,omitempty"`
	// Config is the raw JSON to be used as the collector's configuration. Refer to the OpenTelemetry Collector documentation for details.
	// +required
	Config string `json:"config,omitempty"`
	// VolumeMounts represents the mount points to use in the underlying collector deployment(s)
	// +optional
	// +listType=atomic
	VolumeMounts []v1.VolumeMount `json:"volumeMounts,omitempty"`
	// Ports allows a set of ports to be exposed by the underlying v1.Service. By default, the operator
	// will attempt to infer the required ports by parsing the .Spec.Config property but this property can be
	// used to open additional ports that can't be inferred by the operator, like for custom receivers.
	// +optional
	// +listType=atomic
	Ports []v1.ServicePort `json:"ports,omitempty"`
	// ENV vars to set on the OpenTelemetry Collector's Pods. These can then in certain cases be
	// consumed in the config file for the Collector.
	// +optional
	Env []v1.EnvVar `json:"env,omitempty"`
	// List of sources to populate environment variables on the OpenTelemetry Collector's Pods.
	// These can then in certain cases be consumed in the config file for the Collector.
	// +optional
	EnvFrom []v1.EnvFromSource `json:"envFrom,omitempty"`
	// VolumeClaimTemplates will provide stable storage using PersistentVolumes. Only available when the mode=statefulset.
	// +optional
	// +listType=atomic
	VolumeClaimTemplates []v1.PersistentVolumeClaim `json:"volumeClaimTemplates,omitempty"`
	// Toleration to schedule OpenTelemetry Collector pods.
	// This is only relevant to daemonset, statefulset, and deployment mode
	// +optional
	Tolerations []v1.Toleration `json:"tolerations,omitempty"`
	// Volumes represents which volumes to use in the underlying collector deployment(s).
	// +optional
	// +listType=atomic
	Volumes []v1.Volume `json:"volumes,omitempty"`
	// Ingress is used to specify how OpenTelemetry Collector is exposed. This
	// functionality is only available if one of the valid modes is set.
	// Valid modes are: deployment, daemonset and statefulset.
	// +optional
	Ingress Ingress `json:"ingress,omitempty"`
	// HostNetwork indicates if the pod should run in the host networking namespace.
	// +optional
	HostNetwork bool `json:"hostNetwork,omitempty"`
	// If specified, indicates the pod's priority.
	// If not specified, the pod priority will be default or zero if there is no
	// default.
	// +optional
	PriorityClassName string `json:"priorityClassName,omitempty"`
	// If specified, indicates the pod's scheduling constraints
	// +optional
	Affinity *v1.Affinity `json:"affinity,omitempty"`
}

// OpenTelemetryTargetAllocator defines the configurations for the Prometheus target allocator.
type OpenTelemetryTargetAllocator struct {
	// Replicas is the number of pod instances for the underlying TargetAllocator. This should only be set to a value
	// other than 1 if a strategy that allows for high availability is chosen. Currently, the only allocation strategy
	// that can be run in a high availability mode is consistent-hashing.
	// +optional
	Replicas *int32 `json:"replicas,omitempty"`
	// AllocationStrategy determines which strategy the target allocator should use for allocation.
	// The current options are least-weighted and consistent-hashing. The default option is least-weighted
	// +optional
<<<<<<< HEAD
	AllocationStrategy OpenTelemetryTargetAllocatorAllocationStrategy `json:"allocationStrategy,omitempty"`
=======
	AllocationStrategy string `json:"allocationStrategy,omitempty"`
	// FilterStrategy determines how to filter targets before allocating them among the collectors.
	// The only current option is relabel-config (drops targets based on prom relabel_config).
	// Filtering is disabled by default.
	// +optional
	FilterStrategy string `json:"filterStrategy,omitempty"`
>>>>>>> 6b9e52f8
	// ServiceAccount indicates the name of an existing service account to use with this instance.
	// +optional
	ServiceAccount string `json:"serviceAccount,omitempty"`
	// Image indicates the container image to use for the OpenTelemetry TargetAllocator.
	// +optional
	Image string `json:"image,omitempty"`
	// Enabled indicates whether to use a target allocation mechanism for Prometheus targets or not.
	// +optional
	Enabled bool `json:"enabled,omitempty"`
	// PrometheusCR defines the configuration for the retrieval of PrometheusOperator CRDs ( servicemonitor.monitoring.coreos.com/v1 and podmonitor.monitoring.coreos.com/v1 )  retrieval.
	// All CR instances which the ServiceAccount has access to will be retrieved. This includes other namespaces.
	// +optional
	PrometheusCR OpenTelemetryTargetAllocatorPrometheusCR `json:"prometheusCR,omitempty"`
}

type OpenTelemetryTargetAllocatorPrometheusCR struct {
	// Enabled indicates whether to use a PrometheusOperator custom resources as targets or not.
	// +optional
	Enabled bool `json:"enabled,omitempty"`
}

// ScaleSubresourceStatus defines the observed state of the OpenTelemetryCollector's
// scale subresource.
type ScaleSubresourceStatus struct {
	// The selector used to match the OpenTelemetryCollector's
	// deployment or statefulSet pods.
	// +optional
	Selector string `json:"selector,omitempty"`

	// The total number non-terminated pods targeted by this
	// OpenTelemetryCollector's deployment or statefulSet.
	// +optional
	Replicas int32 `json:"replicas,omitempty"`
}

// OpenTelemetryCollectorStatus defines the observed state of OpenTelemetryCollector.
type OpenTelemetryCollectorStatus struct {
	// Scale is the OpenTelemetryCollector's scale subresource status.
	// +optional
	Scale ScaleSubresourceStatus `json:"scale,omitempty"`

	// Version of the managed OpenTelemetry Collector (operand)
	// +optional
	Version string `json:"version,omitempty"`

	// Messages about actions performed by the operator on this resource.
	// +optional
	// +listType=atomic
	// Deprecated: use Kubernetes events instead.
	Messages []string `json:"messages,omitempty"`

	// Replicas is currently not being set and might be removed in the next version.
	// +optional
	// Deprecated: use "OpenTelemetryCollector.Status.Scale.Replicas" instead.
	Replicas int32 `json:"replicas,omitempty"`
}

// +kubebuilder:object:root=true
// +kubebuilder:resource:shortName=otelcol;otelcols
// +kubebuilder:subresource:status
// +kubebuilder:subresource:scale:specpath=.spec.replicas,statuspath=.status.scale.replicas,selectorpath=.status.scale.selector
// +kubebuilder:printcolumn:name="Mode",type="string",JSONPath=".spec.mode",description="Deployment Mode"
// +kubebuilder:printcolumn:name="Version",type="string",JSONPath=".status.version",description="OpenTelemetry Version"
// +kubebuilder:printcolumn:name="Age",type="date",JSONPath=".metadata.creationTimestamp"
// +operator-sdk:csv:customresourcedefinitions:displayName="OpenTelemetry Collector"
// This annotation provides a hint for OLM which resources are managed by OpenTelemetryCollector kind.
// It's not mandatory to list all resources.
// +operator-sdk:csv:customresourcedefinitions:resources={{Pod,v1},{Deployment,apps/v1},{DaemonSets,apps/v1},{StatefulSets,apps/v1},{ConfigMaps,v1},{Service,v1}}

// OpenTelemetryCollector is the Schema for the opentelemetrycollectors API.
type OpenTelemetryCollector struct {
	metav1.TypeMeta   `json:",inline"`
	metav1.ObjectMeta `json:"metadata,omitempty"`

	Spec   OpenTelemetryCollectorSpec   `json:"spec,omitempty"`
	Status OpenTelemetryCollectorStatus `json:"status,omitempty"`
}

// +kubebuilder:object:root=true

// OpenTelemetryCollectorList contains a list of OpenTelemetryCollector.
type OpenTelemetryCollectorList struct {
	metav1.TypeMeta `json:",inline"`
	metav1.ListMeta `json:"metadata,omitempty"`
	Items           []OpenTelemetryCollector `json:"items"`
}

// AutoscalerSpec defines the OpenTelemetryCollector's pod autoscaling specification.
type AutoscalerSpec struct {
	// +optional
	Behavior *autoscalingv2.HorizontalPodAutoscalerBehavior `json:"behavior,omitempty"`
	// TargetCPUUtilization sets the target average CPU used across all replicas.
	// If average CPU exceeds this value, the HPA will scale up. Defaults to 90 percent.
	// +optional
	TargetCPUUtilization *int32 `json:"targetCPUUtilization,omitempty"`
}

func init() {
	SchemeBuilder.Register(&OpenTelemetryCollector{}, &OpenTelemetryCollectorList{})
}<|MERGE_RESOLUTION|>--- conflicted
+++ resolved
@@ -158,16 +158,12 @@
 	// AllocationStrategy determines which strategy the target allocator should use for allocation.
 	// The current options are least-weighted and consistent-hashing. The default option is least-weighted
 	// +optional
-<<<<<<< HEAD
 	AllocationStrategy OpenTelemetryTargetAllocatorAllocationStrategy `json:"allocationStrategy,omitempty"`
-=======
-	AllocationStrategy string `json:"allocationStrategy,omitempty"`
 	// FilterStrategy determines how to filter targets before allocating them among the collectors.
 	// The only current option is relabel-config (drops targets based on prom relabel_config).
 	// Filtering is disabled by default.
 	// +optional
 	FilterStrategy string `json:"filterStrategy,omitempty"`
->>>>>>> 6b9e52f8
 	// ServiceAccount indicates the name of an existing service account to use with this instance.
 	// +optional
 	ServiceAccount string `json:"serviceAccount,omitempty"`
