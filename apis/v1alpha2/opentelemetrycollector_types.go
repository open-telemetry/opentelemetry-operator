// Copyright The OpenTelemetry Authors
//
// Licensed under the Apache License, Version 2.0 (the "License");
// you may not use this file except in compliance with the License.
// You may obtain a copy of the License at
//
//     http://www.apache.org/licenses/LICENSE-2.0
//
// Unless required by applicable law or agreed to in writing, software
// distributed under the License is distributed on an "AS IS" BASIS,
// WITHOUT WARRANTIES OR CONDITIONS OF ANY KIND, either express or implied.
// See the License for the specific language governing permissions and
// limitations under the License.

// +kubebuilder:skip

package v1alpha2

import (
	metav1 "k8s.io/apimachinery/pkg/apis/meta/v1"

	"github.com/open-telemetry/opentelemetry-operator/apis/v1alpha1"
)

// OpenTelemetryCollectorSpec defines the desired state of OpenTelemetryCollector.
type OpenTelemetryCollectorSpec struct {
	// Common defines fields that are common to all OpenTelemetry CRD workloads.
	Common OpenTelemetryCommonFields `json:",inline"`
	// TargetAllocator indicates a value which determines whether to spawn a target allocation resource or not.
	// +optional
	TargetAllocator v1alpha1.OpenTelemetryTargetAllocator `json:"targetAllocator,omitempty"`
	// Mode represents how the collector should be deployed (deployment, daemonset, statefulset or sidecar)
	// +optional
	Mode v1alpha1.Mode `json:"mode,omitempty"`
	// UpgradeStrategy represents how the operator will handle upgrades to the CR when a newer version of the operator is deployed
	// +optional
	UpgradeStrategy v1alpha1.UpgradeStrategy `json:"upgradeStrategy"`
	// Config is the raw JSON to be used as the collector's configuration. Refer to the OpenTelemetry Collector documentation for details.
	// The empty objects e.g. batch: should be written as batch: {} otherwise they won't work with kustomize or kubectl edit.
	// +required
<<<<<<< HEAD
	Config string `json:"config,omitempty"`
=======
	// +kubebuilder:pruning:PreserveUnknownFields
	Config Config `json:"config"`

	// VolumeMounts represents the mount points to use in the underlying collector deployment(s)
	// +optional
	// +listType=atomic
	VolumeMounts []v1.VolumeMount `json:"volumeMounts,omitempty"`
	// Ports allows a set of ports to be exposed by the underlying v1.Service. By default, the operator
	// will attempt to infer the required ports by parsing the .Spec.Config property but this property can be
	// used to open additional ports that can't be inferred by the operator, like for custom receivers.
	// +optional
	// +listType=atomic
	Ports []v1.ServicePort `json:"ports,omitempty"`
	// ENV vars to set on the OpenTelemetry Collector's Pods. These can then in certain cases be
	// consumed in the config file for the Collector.
	// +optional
	Env []v1.EnvVar `json:"env,omitempty"`
	// List of sources to populate environment variables on the OpenTelemetry Collector's Pods.
	// These can then in certain cases be consumed in the config file for the Collector.
	// +optional
	EnvFrom []v1.EnvFromSource `json:"envFrom,omitempty"`
	// VolumeClaimTemplates will provide stable storage using PersistentVolumes. Only available when the mode=statefulset.
	// +optional
	// +listType=atomic
	VolumeClaimTemplates []v1.PersistentVolumeClaim `json:"volumeClaimTemplates,omitempty"`
	// Toleration to schedule OpenTelemetry Collector pods.
	// This is only relevant to daemonset, statefulset, and deployment mode
	// +optional
	Tolerations []v1.Toleration `json:"tolerations,omitempty"`
	// Volumes represents which volumes to use in the underlying collector deployment(s).
	// +optional
	// +listType=atomic
	Volumes []v1.Volume `json:"volumes,omitempty"`
>>>>>>> e56f45e0
	// Ingress is used to specify how OpenTelemetry Collector is exposed. This
	// functionality is only available if one of the valid modes is set.
	// Valid modes are: deployment, daemonset and statefulset.
	// +optional
	Ingress v1alpha1.Ingress `json:"ingress,omitempty"`
	// Liveness config for the OpenTelemetry Collector except the probe handler which is auto generated from the health extension of the collector.
	// It is only effective when healthcheckextension is configured in the OpenTelemetry Collector pipeline.
	// +optional
	LivenessProbe *v1alpha1.Probe `json:"livenessProbe,omitempty"`

	// ObservabilitySpec defines how telemetry data gets handled.
	//
	// +optional
	// +kubebuilder:validation:Optional
	// +operator-sdk:csv:customresourcedefinitions:type=spec,displayName="Observability"
	Observability v1alpha1.ObservabilitySpec `json:"observability,omitempty"`

	// ConfigMaps is a list of ConfigMaps in the same namespace as the OpenTelemetryCollector
	// object, which shall be mounted into the Collector Pods.
	// Each ConfigMap will be added to the Collector's Deployments as a volume named `configmap-<configmap-name>`.
	ConfigMaps []v1alpha1.ConfigMapsSpec `json:"configmaps,omitempty"`
}

// OpenTelemetryCollectorStatus defines the observed state of OpenTelemetryCollector.
type OpenTelemetryCollectorStatus struct {
	// Scale is the OpenTelemetryCollector's scale subresource status.
	// +optional
	Scale v1alpha1.ScaleSubresourceStatus `json:"scale,omitempty"`

	// Version of the managed OpenTelemetry Collector (operand)
	// +optional
	Version string `json:"version,omitempty"`

	// Image indicates the container image to use for the OpenTelemetry Collector.
	// +optional
	Image string `json:"image,omitempty"`

	// Messages about actions performed by the operator on this resource.
	// +optional
	// +listType=atomic
	// Deprecated: use Kubernetes events instead.
	Messages []string `json:"messages,omitempty"`

	// Replicas is currently not being set and might be removed in the next version.
	// +optional
	// Deprecated: use "OpenTelemetryCollector.Status.Scale.Replicas" instead.
	Replicas int32 `json:"replicas,omitempty"`
}

//+kubebuilder:object:root=true
//+kubebuilder:subresource:status

// OpenTelemetryCollector is the Schema for the opentelemetrycollectors API.
type OpenTelemetryCollector struct {
	metav1.TypeMeta   `json:",inline"`
	metav1.ObjectMeta `json:"metadata,omitempty"`

	Spec   OpenTelemetryCollectorSpec   `json:"spec,omitempty"`
	Status OpenTelemetryCollectorStatus `json:"status,omitempty"`
}

//+kubebuilder:object:root=true

// OpenTelemetryCollectorList contains a list of OpenTelemetryCollector.
type OpenTelemetryCollectorList struct {
	metav1.TypeMeta `json:",inline"`
	metav1.ListMeta `json:"metadata,omitempty"`
	Items           []OpenTelemetryCollector `json:"items"`
}

func init() {
	SchemeBuilder.Register(&OpenTelemetryCollector{}, &OpenTelemetryCollectorList{})
}<|MERGE_RESOLUTION|>--- conflicted
+++ resolved
@@ -38,43 +38,8 @@
 	// Config is the raw JSON to be used as the collector's configuration. Refer to the OpenTelemetry Collector documentation for details.
 	// The empty objects e.g. batch: should be written as batch: {} otherwise they won't work with kustomize or kubectl edit.
 	// +required
-<<<<<<< HEAD
-	Config string `json:"config,omitempty"`
-=======
 	// +kubebuilder:pruning:PreserveUnknownFields
 	Config Config `json:"config"`
-
-	// VolumeMounts represents the mount points to use in the underlying collector deployment(s)
-	// +optional
-	// +listType=atomic
-	VolumeMounts []v1.VolumeMount `json:"volumeMounts,omitempty"`
-	// Ports allows a set of ports to be exposed by the underlying v1.Service. By default, the operator
-	// will attempt to infer the required ports by parsing the .Spec.Config property but this property can be
-	// used to open additional ports that can't be inferred by the operator, like for custom receivers.
-	// +optional
-	// +listType=atomic
-	Ports []v1.ServicePort `json:"ports,omitempty"`
-	// ENV vars to set on the OpenTelemetry Collector's Pods. These can then in certain cases be
-	// consumed in the config file for the Collector.
-	// +optional
-	Env []v1.EnvVar `json:"env,omitempty"`
-	// List of sources to populate environment variables on the OpenTelemetry Collector's Pods.
-	// These can then in certain cases be consumed in the config file for the Collector.
-	// +optional
-	EnvFrom []v1.EnvFromSource `json:"envFrom,omitempty"`
-	// VolumeClaimTemplates will provide stable storage using PersistentVolumes. Only available when the mode=statefulset.
-	// +optional
-	// +listType=atomic
-	VolumeClaimTemplates []v1.PersistentVolumeClaim `json:"volumeClaimTemplates,omitempty"`
-	// Toleration to schedule OpenTelemetry Collector pods.
-	// This is only relevant to daemonset, statefulset, and deployment mode
-	// +optional
-	Tolerations []v1.Toleration `json:"tolerations,omitempty"`
-	// Volumes represents which volumes to use in the underlying collector deployment(s).
-	// +optional
-	// +listType=atomic
-	Volumes []v1.Volume `json:"volumes,omitempty"`
->>>>>>> e56f45e0
 	// Ingress is used to specify how OpenTelemetry Collector is exposed. This
 	// functionality is only available if one of the valid modes is set.
 	// Valid modes are: deployment, daemonset and statefulset.
