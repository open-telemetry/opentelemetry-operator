--- conflicted
+++ resolved
@@ -145,11 +145,11 @@
     insights: yeah!
   pipelines:
     traces:
+      exporters:
+        - otlp/exporter
+      processors: []
       receivers:
         - otlp
-      processors: []
-      exporters:
-        - otlp/exporter
 `
 
 	assert.Equal(t, expected, yamlCollector)
@@ -223,15 +223,6 @@
     insights: yeah!
   pipelines:
     traces:
-<<<<<<< HEAD
-      receivers:
-        - otlp
-      processors:
-        - modify_2000
-      exporters:
-        - otlp/exporter
-        - con
-=======
       exporters:
         - otlp/exporter
         - con
@@ -239,7 +230,6 @@
         - modify_2000
       receivers:
         - otlp
->>>>>>> 2b7d4b36
 `
 
 	assert.Equal(t, expected, yamlCollector)
