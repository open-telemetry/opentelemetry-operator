--- conflicted
+++ resolved
@@ -30,11 +30,7 @@
 
 FROM busybox
 
-<<<<<<< HEAD
-RUN chmod -R go+r .
+COPY --from=downloader /autoinstrumentation /autoinstrumentation
 
 RUN addgroup -g 1000 -S nonroot && adduser -u 1000 -S nonroot -G nonroot
-USER 1000:1000
-=======
-COPY --from=downloader /autoinstrumentation /autoinstrumentation
->>>>>>> 22b5fd6c
+USER 1000:1000