--- conflicted
+++ resolved
@@ -14,28 +14,15 @@
     "typescript": "^4.4.4"
   },
   "dependencies": {
-<<<<<<< HEAD
-    "@opentelemetry/api": "1.3.0",
-    "@opentelemetry/auto-instrumentations-node": "0.35.0",
-    "@opentelemetry/exporter-metrics-otlp-grpc": "^0.37.0",
-    "@opentelemetry/exporter-trace-otlp-grpc": "0.34.0",
-    "@opentelemetry/resource-detector-alibaba-cloud": "0.27.3",
-    "@opentelemetry/resource-detector-aws": "1.2.1",
-    "@opentelemetry/resource-detector-container": "0.2.1",
-    "@opentelemetry/resource-detector-gcp": "0.27.4",
-    "@opentelemetry/resources": "1.9.0",
-    "@opentelemetry/sdk-metrics": "1.11.0",
-    "@opentelemetry/sdk-node": "0.34.0"
-=======
     "@opentelemetry/api": "1.4.1",
     "@opentelemetry/auto-instrumentations-node": "0.36.4",
     "@opentelemetry/exporter-trace-otlp-grpc": "0.37.0",
+    "@opentelemetry/exporter-metrics-otlp-grpc": "^0.37.0",
     "@opentelemetry/resource-detector-alibaba-cloud": "0.27.4",
     "@opentelemetry/resource-detector-aws": "1.2.2",
     "@opentelemetry/resource-detector-container": "0.2.2",
     "@opentelemetry/resource-detector-gcp": "0.28.0",
     "@opentelemetry/resources": "1.11.0",
     "@opentelemetry/sdk-node": "0.37.0"
->>>>>>> a6c12444
   }
 }