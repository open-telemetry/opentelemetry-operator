--- conflicted
+++ resolved
@@ -32,10 +32,7 @@
 COPY --from=build-musl /operator-build/workspace /autoinstrumentation-musl
 
 RUN chmod -R go+r /autoinstrumentation
-<<<<<<< HEAD
+RUN chmod -R go+r /autoinstrumentation-musl
 
 RUN addgroup -g 1000 -S nonroot && adduser -u 1000 -S nonroot -G nonroot
-USER 1000:1000
-=======
-RUN chmod -R go+r /autoinstrumentation-musl
->>>>>>> 22b5fd6c
+USER 1000:1000