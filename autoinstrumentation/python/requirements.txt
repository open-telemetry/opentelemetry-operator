--- conflicted
+++ resolved
@@ -1,13 +1,9 @@
-<<<<<<< HEAD
-opentelemetry-distro==0.50b0
+opentelemetry-distro==0.51b0
 
 # We add an upper limit to urllib3 version else Python 3.8 support is dropped.
 # TODO: Update autoinstrumentation image builds to support all supported Python versions
 #       https://github.com/open-telemetry/opentelemetry-operator/issues/3712
 urllib3 < 2.3.0
-=======
-opentelemetry-distro==0.51b0
->>>>>>> 19b72f7b
 # We don't use the distro[otlp] option which automatically includes exporters since gRPC is not appropriate for
 # injected auto-instrumentation, where it has a strict dependency on the OS / Python version the artifact is built for.
 opentelemetry-exporter-otlp-proto-http==1.30.0
