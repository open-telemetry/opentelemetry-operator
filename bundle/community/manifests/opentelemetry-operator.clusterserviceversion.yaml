--- conflicted
+++ resolved
@@ -99,11 +99,7 @@
     categories: Logging & Tracing,Monitoring
     certified: "false"
     containerImage: ghcr.io/open-telemetry/opentelemetry-operator/opentelemetry-operator
-<<<<<<< HEAD
-    createdAt: "2024-08-05T19:57:58Z"
-=======
     createdAt: "2024-08-07T08:29:24Z"
->>>>>>> 2f735820
     description: Provides the OpenTelemetry components, including the Collector
     operators.operatorframework.io/builder: operator-sdk-v1.29.0
     operators.operatorframework.io/project_layout: go.kubebuilder.io/v3
