--- conflicted
+++ resolved
@@ -99,11 +99,7 @@
     categories: Logging & Tracing,Monitoring
     certified: "false"
     containerImage: ghcr.io/open-telemetry/opentelemetry-operator/opentelemetry-operator
-<<<<<<< HEAD
-    createdAt: "2025-11-03T16:15:22Z"
-=======
     createdAt: "2025-11-04T20:46:50Z"
->>>>>>> 643592c4
     description: Provides the OpenTelemetry components, including the Collector
     operators.operatorframework.io/builder: operator-sdk-v1.29.0
     operators.operatorframework.io/project_layout: go.kubebuilder.io/v3
@@ -115,9 +111,6 @@
   apiservicedefinitions: {}
   customresourcedefinitions:
     owned:
-    - kind: ClusterObservability
-      name: clusterobservabilities.opentelemetry.io
-      version: v1alpha1
     - description: Instrumentation is the spec for OpenTelemetry instrumentation.
       displayName: OpenTelemetry Instrumentation
       kind: Instrumentation
@@ -436,10 +429,18 @@
         - apiGroups:
           - opentelemetry.io
           resources:
-          - clusterobservabilities
           - instrumentations
+          - opentelemetrycollectors
+          verbs:
+          - get
+          - list
+          - patch
+          - update
+          - watch
+        - apiGroups:
+          - opentelemetry.io
+          resources:
           - opampbridges
-          - opentelemetrycollectors
           - targetallocators
           - targetallocators/finalizers
           verbs:
@@ -453,14 +454,12 @@
         - apiGroups:
           - opentelemetry.io
           resources:
-          - clusterobservabilities/finalizers
           - opampbridges/finalizers
           verbs:
           - update
         - apiGroups:
           - opentelemetry.io
           resources:
-          - clusterobservabilities/status
           - opampbridges/status
           - opentelemetrycollectors/finalizers
           - opentelemetrycollectors/status
@@ -486,18 +485,6 @@
           resources:
           - routes
           - routes/custom-host
-          verbs:
-          - create
-          - delete
-          - get
-          - list
-          - patch
-          - update
-          - watch
-        - apiGroups:
-          - security.openshift.io
-          resources:
-          - securitycontextconstraints
           verbs:
           - create
           - delete
