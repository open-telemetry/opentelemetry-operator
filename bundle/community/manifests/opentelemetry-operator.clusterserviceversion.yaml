--- conflicted
+++ resolved
@@ -99,11 +99,7 @@
     categories: Logging & Tracing,Monitoring
     certified: "false"
     containerImage: ghcr.io/open-telemetry/opentelemetry-operator/opentelemetry-operator
-<<<<<<< HEAD
     createdAt: "2024-12-30T04:31:52Z"
-=======
-    createdAt: "2024-12-19T16:56:26Z"
->>>>>>> 1ca601b4
     description: Provides the OpenTelemetry components, including the Collector
     operators.operatorframework.io/builder: operator-sdk-v1.29.0
     operators.operatorframework.io/project_layout: go.kubebuilder.io/v3
@@ -487,11 +483,7 @@
                   valueFrom:
                     fieldRef:
                       fieldPath: spec.serviceAccountName
-<<<<<<< HEAD
-                image: ghcr.io/open-telemetry/opentelemetry-operator/opentelemetry-operator
-=======
                 image: ghcr.io/open-telemetry/opentelemetry-operator/opentelemetry-operator:0.116.0
->>>>>>> 1ca601b4
                 livenessProbe:
                   httpGet:
                     path: /healthz
