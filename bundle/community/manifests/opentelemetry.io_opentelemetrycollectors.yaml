apiVersion: apiextensions.k8s.io/v1
kind: CustomResourceDefinition
metadata:
  annotations:
    cert-manager.io/inject-ca-from: opentelemetry-operator-system/opentelemetry-operator-serving-cert
    controller-gen.kubebuilder.io/version: v0.19.0
  creationTimestamp: null
  labels:
    app.kubernetes.io/name: opentelemetry-operator
  name: opentelemetrycollectors.opentelemetry.io
spec:
  conversion:
    strategy: Webhook
    webhook:
      clientConfig:
        service:
          name: opentelemetry-operator-webhook-service
          namespace: opentelemetry-operator-system
          path: /convert
      conversionReviewVersions:
      - v1alpha1
      - v1beta1
  group: opentelemetry.io
  names:
    kind: OpenTelemetryCollector
    listKind: OpenTelemetryCollectorList
    plural: opentelemetrycollectors
    shortNames:
    - otelcol
    - otelcols
    singular: opentelemetrycollector
  scope: Namespaced
  versions:
  - additionalPrinterColumns:
    - description: Deployment Mode
      jsonPath: .spec.mode
      name: Mode
      type: string
    - description: OpenTelemetry Version
      jsonPath: .status.version
      name: Version
      type: string
    - jsonPath: .status.scale.statusReplicas
      name: Ready
      type: string
    - jsonPath: .metadata.creationTimestamp
      name: Age
      type: date
    - jsonPath: .status.image
      name: Image
      type: string
    - description: Management State
      jsonPath: .spec.managementState
      name: Management
      type: string
    deprecated: true
    deprecationWarning: OpenTelemetryCollector v1alpha1 is deprecated. Migrate to
      v1beta1.
    name: v1alpha1
    schema:
      openAPIV3Schema:
        properties:
          apiVersion:
            type: string
          kind:
            type: string
          metadata:
            type: object
          spec:
            properties:
              additionalContainers:
                items:
                  properties:
                    args:
                      items:
                        type: string
                      type: array
                      x-kubernetes-list-type: atomic
                    command:
                      items:
                        type: string
                      type: array
                      x-kubernetes-list-type: atomic
                    env:
                      items:
                        properties:
                          name:
                            type: string
                          value:
                            type: string
                          valueFrom:
                            properties:
                              configMapKeyRef:
                                properties:
                                  key:
                                    type: string
                                  name:
                                    default: ""
                                    type: string
                                  optional:
                                    type: boolean
                                required:
                                - key
                                type: object
                                x-kubernetes-map-type: atomic
                              fieldRef:
                                properties:
                                  apiVersion:
                                    type: string
                                  fieldPath:
                                    type: string
                                required:
                                - fieldPath
                                type: object
                                x-kubernetes-map-type: atomic
                              resourceFieldRef:
                                properties:
                                  containerName:
                                    type: string
                                  divisor:
                                    anyOf:
                                    - type: integer
                                    - type: string
                                    pattern: ^(\+|-)?(([0-9]+(\.[0-9]*)?)|(\.[0-9]+))(([KMGTPE]i)|[numkMGTPE]|([eE](\+|-)?(([0-9]+(\.[0-9]*)?)|(\.[0-9]+))))?$
                                    x-kubernetes-int-or-string: true
                                  resource:
                                    type: string
                                required:
                                - resource
                                type: object
                                x-kubernetes-map-type: atomic
                              secretKeyRef:
                                properties:
                                  key:
                                    type: string
                                  name:
                                    default: ""
                                    type: string
                                  optional:
                                    type: boolean
                                required:
                                - key
                                type: object
                                x-kubernetes-map-type: atomic
                            type: object
                        required:
                        - name
                        type: object
                      type: array
                      x-kubernetes-list-map-keys:
                      - name
                      x-kubernetes-list-type: map
                    envFrom:
                      items:
                        properties:
                          configMapRef:
                            properties:
                              name:
                                default: ""
                                type: string
                              optional:
                                type: boolean
                            type: object
                            x-kubernetes-map-type: atomic
                          prefix:
                            type: string
                          secretRef:
                            properties:
                              name:
                                default: ""
                                type: string
                              optional:
                                type: boolean
                            type: object
                            x-kubernetes-map-type: atomic
                        type: object
                      type: array
                      x-kubernetes-list-type: atomic
                    image:
                      type: string
                    imagePullPolicy:
                      type: string
                    lifecycle:
                      properties:
                        postStart:
                          properties:
                            exec:
                              properties:
                                command:
                                  items:
                                    type: string
                                  type: array
                                  x-kubernetes-list-type: atomic
                              type: object
                            httpGet:
                              properties:
                                host:
                                  type: string
                                httpHeaders:
                                  items:
                                    properties:
                                      name:
                                        type: string
                                      value:
                                        type: string
                                    required:
                                    - name
                                    - value
                                    type: object
                                  type: array
                                  x-kubernetes-list-type: atomic
                                path:
                                  type: string
                                port:
                                  anyOf:
                                  - type: integer
                                  - type: string
                                  x-kubernetes-int-or-string: true
                                scheme:
                                  type: string
                              required:
                              - port
                              type: object
                            sleep:
                              properties:
                                seconds:
                                  format: int64
                                  type: integer
                              required:
                              - seconds
                              type: object
                            tcpSocket:
                              properties:
                                host:
                                  type: string
                                port:
                                  anyOf:
                                  - type: integer
                                  - type: string
                                  x-kubernetes-int-or-string: true
                              required:
                              - port
                              type: object
                          type: object
                        preStop:
                          properties:
                            exec:
                              properties:
                                command:
                                  items:
                                    type: string
                                  type: array
                                  x-kubernetes-list-type: atomic
                              type: object
                            httpGet:
                              properties:
                                host:
                                  type: string
                                httpHeaders:
                                  items:
                                    properties:
                                      name:
                                        type: string
                                      value:
                                        type: string
                                    required:
                                    - name
                                    - value
                                    type: object
                                  type: array
                                  x-kubernetes-list-type: atomic
                                path:
                                  type: string
                                port:
                                  anyOf:
                                  - type: integer
                                  - type: string
                                  x-kubernetes-int-or-string: true
                                scheme:
                                  type: string
                              required:
                              - port
                              type: object
                            sleep:
                              properties:
                                seconds:
                                  format: int64
                                  type: integer
                              required:
                              - seconds
                              type: object
                            tcpSocket:
                              properties:
                                host:
                                  type: string
                                port:
                                  anyOf:
                                  - type: integer
                                  - type: string
                                  x-kubernetes-int-or-string: true
                              required:
                              - port
                              type: object
                          type: object
                      type: object
                    livenessProbe:
                      properties:
                        exec:
                          properties:
                            command:
                              items:
                                type: string
                              type: array
                              x-kubernetes-list-type: atomic
                          type: object
                        failureThreshold:
                          format: int32
                          type: integer
                        grpc:
                          properties:
                            port:
                              format: int32
                              type: integer
                            service:
                              default: ""
                              type: string
                          required:
                          - port
                          type: object
                        httpGet:
                          properties:
                            host:
                              type: string
                            httpHeaders:
                              items:
                                properties:
                                  name:
                                    type: string
                                  value:
                                    type: string
                                required:
                                - name
                                - value
                                type: object
                              type: array
                              x-kubernetes-list-type: atomic
                            path:
                              type: string
                            port:
                              anyOf:
                              - type: integer
                              - type: string
                              x-kubernetes-int-or-string: true
                            scheme:
                              type: string
                          required:
                          - port
                          type: object
                        initialDelaySeconds:
                          format: int32
                          type: integer
                        periodSeconds:
                          format: int32
                          type: integer
                        successThreshold:
                          format: int32
                          type: integer
                        tcpSocket:
                          properties:
                            host:
                              type: string
                            port:
                              anyOf:
                              - type: integer
                              - type: string
                              x-kubernetes-int-or-string: true
                          required:
                          - port
                          type: object
                        terminationGracePeriodSeconds:
                          format: int64
                          type: integer
                        timeoutSeconds:
                          format: int32
                          type: integer
                      type: object
                    name:
                      type: string
                    ports:
                      items:
                        properties:
                          containerPort:
                            format: int32
                            type: integer
                          hostIP:
                            type: string
                          hostPort:
                            format: int32
                            type: integer
                          name:
                            type: string
                          protocol:
                            default: TCP
                            type: string
                        required:
                        - containerPort
                        type: object
                      type: array
                      x-kubernetes-list-map-keys:
                      - containerPort
                      - protocol
                      x-kubernetes-list-type: map
                    readinessProbe:
                      properties:
                        exec:
                          properties:
                            command:
                              items:
                                type: string
                              type: array
                              x-kubernetes-list-type: atomic
                          type: object
                        failureThreshold:
                          format: int32
                          type: integer
                        grpc:
                          properties:
                            port:
                              format: int32
                              type: integer
                            service:
                              default: ""
                              type: string
                          required:
                          - port
                          type: object
                        httpGet:
                          properties:
                            host:
                              type: string
                            httpHeaders:
                              items:
                                properties:
                                  name:
                                    type: string
                                  value:
                                    type: string
                                required:
                                - name
                                - value
                                type: object
                              type: array
                              x-kubernetes-list-type: atomic
                            path:
                              type: string
                            port:
                              anyOf:
                              - type: integer
                              - type: string
                              x-kubernetes-int-or-string: true
                            scheme:
                              type: string
                          required:
                          - port
                          type: object
                        initialDelaySeconds:
                          format: int32
                          type: integer
                        periodSeconds:
                          format: int32
                          type: integer
                        successThreshold:
                          format: int32
                          type: integer
                        tcpSocket:
                          properties:
                            host:
                              type: string
                            port:
                              anyOf:
                              - type: integer
                              - type: string
                              x-kubernetes-int-or-string: true
                          required:
                          - port
                          type: object
                        terminationGracePeriodSeconds:
                          format: int64
                          type: integer
                        timeoutSeconds:
                          format: int32
                          type: integer
                      type: object
                    resizePolicy:
                      items:
                        properties:
                          resourceName:
                            type: string
                          restartPolicy:
                            type: string
                        required:
                        - resourceName
                        - restartPolicy
                        type: object
                      type: array
                      x-kubernetes-list-type: atomic
                    resources:
                      properties:
                        claims:
                          items:
                            properties:
                              name:
                                type: string
                              request:
                                type: string
                            required:
                            - name
                            type: object
                          type: array
                          x-kubernetes-list-map-keys:
                          - name
                          x-kubernetes-list-type: map
                        limits:
                          additionalProperties:
                            anyOf:
                            - type: integer
                            - type: string
                            pattern: ^(\+|-)?(([0-9]+(\.[0-9]*)?)|(\.[0-9]+))(([KMGTPE]i)|[numkMGTPE]|([eE](\+|-)?(([0-9]+(\.[0-9]*)?)|(\.[0-9]+))))?$
                            x-kubernetes-int-or-string: true
                          type: object
                        requests:
                          additionalProperties:
                            anyOf:
                            - type: integer
                            - type: string
                            pattern: ^(\+|-)?(([0-9]+(\.[0-9]*)?)|(\.[0-9]+))(([KMGTPE]i)|[numkMGTPE]|([eE](\+|-)?(([0-9]+(\.[0-9]*)?)|(\.[0-9]+))))?$
                            x-kubernetes-int-or-string: true
                          type: object
                      type: object
                    restartPolicy:
                      type: string
                    securityContext:
                      properties:
                        allowPrivilegeEscalation:
                          type: boolean
                        appArmorProfile:
                          properties:
                            localhostProfile:
                              type: string
                            type:
                              type: string
                          required:
                          - type
                          type: object
                        capabilities:
                          properties:
                            add:
                              items:
                                type: string
                              type: array
                              x-kubernetes-list-type: atomic
                            drop:
                              items:
                                type: string
                              type: array
                              x-kubernetes-list-type: atomic
                          type: object
                        privileged:
                          type: boolean
                        procMount:
                          type: string
                        readOnlyRootFilesystem:
                          type: boolean
                        runAsGroup:
                          format: int64
                          type: integer
                        runAsNonRoot:
                          type: boolean
                        runAsUser:
                          format: int64
                          type: integer
                        seLinuxOptions:
                          properties:
                            level:
                              type: string
                            role:
                              type: string
                            type:
                              type: string
                            user:
                              type: string
                          type: object
                        seccompProfile:
                          properties:
                            localhostProfile:
                              type: string
                            type:
                              type: string
                          required:
                          - type
                          type: object
                        windowsOptions:
                          properties:
                            gmsaCredentialSpec:
                              type: string
                            gmsaCredentialSpecName:
                              type: string
                            hostProcess:
                              type: boolean
                            runAsUserName:
                              type: string
                          type: object
                      type: object
                    startupProbe:
                      properties:
                        exec:
                          properties:
                            command:
                              items:
                                type: string
                              type: array
                              x-kubernetes-list-type: atomic
                          type: object
                        failureThreshold:
                          format: int32
                          type: integer
                        grpc:
                          properties:
                            port:
                              format: int32
                              type: integer
                            service:
                              default: ""
                              type: string
                          required:
                          - port
                          type: object
                        httpGet:
                          properties:
                            host:
                              type: string
                            httpHeaders:
                              items:
                                properties:
                                  name:
                                    type: string
                                  value:
                                    type: string
                                required:
                                - name
                                - value
                                type: object
                              type: array
                              x-kubernetes-list-type: atomic
                            path:
                              type: string
                            port:
                              anyOf:
                              - type: integer
                              - type: string
                              x-kubernetes-int-or-string: true
                            scheme:
                              type: string
                          required:
                          - port
                          type: object
                        initialDelaySeconds:
                          format: int32
                          type: integer
                        periodSeconds:
                          format: int32
                          type: integer
                        successThreshold:
                          format: int32
                          type: integer
                        tcpSocket:
                          properties:
                            host:
                              type: string
                            port:
                              anyOf:
                              - type: integer
                              - type: string
                              x-kubernetes-int-or-string: true
                          required:
                          - port
                          type: object
                        terminationGracePeriodSeconds:
                          format: int64
                          type: integer
                        timeoutSeconds:
                          format: int32
                          type: integer
                      type: object
                    stdin:
                      type: boolean
                    stdinOnce:
                      type: boolean
                    terminationMessagePath:
                      type: string
                    terminationMessagePolicy:
                      type: string
                    tty:
                      type: boolean
                    volumeDevices:
                      items:
                        properties:
                          devicePath:
                            type: string
                          name:
                            type: string
                        required:
                        - devicePath
                        - name
                        type: object
                      type: array
                      x-kubernetes-list-map-keys:
                      - devicePath
                      x-kubernetes-list-type: map
                    volumeMounts:
                      items:
                        properties:
                          mountPath:
                            type: string
                          mountPropagation:
                            type: string
                          name:
                            type: string
                          readOnly:
                            type: boolean
                          recursiveReadOnly:
                            type: string
                          subPath:
                            type: string
                          subPathExpr:
                            type: string
                        required:
                        - mountPath
                        - name
                        type: object
                      type: array
                      x-kubernetes-list-map-keys:
                      - mountPath
                      x-kubernetes-list-type: map
                    workingDir:
                      type: string
                  required:
                  - name
                  type: object
                type: array
              affinity:
                properties:
                  nodeAffinity:
                    properties:
                      preferredDuringSchedulingIgnoredDuringExecution:
                        items:
                          properties:
                            preference:
                              properties:
                                matchExpressions:
                                  items:
                                    properties:
                                      key:
                                        type: string
                                      operator:
                                        type: string
                                      values:
                                        items:
                                          type: string
                                        type: array
                                        x-kubernetes-list-type: atomic
                                    required:
                                    - key
                                    - operator
                                    type: object
                                  type: array
                                  x-kubernetes-list-type: atomic
                                matchFields:
                                  items:
                                    properties:
                                      key:
                                        type: string
                                      operator:
                                        type: string
                                      values:
                                        items:
                                          type: string
                                        type: array
                                        x-kubernetes-list-type: atomic
                                    required:
                                    - key
                                    - operator
                                    type: object
                                  type: array
                                  x-kubernetes-list-type: atomic
                              type: object
                              x-kubernetes-map-type: atomic
                            weight:
                              format: int32
                              type: integer
                          required:
                          - preference
                          - weight
                          type: object
                        type: array
                        x-kubernetes-list-type: atomic
                      requiredDuringSchedulingIgnoredDuringExecution:
                        properties:
                          nodeSelectorTerms:
                            items:
                              properties:
                                matchExpressions:
                                  items:
                                    properties:
                                      key:
                                        type: string
                                      operator:
                                        type: string
                                      values:
                                        items:
                                          type: string
                                        type: array
                                        x-kubernetes-list-type: atomic
                                    required:
                                    - key
                                    - operator
                                    type: object
                                  type: array
                                  x-kubernetes-list-type: atomic
                                matchFields:
                                  items:
                                    properties:
                                      key:
                                        type: string
                                      operator:
                                        type: string
                                      values:
                                        items:
                                          type: string
                                        type: array
                                        x-kubernetes-list-type: atomic
                                    required:
                                    - key
                                    - operator
                                    type: object
                                  type: array
                                  x-kubernetes-list-type: atomic
                              type: object
                              x-kubernetes-map-type: atomic
                            type: array
                            x-kubernetes-list-type: atomic
                        required:
                        - nodeSelectorTerms
                        type: object
                        x-kubernetes-map-type: atomic
                    type: object
                  podAffinity:
                    properties:
                      preferredDuringSchedulingIgnoredDuringExecution:
                        items:
                          properties:
                            podAffinityTerm:
                              properties:
                                labelSelector:
                                  properties:
                                    matchExpressions:
                                      items:
                                        properties:
                                          key:
                                            type: string
                                          operator:
                                            type: string
                                          values:
                                            items:
                                              type: string
                                            type: array
                                            x-kubernetes-list-type: atomic
                                        required:
                                        - key
                                        - operator
                                        type: object
                                      type: array
                                      x-kubernetes-list-type: atomic
                                    matchLabels:
                                      additionalProperties:
                                        type: string
                                      type: object
                                  type: object
                                  x-kubernetes-map-type: atomic
                                matchLabelKeys:
                                  items:
                                    type: string
                                  type: array
                                  x-kubernetes-list-type: atomic
                                mismatchLabelKeys:
                                  items:
                                    type: string
                                  type: array
                                  x-kubernetes-list-type: atomic
                                namespaceSelector:
                                  properties:
                                    matchExpressions:
                                      items:
                                        properties:
                                          key:
                                            type: string
                                          operator:
                                            type: string
                                          values:
                                            items:
                                              type: string
                                            type: array
                                            x-kubernetes-list-type: atomic
                                        required:
                                        - key
                                        - operator
                                        type: object
                                      type: array
                                      x-kubernetes-list-type: atomic
                                    matchLabels:
                                      additionalProperties:
                                        type: string
                                      type: object
                                  type: object
                                  x-kubernetes-map-type: atomic
                                namespaces:
                                  items:
                                    type: string
                                  type: array
                                  x-kubernetes-list-type: atomic
                                topologyKey:
                                  type: string
                              required:
                              - topologyKey
                              type: object
                            weight:
                              format: int32
                              type: integer
                          required:
                          - podAffinityTerm
                          - weight
                          type: object
                        type: array
                        x-kubernetes-list-type: atomic
                      requiredDuringSchedulingIgnoredDuringExecution:
                        items:
                          properties:
                            labelSelector:
                              properties:
                                matchExpressions:
                                  items:
                                    properties:
                                      key:
                                        type: string
                                      operator:
                                        type: string
                                      values:
                                        items:
                                          type: string
                                        type: array
                                        x-kubernetes-list-type: atomic
                                    required:
                                    - key
                                    - operator
                                    type: object
                                  type: array
                                  x-kubernetes-list-type: atomic
                                matchLabels:
                                  additionalProperties:
                                    type: string
                                  type: object
                              type: object
                              x-kubernetes-map-type: atomic
                            matchLabelKeys:
                              items:
                                type: string
                              type: array
                              x-kubernetes-list-type: atomic
                            mismatchLabelKeys:
                              items:
                                type: string
                              type: array
                              x-kubernetes-list-type: atomic
                            namespaceSelector:
                              properties:
                                matchExpressions:
                                  items:
                                    properties:
                                      key:
                                        type: string
                                      operator:
                                        type: string
                                      values:
                                        items:
                                          type: string
                                        type: array
                                        x-kubernetes-list-type: atomic
                                    required:
                                    - key
                                    - operator
                                    type: object
                                  type: array
                                  x-kubernetes-list-type: atomic
                                matchLabels:
                                  additionalProperties:
                                    type: string
                                  type: object
                              type: object
                              x-kubernetes-map-type: atomic
                            namespaces:
                              items:
                                type: string
                              type: array
                              x-kubernetes-list-type: atomic
                            topologyKey:
                              type: string
                          required:
                          - topologyKey
                          type: object
                        type: array
                        x-kubernetes-list-type: atomic
                    type: object
                  podAntiAffinity:
                    properties:
                      preferredDuringSchedulingIgnoredDuringExecution:
                        items:
                          properties:
                            podAffinityTerm:
                              properties:
                                labelSelector:
                                  properties:
                                    matchExpressions:
                                      items:
                                        properties:
                                          key:
                                            type: string
                                          operator:
                                            type: string
                                          values:
                                            items:
                                              type: string
                                            type: array
                                            x-kubernetes-list-type: atomic
                                        required:
                                        - key
                                        - operator
                                        type: object
                                      type: array
                                      x-kubernetes-list-type: atomic
                                    matchLabels:
                                      additionalProperties:
                                        type: string
                                      type: object
                                  type: object
                                  x-kubernetes-map-type: atomic
                                matchLabelKeys:
                                  items:
                                    type: string
                                  type: array
                                  x-kubernetes-list-type: atomic
                                mismatchLabelKeys:
                                  items:
                                    type: string
                                  type: array
                                  x-kubernetes-list-type: atomic
                                namespaceSelector:
                                  properties:
                                    matchExpressions:
                                      items:
                                        properties:
                                          key:
                                            type: string
                                          operator:
                                            type: string
                                          values:
                                            items:
                                              type: string
                                            type: array
                                            x-kubernetes-list-type: atomic
                                        required:
                                        - key
                                        - operator
                                        type: object
                                      type: array
                                      x-kubernetes-list-type: atomic
                                    matchLabels:
                                      additionalProperties:
                                        type: string
                                      type: object
                                  type: object
                                  x-kubernetes-map-type: atomic
                                namespaces:
                                  items:
                                    type: string
                                  type: array
                                  x-kubernetes-list-type: atomic
                                topologyKey:
                                  type: string
                              required:
                              - topologyKey
                              type: object
                            weight:
                              format: int32
                              type: integer
                          required:
                          - podAffinityTerm
                          - weight
                          type: object
                        type: array
                        x-kubernetes-list-type: atomic
                      requiredDuringSchedulingIgnoredDuringExecution:
                        items:
                          properties:
                            labelSelector:
                              properties:
                                matchExpressions:
                                  items:
                                    properties:
                                      key:
                                        type: string
                                      operator:
                                        type: string
                                      values:
                                        items:
                                          type: string
                                        type: array
                                        x-kubernetes-list-type: atomic
                                    required:
                                    - key
                                    - operator
                                    type: object
                                  type: array
                                  x-kubernetes-list-type: atomic
                                matchLabels:
                                  additionalProperties:
                                    type: string
                                  type: object
                              type: object
                              x-kubernetes-map-type: atomic
                            matchLabelKeys:
                              items:
                                type: string
                              type: array
                              x-kubernetes-list-type: atomic
                            mismatchLabelKeys:
                              items:
                                type: string
                              type: array
                              x-kubernetes-list-type: atomic
                            namespaceSelector:
                              properties:
                                matchExpressions:
                                  items:
                                    properties:
                                      key:
                                        type: string
                                      operator:
                                        type: string
                                      values:
                                        items:
                                          type: string
                                        type: array
                                        x-kubernetes-list-type: atomic
                                    required:
                                    - key
                                    - operator
                                    type: object
                                  type: array
                                  x-kubernetes-list-type: atomic
                                matchLabels:
                                  additionalProperties:
                                    type: string
                                  type: object
                              type: object
                              x-kubernetes-map-type: atomic
                            namespaces:
                              items:
                                type: string
                              type: array
                              x-kubernetes-list-type: atomic
                            topologyKey:
                              type: string
                          required:
                          - topologyKey
                          type: object
                        type: array
                        x-kubernetes-list-type: atomic
                    type: object
                type: object
              args:
                additionalProperties:
                  type: string
                type: object
              autoscaler:
                properties:
                  behavior:
                    properties:
                      scaleDown:
                        properties:
                          policies:
                            items:
                              properties:
                                periodSeconds:
                                  format: int32
                                  type: integer
                                type:
                                  type: string
                                value:
                                  format: int32
                                  type: integer
                              required:
                              - periodSeconds
                              - type
                              - value
                              type: object
                            type: array
                            x-kubernetes-list-type: atomic
                          selectPolicy:
                            type: string
                          stabilizationWindowSeconds:
                            format: int32
                            type: integer
                        type: object
                      scaleUp:
                        properties:
                          policies:
                            items:
                              properties:
                                periodSeconds:
                                  format: int32
                                  type: integer
                                type:
                                  type: string
                                value:
                                  format: int32
                                  type: integer
                              required:
                              - periodSeconds
                              - type
                              - value
                              type: object
                            type: array
                            x-kubernetes-list-type: atomic
                          selectPolicy:
                            type: string
                          stabilizationWindowSeconds:
                            format: int32
                            type: integer
                        type: object
                    type: object
                  maxReplicas:
                    format: int32
                    type: integer
                  metrics:
                    items:
                      properties:
                        pods:
                          properties:
                            metric:
                              properties:
                                name:
                                  type: string
                                selector:
                                  properties:
                                    matchExpressions:
                                      items:
                                        properties:
                                          key:
                                            type: string
                                          operator:
                                            type: string
                                          values:
                                            items:
                                              type: string
                                            type: array
                                            x-kubernetes-list-type: atomic
                                        required:
                                        - key
                                        - operator
                                        type: object
                                      type: array
                                      x-kubernetes-list-type: atomic
                                    matchLabels:
                                      additionalProperties:
                                        type: string
                                      type: object
                                  type: object
                                  x-kubernetes-map-type: atomic
                              required:
                              - name
                              type: object
                            target:
                              properties:
                                averageUtilization:
                                  format: int32
                                  type: integer
                                averageValue:
                                  anyOf:
                                  - type: integer
                                  - type: string
                                  pattern: ^(\+|-)?(([0-9]+(\.[0-9]*)?)|(\.[0-9]+))(([KMGTPE]i)|[numkMGTPE]|([eE](\+|-)?(([0-9]+(\.[0-9]*)?)|(\.[0-9]+))))?$
                                  x-kubernetes-int-or-string: true
                                type:
                                  type: string
                                value:
                                  anyOf:
                                  - type: integer
                                  - type: string
                                  pattern: ^(\+|-)?(([0-9]+(\.[0-9]*)?)|(\.[0-9]+))(([KMGTPE]i)|[numkMGTPE]|([eE](\+|-)?(([0-9]+(\.[0-9]*)?)|(\.[0-9]+))))?$
                                  x-kubernetes-int-or-string: true
                              required:
                              - type
                              type: object
                          required:
                          - metric
                          - target
                          type: object
                        type:
                          type: string
                      required:
                      - type
                      type: object
                    type: array
                  minReplicas:
                    format: int32
                    type: integer
                  targetCPUUtilization:
                    format: int32
                    type: integer
                  targetMemoryUtilization:
                    format: int32
                    type: integer
                type: object
              config:
                type: string
              configmaps:
                items:
                  properties:
                    mountpath:
                      type: string
                    name:
                      type: string
                  required:
                  - mountpath
                  - name
                  type: object
                type: array
              deploymentUpdateStrategy:
                properties:
                  rollingUpdate:
                    properties:
                      maxSurge:
                        anyOf:
                        - type: integer
                        - type: string
                        x-kubernetes-int-or-string: true
                      maxUnavailable:
                        anyOf:
                        - type: integer
                        - type: string
                        x-kubernetes-int-or-string: true
                    type: object
                  type:
                    type: string
                type: object
              env:
                items:
                  properties:
                    name:
                      type: string
                    value:
                      type: string
                    valueFrom:
                      properties:
                        configMapKeyRef:
                          properties:
                            key:
                              type: string
                            name:
                              default: ""
                              type: string
                            optional:
                              type: boolean
                          required:
                          - key
                          type: object
                          x-kubernetes-map-type: atomic
                        fieldRef:
                          properties:
                            apiVersion:
                              type: string
                            fieldPath:
                              type: string
                          required:
                          - fieldPath
                          type: object
                          x-kubernetes-map-type: atomic
                        resourceFieldRef:
                          properties:
                            containerName:
                              type: string
                            divisor:
                              anyOf:
                              - type: integer
                              - type: string
                              pattern: ^(\+|-)?(([0-9]+(\.[0-9]*)?)|(\.[0-9]+))(([KMGTPE]i)|[numkMGTPE]|([eE](\+|-)?(([0-9]+(\.[0-9]*)?)|(\.[0-9]+))))?$
                              x-kubernetes-int-or-string: true
                            resource:
                              type: string
                          required:
                          - resource
                          type: object
                          x-kubernetes-map-type: atomic
                        secretKeyRef:
                          properties:
                            key:
                              type: string
                            name:
                              default: ""
                              type: string
                            optional:
                              type: boolean
                          required:
                          - key
                          type: object
                          x-kubernetes-map-type: atomic
                      type: object
                  required:
                  - name
                  type: object
                type: array
              envFrom:
                items:
                  properties:
                    configMapRef:
                      properties:
                        name:
                          default: ""
                          type: string
                        optional:
                          type: boolean
                      type: object
                      x-kubernetes-map-type: atomic
                    prefix:
                      type: string
                    secretRef:
                      properties:
                        name:
                          default: ""
                          type: string
                        optional:
                          type: boolean
                      type: object
                      x-kubernetes-map-type: atomic
                  type: object
                type: array
              hostNetwork:
                type: boolean
              image:
                type: string
              imagePullPolicy:
                type: string
              ingress:
                properties:
                  annotations:
                    additionalProperties:
                      type: string
                    type: object
                  hostname:
                    type: string
                  ingressClassName:
                    type: string
                  route:
                    properties:
                      termination:
                        enum:
                        - insecure
                        - edge
                        - passthrough
                        - reencrypt
                        type: string
                    type: object
                  ruleType:
                    enum:
                    - path
                    - subdomain
                    type: string
                  tls:
                    items:
                      properties:
                        hosts:
                          items:
                            type: string
                          type: array
                          x-kubernetes-list-type: atomic
                        secretName:
                          type: string
                      type: object
                    type: array
                  type:
                    enum:
                    - ingress
                    - route
                    type: string
                type: object
              initContainers:
                items:
                  properties:
                    args:
                      items:
                        type: string
                      type: array
                      x-kubernetes-list-type: atomic
                    command:
                      items:
                        type: string
                      type: array
                      x-kubernetes-list-type: atomic
                    env:
                      items:
                        properties:
                          name:
                            type: string
                          value:
                            type: string
                          valueFrom:
                            properties:
                              configMapKeyRef:
                                properties:
                                  key:
                                    type: string
                                  name:
                                    default: ""
                                    type: string
                                  optional:
                                    type: boolean
                                required:
                                - key
                                type: object
                                x-kubernetes-map-type: atomic
                              fieldRef:
                                properties:
                                  apiVersion:
                                    type: string
                                  fieldPath:
                                    type: string
                                required:
                                - fieldPath
                                type: object
                                x-kubernetes-map-type: atomic
                              resourceFieldRef:
                                properties:
                                  containerName:
                                    type: string
                                  divisor:
                                    anyOf:
                                    - type: integer
                                    - type: string
                                    pattern: ^(\+|-)?(([0-9]+(\.[0-9]*)?)|(\.[0-9]+))(([KMGTPE]i)|[numkMGTPE]|([eE](\+|-)?(([0-9]+(\.[0-9]*)?)|(\.[0-9]+))))?$
                                    x-kubernetes-int-or-string: true
                                  resource:
                                    type: string
                                required:
                                - resource
                                type: object
                                x-kubernetes-map-type: atomic
                              secretKeyRef:
                                properties:
                                  key:
                                    type: string
                                  name:
                                    default: ""
                                    type: string
                                  optional:
                                    type: boolean
                                required:
                                - key
                                type: object
                                x-kubernetes-map-type: atomic
                            type: object
                        required:
                        - name
                        type: object
                      type: array
                      x-kubernetes-list-map-keys:
                      - name
                      x-kubernetes-list-type: map
                    envFrom:
                      items:
                        properties:
                          configMapRef:
                            properties:
                              name:
                                default: ""
                                type: string
                              optional:
                                type: boolean
                            type: object
                            x-kubernetes-map-type: atomic
                          prefix:
                            type: string
                          secretRef:
                            properties:
                              name:
                                default: ""
                                type: string
                              optional:
                                type: boolean
                            type: object
                            x-kubernetes-map-type: atomic
                        type: object
                      type: array
                      x-kubernetes-list-type: atomic
                    image:
                      type: string
                    imagePullPolicy:
                      type: string
                    lifecycle:
                      properties:
                        postStart:
                          properties:
                            exec:
                              properties:
                                command:
                                  items:
                                    type: string
                                  type: array
                                  x-kubernetes-list-type: atomic
                              type: object
                            httpGet:
                              properties:
                                host:
                                  type: string
                                httpHeaders:
                                  items:
                                    properties:
                                      name:
                                        type: string
                                      value:
                                        type: string
                                    required:
                                    - name
                                    - value
                                    type: object
                                  type: array
                                  x-kubernetes-list-type: atomic
                                path:
                                  type: string
                                port:
                                  anyOf:
                                  - type: integer
                                  - type: string
                                  x-kubernetes-int-or-string: true
                                scheme:
                                  type: string
                              required:
                              - port
                              type: object
                            sleep:
                              properties:
                                seconds:
                                  format: int64
                                  type: integer
                              required:
                              - seconds
                              type: object
                            tcpSocket:
                              properties:
                                host:
                                  type: string
                                port:
                                  anyOf:
                                  - type: integer
                                  - type: string
                                  x-kubernetes-int-or-string: true
                              required:
                              - port
                              type: object
                          type: object
                        preStop:
                          properties:
                            exec:
                              properties:
                                command:
                                  items:
                                    type: string
                                  type: array
                                  x-kubernetes-list-type: atomic
                              type: object
                            httpGet:
                              properties:
                                host:
                                  type: string
                                httpHeaders:
                                  items:
                                    properties:
                                      name:
                                        type: string
                                      value:
                                        type: string
                                    required:
                                    - name
                                    - value
                                    type: object
                                  type: array
                                  x-kubernetes-list-type: atomic
                                path:
                                  type: string
                                port:
                                  anyOf:
                                  - type: integer
                                  - type: string
                                  x-kubernetes-int-or-string: true
                                scheme:
                                  type: string
                              required:
                              - port
                              type: object
                            sleep:
                              properties:
                                seconds:
                                  format: int64
                                  type: integer
                              required:
                              - seconds
                              type: object
                            tcpSocket:
                              properties:
                                host:
                                  type: string
                                port:
                                  anyOf:
                                  - type: integer
                                  - type: string
                                  x-kubernetes-int-or-string: true
                              required:
                              - port
                              type: object
                          type: object
                      type: object
                    livenessProbe:
                      properties:
                        exec:
                          properties:
                            command:
                              items:
                                type: string
                              type: array
                              x-kubernetes-list-type: atomic
                          type: object
                        failureThreshold:
                          format: int32
                          type: integer
                        grpc:
                          properties:
                            port:
                              format: int32
                              type: integer
                            service:
                              default: ""
                              type: string
                          required:
                          - port
                          type: object
                        httpGet:
                          properties:
                            host:
                              type: string
                            httpHeaders:
                              items:
                                properties:
                                  name:
                                    type: string
                                  value:
                                    type: string
                                required:
                                - name
                                - value
                                type: object
                              type: array
                              x-kubernetes-list-type: atomic
                            path:
                              type: string
                            port:
                              anyOf:
                              - type: integer
                              - type: string
                              x-kubernetes-int-or-string: true
                            scheme:
                              type: string
                          required:
                          - port
                          type: object
                        initialDelaySeconds:
                          format: int32
                          type: integer
                        periodSeconds:
                          format: int32
                          type: integer
                        successThreshold:
                          format: int32
                          type: integer
                        tcpSocket:
                          properties:
                            host:
                              type: string
                            port:
                              anyOf:
                              - type: integer
                              - type: string
                              x-kubernetes-int-or-string: true
                          required:
                          - port
                          type: object
                        terminationGracePeriodSeconds:
                          format: int64
                          type: integer
                        timeoutSeconds:
                          format: int32
                          type: integer
                      type: object
                    name:
                      type: string
                    ports:
                      items:
                        properties:
                          containerPort:
                            format: int32
                            type: integer
                          hostIP:
                            type: string
                          hostPort:
                            format: int32
                            type: integer
                          name:
                            type: string
                          protocol:
                            default: TCP
                            type: string
                        required:
                        - containerPort
                        type: object
                      type: array
                      x-kubernetes-list-map-keys:
                      - containerPort
                      - protocol
                      x-kubernetes-list-type: map
                    readinessProbe:
                      properties:
                        exec:
                          properties:
                            command:
                              items:
                                type: string
                              type: array
                              x-kubernetes-list-type: atomic
                          type: object
                        failureThreshold:
                          format: int32
                          type: integer
                        grpc:
                          properties:
                            port:
                              format: int32
                              type: integer
                            service:
                              default: ""
                              type: string
                          required:
                          - port
                          type: object
                        httpGet:
                          properties:
                            host:
                              type: string
                            httpHeaders:
                              items:
                                properties:
                                  name:
                                    type: string
                                  value:
                                    type: string
                                required:
                                - name
                                - value
                                type: object
                              type: array
                              x-kubernetes-list-type: atomic
                            path:
                              type: string
                            port:
                              anyOf:
                              - type: integer
                              - type: string
                              x-kubernetes-int-or-string: true
                            scheme:
                              type: string
                          required:
                          - port
                          type: object
                        initialDelaySeconds:
                          format: int32
                          type: integer
                        periodSeconds:
                          format: int32
                          type: integer
                        successThreshold:
                          format: int32
                          type: integer
                        tcpSocket:
                          properties:
                            host:
                              type: string
                            port:
                              anyOf:
                              - type: integer
                              - type: string
                              x-kubernetes-int-or-string: true
                          required:
                          - port
                          type: object
                        terminationGracePeriodSeconds:
                          format: int64
                          type: integer
                        timeoutSeconds:
                          format: int32
                          type: integer
                      type: object
                    resizePolicy:
                      items:
                        properties:
                          resourceName:
                            type: string
                          restartPolicy:
                            type: string
                        required:
                        - resourceName
                        - restartPolicy
                        type: object
                      type: array
                      x-kubernetes-list-type: atomic
                    resources:
                      properties:
                        claims:
                          items:
                            properties:
                              name:
                                type: string
                              request:
                                type: string
                            required:
                            - name
                            type: object
                          type: array
                          x-kubernetes-list-map-keys:
                          - name
                          x-kubernetes-list-type: map
                        limits:
                          additionalProperties:
                            anyOf:
                            - type: integer
                            - type: string
                            pattern: ^(\+|-)?(([0-9]+(\.[0-9]*)?)|(\.[0-9]+))(([KMGTPE]i)|[numkMGTPE]|([eE](\+|-)?(([0-9]+(\.[0-9]*)?)|(\.[0-9]+))))?$
                            x-kubernetes-int-or-string: true
                          type: object
                        requests:
                          additionalProperties:
                            anyOf:
                            - type: integer
                            - type: string
                            pattern: ^(\+|-)?(([0-9]+(\.[0-9]*)?)|(\.[0-9]+))(([KMGTPE]i)|[numkMGTPE]|([eE](\+|-)?(([0-9]+(\.[0-9]*)?)|(\.[0-9]+))))?$
                            x-kubernetes-int-or-string: true
                          type: object
                      type: object
                    restartPolicy:
                      type: string
                    securityContext:
                      properties:
                        allowPrivilegeEscalation:
                          type: boolean
                        appArmorProfile:
                          properties:
                            localhostProfile:
                              type: string
                            type:
                              type: string
                          required:
                          - type
                          type: object
                        capabilities:
                          properties:
                            add:
                              items:
                                type: string
                              type: array
                              x-kubernetes-list-type: atomic
                            drop:
                              items:
                                type: string
                              type: array
                              x-kubernetes-list-type: atomic
                          type: object
                        privileged:
                          type: boolean
                        procMount:
                          type: string
                        readOnlyRootFilesystem:
                          type: boolean
                        runAsGroup:
                          format: int64
                          type: integer
                        runAsNonRoot:
                          type: boolean
                        runAsUser:
                          format: int64
                          type: integer
                        seLinuxOptions:
                          properties:
                            level:
                              type: string
                            role:
                              type: string
                            type:
                              type: string
                            user:
                              type: string
                          type: object
                        seccompProfile:
                          properties:
                            localhostProfile:
                              type: string
                            type:
                              type: string
                          required:
                          - type
                          type: object
                        windowsOptions:
                          properties:
                            gmsaCredentialSpec:
                              type: string
                            gmsaCredentialSpecName:
                              type: string
                            hostProcess:
                              type: boolean
                            runAsUserName:
                              type: string
                          type: object
                      type: object
                    startupProbe:
                      properties:
                        exec:
                          properties:
                            command:
                              items:
                                type: string
                              type: array
                              x-kubernetes-list-type: atomic
                          type: object
                        failureThreshold:
                          format: int32
                          type: integer
                        grpc:
                          properties:
                            port:
                              format: int32
                              type: integer
                            service:
                              default: ""
                              type: string
                          required:
                          - port
                          type: object
                        httpGet:
                          properties:
                            host:
                              type: string
                            httpHeaders:
                              items:
                                properties:
                                  name:
                                    type: string
                                  value:
                                    type: string
                                required:
                                - name
                                - value
                                type: object
                              type: array
                              x-kubernetes-list-type: atomic
                            path:
                              type: string
                            port:
                              anyOf:
                              - type: integer
                              - type: string
                              x-kubernetes-int-or-string: true
                            scheme:
                              type: string
                          required:
                          - port
                          type: object
                        initialDelaySeconds:
                          format: int32
                          type: integer
                        periodSeconds:
                          format: int32
                          type: integer
                        successThreshold:
                          format: int32
                          type: integer
                        tcpSocket:
                          properties:
                            host:
                              type: string
                            port:
                              anyOf:
                              - type: integer
                              - type: string
                              x-kubernetes-int-or-string: true
                          required:
                          - port
                          type: object
                        terminationGracePeriodSeconds:
                          format: int64
                          type: integer
                        timeoutSeconds:
                          format: int32
                          type: integer
                      type: object
                    stdin:
                      type: boolean
                    stdinOnce:
                      type: boolean
                    terminationMessagePath:
                      type: string
                    terminationMessagePolicy:
                      type: string
                    tty:
                      type: boolean
                    volumeDevices:
                      items:
                        properties:
                          devicePath:
                            type: string
                          name:
                            type: string
                        required:
                        - devicePath
                        - name
                        type: object
                      type: array
                      x-kubernetes-list-map-keys:
                      - devicePath
                      x-kubernetes-list-type: map
                    volumeMounts:
                      items:
                        properties:
                          mountPath:
                            type: string
                          mountPropagation:
                            type: string
                          name:
                            type: string
                          readOnly:
                            type: boolean
                          recursiveReadOnly:
                            type: string
                          subPath:
                            type: string
                          subPathExpr:
                            type: string
                        required:
                        - mountPath
                        - name
                        type: object
                      type: array
                      x-kubernetes-list-map-keys:
                      - mountPath
                      x-kubernetes-list-type: map
                    workingDir:
                      type: string
                  required:
                  - name
                  type: object
                type: array
              lifecycle:
                properties:
                  postStart:
                    properties:
                      exec:
                        properties:
                          command:
                            items:
                              type: string
                            type: array
                            x-kubernetes-list-type: atomic
                        type: object
                      httpGet:
                        properties:
                          host:
                            type: string
                          httpHeaders:
                            items:
                              properties:
                                name:
                                  type: string
                                value:
                                  type: string
                              required:
                              - name
                              - value
                              type: object
                            type: array
                            x-kubernetes-list-type: atomic
                          path:
                            type: string
                          port:
                            anyOf:
                            - type: integer
                            - type: string
                            x-kubernetes-int-or-string: true
                          scheme:
                            type: string
                        required:
                        - port
                        type: object
                      sleep:
                        properties:
                          seconds:
                            format: int64
                            type: integer
                        required:
                        - seconds
                        type: object
                      tcpSocket:
                        properties:
                          host:
                            type: string
                          port:
                            anyOf:
                            - type: integer
                            - type: string
                            x-kubernetes-int-or-string: true
                        required:
                        - port
                        type: object
                    type: object
                  preStop:
                    properties:
                      exec:
                        properties:
                          command:
                            items:
                              type: string
                            type: array
                            x-kubernetes-list-type: atomic
                        type: object
                      httpGet:
                        properties:
                          host:
                            type: string
                          httpHeaders:
                            items:
                              properties:
                                name:
                                  type: string
                                value:
                                  type: string
                              required:
                              - name
                              - value
                              type: object
                            type: array
                            x-kubernetes-list-type: atomic
                          path:
                            type: string
                          port:
                            anyOf:
                            - type: integer
                            - type: string
                            x-kubernetes-int-or-string: true
                          scheme:
                            type: string
                        required:
                        - port
                        type: object
                      sleep:
                        properties:
                          seconds:
                            format: int64
                            type: integer
                        required:
                        - seconds
                        type: object
                      tcpSocket:
                        properties:
                          host:
                            type: string
                          port:
                            anyOf:
                            - type: integer
                            - type: string
                            x-kubernetes-int-or-string: true
                        required:
                        - port
                        type: object
                    type: object
                type: object
              livenessProbe:
                properties:
                  failureThreshold:
                    format: int32
                    type: integer
                  initialDelaySeconds:
                    format: int32
                    type: integer
                  periodSeconds:
                    format: int32
                    type: integer
                  successThreshold:
                    format: int32
                    type: integer
                  terminationGracePeriodSeconds:
                    format: int64
                    type: integer
                  timeoutSeconds:
                    format: int32
                    type: integer
                type: object
              managementState:
                default: managed
                enum:
                - managed
                - unmanaged
                type: string
              maxReplicas:
                format: int32
                type: integer
              minReplicas:
                format: int32
                type: integer
              mode:
                enum:
                - daemonset
                - deployment
                - sidecar
                - statefulset
                type: string
              nodeSelector:
                additionalProperties:
                  type: string
                type: object
              observability:
                properties:
                  metrics:
                    properties:
                      DisablePrometheusAnnotations:
                        type: boolean
                      enableMetrics:
                        type: boolean
                    type: object
                type: object
              podAnnotations:
                additionalProperties:
                  type: string
                type: object
              podDisruptionBudget:
                properties:
                  maxUnavailable:
                    anyOf:
                    - type: integer
                    - type: string
                    x-kubernetes-int-or-string: true
                  minAvailable:
                    anyOf:
                    - type: integer
                    - type: string
                    x-kubernetes-int-or-string: true
                type: object
              podSecurityContext:
                properties:
                  appArmorProfile:
                    properties:
                      localhostProfile:
                        type: string
                      type:
                        type: string
                    required:
                    - type
                    type: object
                  fsGroup:
                    format: int64
                    type: integer
                  fsGroupChangePolicy:
                    type: string
                  runAsGroup:
                    format: int64
                    type: integer
                  runAsNonRoot:
                    type: boolean
                  runAsUser:
                    format: int64
                    type: integer
                  seLinuxChangePolicy:
                    type: string
                  seLinuxOptions:
                    properties:
                      level:
                        type: string
                      role:
                        type: string
                      type:
                        type: string
                      user:
                        type: string
                    type: object
                  seccompProfile:
                    properties:
                      localhostProfile:
                        type: string
                      type:
                        type: string
                    required:
                    - type
                    type: object
                  supplementalGroups:
                    items:
                      format: int64
                      type: integer
                    type: array
                    x-kubernetes-list-type: atomic
                  supplementalGroupsPolicy:
                    type: string
                  sysctls:
                    items:
                      properties:
                        name:
                          type: string
                        value:
                          type: string
                      required:
                      - name
                      - value
                      type: object
                    type: array
                    x-kubernetes-list-type: atomic
                  windowsOptions:
                    properties:
                      gmsaCredentialSpec:
                        type: string
                      gmsaCredentialSpecName:
                        type: string
                      hostProcess:
                        type: boolean
                      runAsUserName:
                        type: string
                    type: object
                type: object
              ports:
                items:
                  properties:
                    appProtocol:
                      type: string
                    hostPort:
                      format: int32
                      type: integer
                    name:
                      type: string
                    nodePort:
                      format: int32
                      type: integer
                    port:
                      format: int32
                      type: integer
                    protocol:
                      default: TCP
                      type: string
                    targetPort:
                      anyOf:
                      - type: integer
                      - type: string
                      x-kubernetes-int-or-string: true
                  required:
                  - port
                  type: object
                type: array
                x-kubernetes-list-type: atomic
              priorityClassName:
                type: string
              replicas:
                default: 1
                format: int32
                type: integer
              resources:
                properties:
                  claims:
                    items:
                      properties:
                        name:
                          type: string
                        request:
                          type: string
                      required:
                      - name
                      type: object
                    type: array
                    x-kubernetes-list-map-keys:
                    - name
                    x-kubernetes-list-type: map
                  limits:
                    additionalProperties:
                      anyOf:
                      - type: integer
                      - type: string
                      pattern: ^(\+|-)?(([0-9]+(\.[0-9]*)?)|(\.[0-9]+))(([KMGTPE]i)|[numkMGTPE]|([eE](\+|-)?(([0-9]+(\.[0-9]*)?)|(\.[0-9]+))))?$
                      x-kubernetes-int-or-string: true
                    type: object
                  requests:
                    additionalProperties:
                      anyOf:
                      - type: integer
                      - type: string
                      pattern: ^(\+|-)?(([0-9]+(\.[0-9]*)?)|(\.[0-9]+))(([KMGTPE]i)|[numkMGTPE]|([eE](\+|-)?(([0-9]+(\.[0-9]*)?)|(\.[0-9]+))))?$
                      x-kubernetes-int-or-string: true
                    type: object
                type: object
              securityContext:
                properties:
                  allowPrivilegeEscalation:
                    type: boolean
                  appArmorProfile:
                    properties:
                      localhostProfile:
                        type: string
                      type:
                        type: string
                    required:
                    - type
                    type: object
                  capabilities:
                    properties:
                      add:
                        items:
                          type: string
                        type: array
                        x-kubernetes-list-type: atomic
                      drop:
                        items:
                          type: string
                        type: array
                        x-kubernetes-list-type: atomic
                    type: object
                  privileged:
                    type: boolean
                  procMount:
                    type: string
                  readOnlyRootFilesystem:
                    type: boolean
                  runAsGroup:
                    format: int64
                    type: integer
                  runAsNonRoot:
                    type: boolean
                  runAsUser:
                    format: int64
                    type: integer
                  seLinuxOptions:
                    properties:
                      level:
                        type: string
                      role:
                        type: string
                      type:
                        type: string
                      user:
                        type: string
                    type: object
                  seccompProfile:
                    properties:
                      localhostProfile:
                        type: string
                      type:
                        type: string
                    required:
                    - type
                    type: object
                  windowsOptions:
                    properties:
                      gmsaCredentialSpec:
                        type: string
                      gmsaCredentialSpecName:
                        type: string
                      hostProcess:
                        type: boolean
                      runAsUserName:
                        type: string
                    type: object
                type: object
              serviceAccount:
                type: string
              serviceName:
                type: string
              shareProcessNamespace:
                type: boolean
              targetAllocator:
                properties:
                  affinity:
                    properties:
                      nodeAffinity:
                        properties:
                          preferredDuringSchedulingIgnoredDuringExecution:
                            items:
                              properties:
                                preference:
                                  properties:
                                    matchExpressions:
                                      items:
                                        properties:
                                          key:
                                            type: string
                                          operator:
                                            type: string
                                          values:
                                            items:
                                              type: string
                                            type: array
                                            x-kubernetes-list-type: atomic
                                        required:
                                        - key
                                        - operator
                                        type: object
                                      type: array
                                      x-kubernetes-list-type: atomic
                                    matchFields:
                                      items:
                                        properties:
                                          key:
                                            type: string
                                          operator:
                                            type: string
                                          values:
                                            items:
                                              type: string
                                            type: array
                                            x-kubernetes-list-type: atomic
                                        required:
                                        - key
                                        - operator
                                        type: object
                                      type: array
                                      x-kubernetes-list-type: atomic
                                  type: object
                                  x-kubernetes-map-type: atomic
                                weight:
                                  format: int32
                                  type: integer
                              required:
                              - preference
                              - weight
                              type: object
                            type: array
                            x-kubernetes-list-type: atomic
                          requiredDuringSchedulingIgnoredDuringExecution:
                            properties:
                              nodeSelectorTerms:
                                items:
                                  properties:
                                    matchExpressions:
                                      items:
                                        properties:
                                          key:
                                            type: string
                                          operator:
                                            type: string
                                          values:
                                            items:
                                              type: string
                                            type: array
                                            x-kubernetes-list-type: atomic
                                        required:
                                        - key
                                        - operator
                                        type: object
                                      type: array
                                      x-kubernetes-list-type: atomic
                                    matchFields:
                                      items:
                                        properties:
                                          key:
                                            type: string
                                          operator:
                                            type: string
                                          values:
                                            items:
                                              type: string
                                            type: array
                                            x-kubernetes-list-type: atomic
                                        required:
                                        - key
                                        - operator
                                        type: object
                                      type: array
                                      x-kubernetes-list-type: atomic
                                  type: object
                                  x-kubernetes-map-type: atomic
                                type: array
                                x-kubernetes-list-type: atomic
                            required:
                            - nodeSelectorTerms
                            type: object
                            x-kubernetes-map-type: atomic
                        type: object
                      podAffinity:
                        properties:
                          preferredDuringSchedulingIgnoredDuringExecution:
                            items:
                              properties:
                                podAffinityTerm:
                                  properties:
                                    labelSelector:
                                      properties:
                                        matchExpressions:
                                          items:
                                            properties:
                                              key:
                                                type: string
                                              operator:
                                                type: string
                                              values:
                                                items:
                                                  type: string
                                                type: array
                                                x-kubernetes-list-type: atomic
                                            required:
                                            - key
                                            - operator
                                            type: object
                                          type: array
                                          x-kubernetes-list-type: atomic
                                        matchLabels:
                                          additionalProperties:
                                            type: string
                                          type: object
                                      type: object
                                      x-kubernetes-map-type: atomic
                                    matchLabelKeys:
                                      items:
                                        type: string
                                      type: array
                                      x-kubernetes-list-type: atomic
                                    mismatchLabelKeys:
                                      items:
                                        type: string
                                      type: array
                                      x-kubernetes-list-type: atomic
                                    namespaceSelector:
                                      properties:
                                        matchExpressions:
                                          items:
                                            properties:
                                              key:
                                                type: string
                                              operator:
                                                type: string
                                              values:
                                                items:
                                                  type: string
                                                type: array
                                                x-kubernetes-list-type: atomic
                                            required:
                                            - key
                                            - operator
                                            type: object
                                          type: array
                                          x-kubernetes-list-type: atomic
                                        matchLabels:
                                          additionalProperties:
                                            type: string
                                          type: object
                                      type: object
                                      x-kubernetes-map-type: atomic
                                    namespaces:
                                      items:
                                        type: string
                                      type: array
                                      x-kubernetes-list-type: atomic
                                    topologyKey:
                                      type: string
                                  required:
                                  - topologyKey
                                  type: object
                                weight:
                                  format: int32
                                  type: integer
                              required:
                              - podAffinityTerm
                              - weight
                              type: object
                            type: array
                            x-kubernetes-list-type: atomic
                          requiredDuringSchedulingIgnoredDuringExecution:
                            items:
                              properties:
                                labelSelector:
                                  properties:
                                    matchExpressions:
                                      items:
                                        properties:
                                          key:
                                            type: string
                                          operator:
                                            type: string
                                          values:
                                            items:
                                              type: string
                                            type: array
                                            x-kubernetes-list-type: atomic
                                        required:
                                        - key
                                        - operator
                                        type: object
                                      type: array
                                      x-kubernetes-list-type: atomic
                                    matchLabels:
                                      additionalProperties:
                                        type: string
                                      type: object
                                  type: object
                                  x-kubernetes-map-type: atomic
                                matchLabelKeys:
                                  items:
                                    type: string
                                  type: array
                                  x-kubernetes-list-type: atomic
                                mismatchLabelKeys:
                                  items:
                                    type: string
                                  type: array
                                  x-kubernetes-list-type: atomic
                                namespaceSelector:
                                  properties:
                                    matchExpressions:
                                      items:
                                        properties:
                                          key:
                                            type: string
                                          operator:
                                            type: string
                                          values:
                                            items:
                                              type: string
                                            type: array
                                            x-kubernetes-list-type: atomic
                                        required:
                                        - key
                                        - operator
                                        type: object
                                      type: array
                                      x-kubernetes-list-type: atomic
                                    matchLabels:
                                      additionalProperties:
                                        type: string
                                      type: object
                                  type: object
                                  x-kubernetes-map-type: atomic
                                namespaces:
                                  items:
                                    type: string
                                  type: array
                                  x-kubernetes-list-type: atomic
                                topologyKey:
                                  type: string
                              required:
                              - topologyKey
                              type: object
                            type: array
                            x-kubernetes-list-type: atomic
                        type: object
                      podAntiAffinity:
                        properties:
                          preferredDuringSchedulingIgnoredDuringExecution:
                            items:
                              properties:
                                podAffinityTerm:
                                  properties:
                                    labelSelector:
                                      properties:
                                        matchExpressions:
                                          items:
                                            properties:
                                              key:
                                                type: string
                                              operator:
                                                type: string
                                              values:
                                                items:
                                                  type: string
                                                type: array
                                                x-kubernetes-list-type: atomic
                                            required:
                                            - key
                                            - operator
                                            type: object
                                          type: array
                                          x-kubernetes-list-type: atomic
                                        matchLabels:
                                          additionalProperties:
                                            type: string
                                          type: object
                                      type: object
                                      x-kubernetes-map-type: atomic
                                    matchLabelKeys:
                                      items:
                                        type: string
                                      type: array
                                      x-kubernetes-list-type: atomic
                                    mismatchLabelKeys:
                                      items:
                                        type: string
                                      type: array
                                      x-kubernetes-list-type: atomic
                                    namespaceSelector:
                                      properties:
                                        matchExpressions:
                                          items:
                                            properties:
                                              key:
                                                type: string
                                              operator:
                                                type: string
                                              values:
                                                items:
                                                  type: string
                                                type: array
                                                x-kubernetes-list-type: atomic
                                            required:
                                            - key
                                            - operator
                                            type: object
                                          type: array
                                          x-kubernetes-list-type: atomic
                                        matchLabels:
                                          additionalProperties:
                                            type: string
                                          type: object
                                      type: object
                                      x-kubernetes-map-type: atomic
                                    namespaces:
                                      items:
                                        type: string
                                      type: array
                                      x-kubernetes-list-type: atomic
                                    topologyKey:
                                      type: string
                                  required:
                                  - topologyKey
                                  type: object
                                weight:
                                  format: int32
                                  type: integer
                              required:
                              - podAffinityTerm
                              - weight
                              type: object
                            type: array
                            x-kubernetes-list-type: atomic
                          requiredDuringSchedulingIgnoredDuringExecution:
                            items:
                              properties:
                                labelSelector:
                                  properties:
                                    matchExpressions:
                                      items:
                                        properties:
                                          key:
                                            type: string
                                          operator:
                                            type: string
                                          values:
                                            items:
                                              type: string
                                            type: array
                                            x-kubernetes-list-type: atomic
                                        required:
                                        - key
                                        - operator
                                        type: object
                                      type: array
                                      x-kubernetes-list-type: atomic
                                    matchLabels:
                                      additionalProperties:
                                        type: string
                                      type: object
                                  type: object
                                  x-kubernetes-map-type: atomic
                                matchLabelKeys:
                                  items:
                                    type: string
                                  type: array
                                  x-kubernetes-list-type: atomic
                                mismatchLabelKeys:
                                  items:
                                    type: string
                                  type: array
                                  x-kubernetes-list-type: atomic
                                namespaceSelector:
                                  properties:
                                    matchExpressions:
                                      items:
                                        properties:
                                          key:
                                            type: string
                                          operator:
                                            type: string
                                          values:
                                            items:
                                              type: string
                                            type: array
                                            x-kubernetes-list-type: atomic
                                        required:
                                        - key
                                        - operator
                                        type: object
                                      type: array
                                      x-kubernetes-list-type: atomic
                                    matchLabels:
                                      additionalProperties:
                                        type: string
                                      type: object
                                  type: object
                                  x-kubernetes-map-type: atomic
                                namespaces:
                                  items:
                                    type: string
                                  type: array
                                  x-kubernetes-list-type: atomic
                                topologyKey:
                                  type: string
                              required:
                              - topologyKey
                              type: object
                            type: array
                            x-kubernetes-list-type: atomic
                        type: object
                    type: object
                  allocationStrategy:
                    default: consistent-hashing
                    enum:
                    - least-weighted
                    - consistent-hashing
                    - per-node
                    type: string
                  enabled:
                    type: boolean
                  env:
                    items:
                      properties:
                        name:
                          type: string
                        value:
                          type: string
                        valueFrom:
                          properties:
                            configMapKeyRef:
                              properties:
                                key:
                                  type: string
                                name:
                                  default: ""
                                  type: string
                                optional:
                                  type: boolean
                              required:
                              - key
                              type: object
                              x-kubernetes-map-type: atomic
                            fieldRef:
                              properties:
                                apiVersion:
                                  type: string
                                fieldPath:
                                  type: string
                              required:
                              - fieldPath
                              type: object
                              x-kubernetes-map-type: atomic
                            resourceFieldRef:
                              properties:
                                containerName:
                                  type: string
                                divisor:
                                  anyOf:
                                  - type: integer
                                  - type: string
                                  pattern: ^(\+|-)?(([0-9]+(\.[0-9]*)?)|(\.[0-9]+))(([KMGTPE]i)|[numkMGTPE]|([eE](\+|-)?(([0-9]+(\.[0-9]*)?)|(\.[0-9]+))))?$
                                  x-kubernetes-int-or-string: true
                                resource:
                                  type: string
                              required:
                              - resource
                              type: object
                              x-kubernetes-map-type: atomic
                            secretKeyRef:
                              properties:
                                key:
                                  type: string
                                name:
                                  default: ""
                                  type: string
                                optional:
                                  type: boolean
                              required:
                              - key
                              type: object
                              x-kubernetes-map-type: atomic
                          type: object
                      required:
                      - name
                      type: object
                    type: array
                  filterStrategy:
                    default: relabel-config
                    type: string
                  image:
                    type: string
                  nodeSelector:
                    additionalProperties:
                      type: string
                    type: object
                  observability:
                    properties:
                      metrics:
                        properties:
                          DisablePrometheusAnnotations:
                            type: boolean
                          enableMetrics:
                            type: boolean
                        type: object
                    type: object
                  podDisruptionBudget:
                    properties:
                      maxUnavailable:
                        anyOf:
                        - type: integer
                        - type: string
                        x-kubernetes-int-or-string: true
                      minAvailable:
                        anyOf:
                        - type: integer
                        - type: string
                        x-kubernetes-int-or-string: true
                    type: object
                  podSecurityContext:
                    properties:
                      appArmorProfile:
                        properties:
                          localhostProfile:
                            type: string
                          type:
                            type: string
                        required:
                        - type
                        type: object
                      fsGroup:
                        format: int64
                        type: integer
                      fsGroupChangePolicy:
                        type: string
                      runAsGroup:
                        format: int64
                        type: integer
                      runAsNonRoot:
                        type: boolean
                      runAsUser:
                        format: int64
                        type: integer
                      seLinuxChangePolicy:
                        type: string
                      seLinuxOptions:
                        properties:
                          level:
                            type: string
                          role:
                            type: string
                          type:
                            type: string
                          user:
                            type: string
                        type: object
                      seccompProfile:
                        properties:
                          localhostProfile:
                            type: string
                          type:
                            type: string
                        required:
                        - type
                        type: object
                      supplementalGroups:
                        items:
                          format: int64
                          type: integer
                        type: array
                        x-kubernetes-list-type: atomic
                      supplementalGroupsPolicy:
                        type: string
                      sysctls:
                        items:
                          properties:
                            name:
                              type: string
                            value:
                              type: string
                          required:
                          - name
                          - value
                          type: object
                        type: array
                        x-kubernetes-list-type: atomic
                      windowsOptions:
                        properties:
                          gmsaCredentialSpec:
                            type: string
                          gmsaCredentialSpecName:
                            type: string
                          hostProcess:
                            type: boolean
                          runAsUserName:
                            type: string
                        type: object
                    type: object
                  prometheusCR:
                    properties:
                      enabled:
                        type: boolean
                      podMonitorSelector:
                        additionalProperties:
                          type: string
                        type: object
                      scrapeInterval:
                        default: 30s
                        format: duration
                        type: string
                      serviceMonitorSelector:
                        additionalProperties:
                          type: string
                        type: object
                    type: object
                  replicas:
                    format: int32
                    type: integer
                  resources:
                    properties:
                      claims:
                        items:
                          properties:
                            name:
                              type: string
                            request:
                              type: string
                          required:
                          - name
                          type: object
                        type: array
                        x-kubernetes-list-map-keys:
                        - name
                        x-kubernetes-list-type: map
                      limits:
                        additionalProperties:
                          anyOf:
                          - type: integer
                          - type: string
                          pattern: ^(\+|-)?(([0-9]+(\.[0-9]*)?)|(\.[0-9]+))(([KMGTPE]i)|[numkMGTPE]|([eE](\+|-)?(([0-9]+(\.[0-9]*)?)|(\.[0-9]+))))?$
                          x-kubernetes-int-or-string: true
                        type: object
                      requests:
                        additionalProperties:
                          anyOf:
                          - type: integer
                          - type: string
                          pattern: ^(\+|-)?(([0-9]+(\.[0-9]*)?)|(\.[0-9]+))(([KMGTPE]i)|[numkMGTPE]|([eE](\+|-)?(([0-9]+(\.[0-9]*)?)|(\.[0-9]+))))?$
                          x-kubernetes-int-or-string: true
                        type: object
                    type: object
                  securityContext:
                    properties:
                      allowPrivilegeEscalation:
                        type: boolean
                      appArmorProfile:
                        properties:
                          localhostProfile:
                            type: string
                          type:
                            type: string
                        required:
                        - type
                        type: object
                      capabilities:
                        properties:
                          add:
                            items:
                              type: string
                            type: array
                            x-kubernetes-list-type: atomic
                          drop:
                            items:
                              type: string
                            type: array
                            x-kubernetes-list-type: atomic
                        type: object
                      privileged:
                        type: boolean
                      procMount:
                        type: string
                      readOnlyRootFilesystem:
                        type: boolean
                      runAsGroup:
                        format: int64
                        type: integer
                      runAsNonRoot:
                        type: boolean
                      runAsUser:
                        format: int64
                        type: integer
                      seLinuxOptions:
                        properties:
                          level:
                            type: string
                          role:
                            type: string
                          type:
                            type: string
                          user:
                            type: string
                        type: object
                      seccompProfile:
                        properties:
                          localhostProfile:
                            type: string
                          type:
                            type: string
                        required:
                        - type
                        type: object
                      windowsOptions:
                        properties:
                          gmsaCredentialSpec:
                            type: string
                          gmsaCredentialSpecName:
                            type: string
                          hostProcess:
                            type: boolean
                          runAsUserName:
                            type: string
                        type: object
                    type: object
                  serviceAccount:
                    type: string
                  tolerations:
                    items:
                      properties:
                        effect:
                          type: string
                        key:
                          type: string
                        operator:
                          type: string
                        tolerationSeconds:
                          format: int64
                          type: integer
                        value:
                          type: string
                      type: object
                    type: array
                  topologySpreadConstraints:
                    items:
                      properties:
                        labelSelector:
                          properties:
                            matchExpressions:
                              items:
                                properties:
                                  key:
                                    type: string
                                  operator:
                                    type: string
                                  values:
                                    items:
                                      type: string
                                    type: array
                                    x-kubernetes-list-type: atomic
                                required:
                                - key
                                - operator
                                type: object
                              type: array
                              x-kubernetes-list-type: atomic
                            matchLabels:
                              additionalProperties:
                                type: string
                              type: object
                          type: object
                          x-kubernetes-map-type: atomic
                        matchLabelKeys:
                          items:
                            type: string
                          type: array
                          x-kubernetes-list-type: atomic
                        maxSkew:
                          format: int32
                          type: integer
                        minDomains:
                          format: int32
                          type: integer
                        nodeAffinityPolicy:
                          type: string
                        nodeTaintsPolicy:
                          type: string
                        topologyKey:
                          type: string
                        whenUnsatisfiable:
                          type: string
                      required:
                      - maxSkew
                      - topologyKey
                      - whenUnsatisfiable
                      type: object
                    type: array
                type: object
              terminationGracePeriodSeconds:
                format: int64
                type: integer
              tolerations:
                items:
                  properties:
                    effect:
                      type: string
                    key:
                      type: string
                    operator:
                      type: string
                    tolerationSeconds:
                      format: int64
                      type: integer
                    value:
                      type: string
                  type: object
                type: array
              topologySpreadConstraints:
                items:
                  properties:
                    labelSelector:
                      properties:
                        matchExpressions:
                          items:
                            properties:
                              key:
                                type: string
                              operator:
                                type: string
                              values:
                                items:
                                  type: string
                                type: array
                                x-kubernetes-list-type: atomic
                            required:
                            - key
                            - operator
                            type: object
                          type: array
                          x-kubernetes-list-type: atomic
                        matchLabels:
                          additionalProperties:
                            type: string
                          type: object
                      type: object
                      x-kubernetes-map-type: atomic
                    matchLabelKeys:
                      items:
                        type: string
                      type: array
                      x-kubernetes-list-type: atomic
                    maxSkew:
                      format: int32
                      type: integer
                    minDomains:
                      format: int32
                      type: integer
                    nodeAffinityPolicy:
                      type: string
                    nodeTaintsPolicy:
                      type: string
                    topologyKey:
                      type: string
                    whenUnsatisfiable:
                      type: string
                  required:
                  - maxSkew
                  - topologyKey
                  - whenUnsatisfiable
                  type: object
                type: array
              updateStrategy:
                properties:
                  rollingUpdate:
                    properties:
                      maxSurge:
                        anyOf:
                        - type: integer
                        - type: string
                        x-kubernetes-int-or-string: true
                      maxUnavailable:
                        anyOf:
                        - type: integer
                        - type: string
                        x-kubernetes-int-or-string: true
                    type: object
                  type:
                    type: string
                type: object
              upgradeStrategy:
                enum:
                - automatic
                - none
                type: string
              volumeClaimTemplates:
                items:
                  properties:
                    apiVersion:
                      type: string
                    kind:
                      type: string
                    metadata:
                      properties:
                        annotations:
                          additionalProperties:
                            type: string
                          type: object
                        finalizers:
                          items:
                            type: string
                          type: array
                        labels:
                          additionalProperties:
                            type: string
                          type: object
                        name:
                          type: string
                        namespace:
                          type: string
                      type: object
                    spec:
                      properties:
                        accessModes:
                          items:
                            type: string
                          type: array
                          x-kubernetes-list-type: atomic
                        dataSource:
                          properties:
                            apiGroup:
                              type: string
                            kind:
                              type: string
                            name:
                              type: string
                          required:
                          - kind
                          - name
                          type: object
                          x-kubernetes-map-type: atomic
                        dataSourceRef:
                          properties:
                            apiGroup:
                              type: string
                            kind:
                              type: string
                            name:
                              type: string
                            namespace:
                              type: string
                          required:
                          - kind
                          - name
                          type: object
                        resources:
                          properties:
                            limits:
                              additionalProperties:
                                anyOf:
                                - type: integer
                                - type: string
                                pattern: ^(\+|-)?(([0-9]+(\.[0-9]*)?)|(\.[0-9]+))(([KMGTPE]i)|[numkMGTPE]|([eE](\+|-)?(([0-9]+(\.[0-9]*)?)|(\.[0-9]+))))?$
                                x-kubernetes-int-or-string: true
                              type: object
                            requests:
                              additionalProperties:
                                anyOf:
                                - type: integer
                                - type: string
                                pattern: ^(\+|-)?(([0-9]+(\.[0-9]*)?)|(\.[0-9]+))(([KMGTPE]i)|[numkMGTPE]|([eE](\+|-)?(([0-9]+(\.[0-9]*)?)|(\.[0-9]+))))?$
                                x-kubernetes-int-or-string: true
                              type: object
                          type: object
                        selector:
                          properties:
                            matchExpressions:
                              items:
                                properties:
                                  key:
                                    type: string
                                  operator:
                                    type: string
                                  values:
                                    items:
                                      type: string
                                    type: array
                                    x-kubernetes-list-type: atomic
                                required:
                                - key
                                - operator
                                type: object
                              type: array
                              x-kubernetes-list-type: atomic
                            matchLabels:
                              additionalProperties:
                                type: string
                              type: object
                          type: object
                          x-kubernetes-map-type: atomic
                        storageClassName:
                          type: string
                        volumeAttributesClassName:
                          type: string
                        volumeMode:
                          type: string
                        volumeName:
                          type: string
                      type: object
                    status:
                      properties:
                        accessModes:
                          items:
                            type: string
                          type: array
                          x-kubernetes-list-type: atomic
                        allocatedResourceStatuses:
                          additionalProperties:
                            type: string
                          type: object
                          x-kubernetes-map-type: granular
                        allocatedResources:
                          additionalProperties:
                            anyOf:
                            - type: integer
                            - type: string
                            pattern: ^(\+|-)?(([0-9]+(\.[0-9]*)?)|(\.[0-9]+))(([KMGTPE]i)|[numkMGTPE]|([eE](\+|-)?(([0-9]+(\.[0-9]*)?)|(\.[0-9]+))))?$
                            x-kubernetes-int-or-string: true
                          type: object
                        capacity:
                          additionalProperties:
                            anyOf:
                            - type: integer
                            - type: string
                            pattern: ^(\+|-)?(([0-9]+(\.[0-9]*)?)|(\.[0-9]+))(([KMGTPE]i)|[numkMGTPE]|([eE](\+|-)?(([0-9]+(\.[0-9]*)?)|(\.[0-9]+))))?$
                            x-kubernetes-int-or-string: true
                          type: object
                        conditions:
                          items:
                            properties:
                              lastProbeTime:
                                format: date-time
                                type: string
                              lastTransitionTime:
                                format: date-time
                                type: string
                              message:
                                type: string
                              reason:
                                type: string
                              status:
                                type: string
                              type:
                                type: string
                            required:
                            - status
                            - type
                            type: object
                          type: array
                          x-kubernetes-list-map-keys:
                          - type
                          x-kubernetes-list-type: map
                        currentVolumeAttributesClassName:
                          type: string
                        modifyVolumeStatus:
                          properties:
                            status:
                              type: string
                            targetVolumeAttributesClassName:
                              type: string
                          required:
                          - status
                          type: object
                        phase:
                          type: string
                      type: object
                  type: object
                type: array
                x-kubernetes-list-type: atomic
              volumeMounts:
                items:
                  properties:
                    mountPath:
                      type: string
                    mountPropagation:
                      type: string
                    name:
                      type: string
                    readOnly:
                      type: boolean
                    recursiveReadOnly:
                      type: string
                    subPath:
                      type: string
                    subPathExpr:
                      type: string
                  required:
                  - mountPath
                  - name
                  type: object
                type: array
                x-kubernetes-list-type: atomic
              volumes:
                items:
                  properties:
                    awsElasticBlockStore:
                      properties:
                        fsType:
                          type: string
                        partition:
                          format: int32
                          type: integer
                        readOnly:
                          type: boolean
                        volumeID:
                          type: string
                      required:
                      - volumeID
                      type: object
                    azureDisk:
                      properties:
                        cachingMode:
                          type: string
                        diskName:
                          type: string
                        diskURI:
                          type: string
                        fsType:
                          default: ext4
                          type: string
                        kind:
                          type: string
                        readOnly:
                          default: false
                          type: boolean
                      required:
                      - diskName
                      - diskURI
                      type: object
                    azureFile:
                      properties:
                        readOnly:
                          type: boolean
                        secretName:
                          type: string
                        shareName:
                          type: string
                      required:
                      - secretName
                      - shareName
                      type: object
                    cephfs:
                      properties:
                        monitors:
                          items:
                            type: string
                          type: array
                          x-kubernetes-list-type: atomic
                        path:
                          type: string
                        readOnly:
                          type: boolean
                        secretFile:
                          type: string
                        secretRef:
                          properties:
                            name:
                              default: ""
                              type: string
                          type: object
                          x-kubernetes-map-type: atomic
                        user:
                          type: string
                      required:
                      - monitors
                      type: object
                    cinder:
                      properties:
                        fsType:
                          type: string
                        readOnly:
                          type: boolean
                        secretRef:
                          properties:
                            name:
                              default: ""
                              type: string
                          type: object
                          x-kubernetes-map-type: atomic
                        volumeID:
                          type: string
                      required:
                      - volumeID
                      type: object
                    configMap:
                      properties:
                        defaultMode:
                          format: int32
                          type: integer
                        items:
                          items:
                            properties:
                              key:
                                type: string
                              mode:
                                format: int32
                                type: integer
                              path:
                                type: string
                            required:
                            - key
                            - path
                            type: object
                          type: array
                          x-kubernetes-list-type: atomic
                        name:
                          default: ""
                          type: string
                        optional:
                          type: boolean
                      type: object
                      x-kubernetes-map-type: atomic
                    csi:
                      properties:
                        driver:
                          type: string
                        fsType:
                          type: string
                        nodePublishSecretRef:
                          properties:
                            name:
                              default: ""
                              type: string
                          type: object
                          x-kubernetes-map-type: atomic
                        readOnly:
                          type: boolean
                        volumeAttributes:
                          additionalProperties:
                            type: string
                          type: object
                      required:
                      - driver
                      type: object
                    downwardAPI:
                      properties:
                        defaultMode:
                          format: int32
                          type: integer
                        items:
                          items:
                            properties:
                              fieldRef:
                                properties:
                                  apiVersion:
                                    type: string
                                  fieldPath:
                                    type: string
                                required:
                                - fieldPath
                                type: object
                                x-kubernetes-map-type: atomic
                              mode:
                                format: int32
                                type: integer
                              path:
                                type: string
                              resourceFieldRef:
                                properties:
                                  containerName:
                                    type: string
                                  divisor:
                                    anyOf:
                                    - type: integer
                                    - type: string
                                    pattern: ^(\+|-)?(([0-9]+(\.[0-9]*)?)|(\.[0-9]+))(([KMGTPE]i)|[numkMGTPE]|([eE](\+|-)?(([0-9]+(\.[0-9]*)?)|(\.[0-9]+))))?$
                                    x-kubernetes-int-or-string: true
                                  resource:
                                    type: string
                                required:
                                - resource
                                type: object
                                x-kubernetes-map-type: atomic
                            required:
                            - path
                            type: object
                          type: array
                          x-kubernetes-list-type: atomic
                      type: object
                    emptyDir:
                      properties:
                        medium:
                          type: string
                        sizeLimit:
                          anyOf:
                          - type: integer
                          - type: string
                          pattern: ^(\+|-)?(([0-9]+(\.[0-9]*)?)|(\.[0-9]+))(([KMGTPE]i)|[numkMGTPE]|([eE](\+|-)?(([0-9]+(\.[0-9]*)?)|(\.[0-9]+))))?$
                          x-kubernetes-int-or-string: true
                      type: object
                    ephemeral:
                      properties:
                        volumeClaimTemplate:
                          properties:
                            metadata:
                              properties:
                                annotations:
                                  additionalProperties:
                                    type: string
                                  type: object
                                finalizers:
                                  items:
                                    type: string
                                  type: array
                                labels:
                                  additionalProperties:
                                    type: string
                                  type: object
                                name:
                                  type: string
                                namespace:
                                  type: string
                              type: object
                            spec:
                              properties:
                                accessModes:
                                  items:
                                    type: string
                                  type: array
                                  x-kubernetes-list-type: atomic
                                dataSource:
                                  properties:
                                    apiGroup:
                                      type: string
                                    kind:
                                      type: string
                                    name:
                                      type: string
                                  required:
                                  - kind
                                  - name
                                  type: object
                                  x-kubernetes-map-type: atomic
                                dataSourceRef:
                                  properties:
                                    apiGroup:
                                      type: string
                                    kind:
                                      type: string
                                    name:
                                      type: string
                                    namespace:
                                      type: string
                                  required:
                                  - kind
                                  - name
                                  type: object
                                resources:
                                  properties:
                                    limits:
                                      additionalProperties:
                                        anyOf:
                                        - type: integer
                                        - type: string
                                        pattern: ^(\+|-)?(([0-9]+(\.[0-9]*)?)|(\.[0-9]+))(([KMGTPE]i)|[numkMGTPE]|([eE](\+|-)?(([0-9]+(\.[0-9]*)?)|(\.[0-9]+))))?$
                                        x-kubernetes-int-or-string: true
                                      type: object
                                    requests:
                                      additionalProperties:
                                        anyOf:
                                        - type: integer
                                        - type: string
                                        pattern: ^(\+|-)?(([0-9]+(\.[0-9]*)?)|(\.[0-9]+))(([KMGTPE]i)|[numkMGTPE]|([eE](\+|-)?(([0-9]+(\.[0-9]*)?)|(\.[0-9]+))))?$
                                        x-kubernetes-int-or-string: true
                                      type: object
                                  type: object
                                selector:
                                  properties:
                                    matchExpressions:
                                      items:
                                        properties:
                                          key:
                                            type: string
                                          operator:
                                            type: string
                                          values:
                                            items:
                                              type: string
                                            type: array
                                            x-kubernetes-list-type: atomic
                                        required:
                                        - key
                                        - operator
                                        type: object
                                      type: array
                                      x-kubernetes-list-type: atomic
                                    matchLabels:
                                      additionalProperties:
                                        type: string
                                      type: object
                                  type: object
                                  x-kubernetes-map-type: atomic
                                storageClassName:
                                  type: string
                                volumeAttributesClassName:
                                  type: string
                                volumeMode:
                                  type: string
                                volumeName:
                                  type: string
                              type: object
                          required:
                          - spec
                          type: object
                      type: object
                    fc:
                      properties:
                        fsType:
                          type: string
                        lun:
                          format: int32
                          type: integer
                        readOnly:
                          type: boolean
                        targetWWNs:
                          items:
                            type: string
                          type: array
                          x-kubernetes-list-type: atomic
                        wwids:
                          items:
                            type: string
                          type: array
                          x-kubernetes-list-type: atomic
                      type: object
                    flexVolume:
                      properties:
                        driver:
                          type: string
                        fsType:
                          type: string
                        options:
                          additionalProperties:
                            type: string
                          type: object
                        readOnly:
                          type: boolean
                        secretRef:
                          properties:
                            name:
                              default: ""
                              type: string
                          type: object
                          x-kubernetes-map-type: atomic
                      required:
                      - driver
                      type: object
                    flocker:
                      properties:
                        datasetName:
                          type: string
                        datasetUUID:
                          type: string
                      type: object
                    gcePersistentDisk:
                      properties:
                        fsType:
                          type: string
                        partition:
                          format: int32
                          type: integer
                        pdName:
                          type: string
                        readOnly:
                          type: boolean
                      required:
                      - pdName
                      type: object
                    gitRepo:
                      properties:
                        directory:
                          type: string
                        repository:
                          type: string
                        revision:
                          type: string
                      required:
                      - repository
                      type: object
                    glusterfs:
                      properties:
                        endpoints:
                          type: string
                        path:
                          type: string
                        readOnly:
                          type: boolean
                      required:
                      - endpoints
                      - path
                      type: object
                    hostPath:
                      properties:
                        path:
                          type: string
                        type:
                          type: string
                      required:
                      - path
                      type: object
                    image:
                      properties:
                        pullPolicy:
                          type: string
                        reference:
                          type: string
                      type: object
                    iscsi:
                      properties:
                        chapAuthDiscovery:
                          type: boolean
                        chapAuthSession:
                          type: boolean
                        fsType:
                          type: string
                        initiatorName:
                          type: string
                        iqn:
                          type: string
                        iscsiInterface:
                          default: default
                          type: string
                        lun:
                          format: int32
                          type: integer
                        portals:
                          items:
                            type: string
                          type: array
                          x-kubernetes-list-type: atomic
                        readOnly:
                          type: boolean
                        secretRef:
                          properties:
                            name:
                              default: ""
                              type: string
                          type: object
                          x-kubernetes-map-type: atomic
                        targetPortal:
                          type: string
                      required:
                      - iqn
                      - lun
                      - targetPortal
                      type: object
                    name:
                      type: string
                    nfs:
                      properties:
                        path:
                          type: string
                        readOnly:
                          type: boolean
                        server:
                          type: string
                      required:
                      - path
                      - server
                      type: object
                    persistentVolumeClaim:
                      properties:
                        claimName:
                          type: string
                        readOnly:
                          type: boolean
                      required:
                      - claimName
                      type: object
                    photonPersistentDisk:
                      properties:
                        fsType:
                          type: string
                        pdID:
                          type: string
                      required:
                      - pdID
                      type: object
                    portworxVolume:
                      properties:
                        fsType:
                          type: string
                        readOnly:
                          type: boolean
                        volumeID:
                          type: string
                      required:
                      - volumeID
                      type: object
                    projected:
                      properties:
                        defaultMode:
                          format: int32
                          type: integer
                        sources:
                          items:
                            properties:
                              clusterTrustBundle:
                                properties:
                                  labelSelector:
                                    properties:
                                      matchExpressions:
                                        items:
                                          properties:
                                            key:
                                              type: string
                                            operator:
                                              type: string
                                            values:
                                              items:
                                                type: string
                                              type: array
                                              x-kubernetes-list-type: atomic
                                          required:
                                          - key
                                          - operator
                                          type: object
                                        type: array
                                        x-kubernetes-list-type: atomic
                                      matchLabels:
                                        additionalProperties:
                                          type: string
                                        type: object
                                    type: object
                                    x-kubernetes-map-type: atomic
                                  name:
                                    type: string
                                  optional:
                                    type: boolean
                                  path:
                                    type: string
                                  signerName:
                                    type: string
                                required:
                                - path
                                type: object
                              configMap:
                                properties:
                                  items:
                                    items:
                                      properties:
                                        key:
                                          type: string
                                        mode:
                                          format: int32
                                          type: integer
                                        path:
                                          type: string
                                      required:
                                      - key
                                      - path
                                      type: object
                                    type: array
                                    x-kubernetes-list-type: atomic
                                  name:
                                    default: ""
                                    type: string
                                  optional:
                                    type: boolean
                                type: object
                                x-kubernetes-map-type: atomic
                              downwardAPI:
                                properties:
                                  items:
                                    items:
                                      properties:
                                        fieldRef:
                                          properties:
                                            apiVersion:
                                              type: string
                                            fieldPath:
                                              type: string
                                          required:
                                          - fieldPath
                                          type: object
                                          x-kubernetes-map-type: atomic
                                        mode:
                                          format: int32
                                          type: integer
                                        path:
                                          type: string
                                        resourceFieldRef:
                                          properties:
                                            containerName:
                                              type: string
                                            divisor:
                                              anyOf:
                                              - type: integer
                                              - type: string
                                              pattern: ^(\+|-)?(([0-9]+(\.[0-9]*)?)|(\.[0-9]+))(([KMGTPE]i)|[numkMGTPE]|([eE](\+|-)?(([0-9]+(\.[0-9]*)?)|(\.[0-9]+))))?$
                                              x-kubernetes-int-or-string: true
                                            resource:
                                              type: string
                                          required:
                                          - resource
                                          type: object
                                          x-kubernetes-map-type: atomic
                                      required:
                                      - path
                                      type: object
                                    type: array
                                    x-kubernetes-list-type: atomic
                                type: object
                              secret:
                                properties:
                                  items:
                                    items:
                                      properties:
                                        key:
                                          type: string
                                        mode:
                                          format: int32
                                          type: integer
                                        path:
                                          type: string
                                      required:
                                      - key
                                      - path
                                      type: object
                                    type: array
                                    x-kubernetes-list-type: atomic
                                  name:
                                    default: ""
                                    type: string
                                  optional:
                                    type: boolean
                                type: object
                                x-kubernetes-map-type: atomic
                              serviceAccountToken:
                                properties:
                                  audience:
                                    type: string
                                  expirationSeconds:
                                    format: int64
                                    type: integer
                                  path:
                                    type: string
                                required:
                                - path
                                type: object
                            type: object
                          type: array
                          x-kubernetes-list-type: atomic
                      type: object
                    quobyte:
                      properties:
                        group:
                          type: string
                        readOnly:
                          type: boolean
                        registry:
                          type: string
                        tenant:
                          type: string
                        user:
                          type: string
                        volume:
                          type: string
                      required:
                      - registry
                      - volume
                      type: object
                    rbd:
                      properties:
                        fsType:
                          type: string
                        image:
                          type: string
                        keyring:
                          default: /etc/ceph/keyring
                          type: string
                        monitors:
                          items:
                            type: string
                          type: array
                          x-kubernetes-list-type: atomic
                        pool:
                          default: rbd
                          type: string
                        readOnly:
                          type: boolean
                        secretRef:
                          properties:
                            name:
                              default: ""
                              type: string
                          type: object
                          x-kubernetes-map-type: atomic
                        user:
                          default: admin
                          type: string
                      required:
                      - image
                      - monitors
                      type: object
                    scaleIO:
                      properties:
                        fsType:
                          default: xfs
                          type: string
                        gateway:
                          type: string
                        protectionDomain:
                          type: string
                        readOnly:
                          type: boolean
                        secretRef:
                          properties:
                            name:
                              default: ""
                              type: string
                          type: object
                          x-kubernetes-map-type: atomic
                        sslEnabled:
                          type: boolean
                        storageMode:
                          default: ThinProvisioned
                          type: string
                        storagePool:
                          type: string
                        system:
                          type: string
                        volumeName:
                          type: string
                      required:
                      - gateway
                      - secretRef
                      - system
                      type: object
                    secret:
                      properties:
                        defaultMode:
                          format: int32
                          type: integer
                        items:
                          items:
                            properties:
                              key:
                                type: string
                              mode:
                                format: int32
                                type: integer
                              path:
                                type: string
                            required:
                            - key
                            - path
                            type: object
                          type: array
                          x-kubernetes-list-type: atomic
                        optional:
                          type: boolean
                        secretName:
                          type: string
                      type: object
                    storageos:
                      properties:
                        fsType:
                          type: string
                        readOnly:
                          type: boolean
                        secretRef:
                          properties:
                            name:
                              default: ""
                              type: string
                          type: object
                          x-kubernetes-map-type: atomic
                        volumeName:
                          type: string
                        volumeNamespace:
                          type: string
                      type: object
                    vsphereVolume:
                      properties:
                        fsType:
                          type: string
                        storagePolicyID:
                          type: string
                        storagePolicyName:
                          type: string
                        volumePath:
                          type: string
                      required:
                      - volumePath
                      type: object
                  required:
                  - name
                  type: object
                type: array
                x-kubernetes-list-type: atomic
            required:
            - config
            - managementState
            type: object
          status:
            properties:
              image:
                type: string
              messages:
                items:
                  type: string
                type: array
                x-kubernetes-list-type: atomic
              replicas:
                format: int32
                type: integer
              scale:
                properties:
                  replicas:
                    format: int32
                    type: integer
                  selector:
                    type: string
                  statusReplicas:
                    type: string
                type: object
              version:
                type: string
            type: object
        type: object
    served: true
    storage: false
    subresources:
      scale:
        labelSelectorPath: .status.scale.selector
        specReplicasPath: .spec.replicas
        statusReplicasPath: .status.scale.replicas
      status: {}
  - additionalPrinterColumns:
    - description: Deployment Mode
      jsonPath: .spec.mode
      name: Mode
      type: string
    - description: OpenTelemetry Version
      jsonPath: .status.version
      name: Version
      type: string
    - jsonPath: .status.scale.statusReplicas
      name: Ready
      type: string
    - jsonPath: .metadata.creationTimestamp
      name: Age
      type: date
    - jsonPath: .status.image
      name: Image
      type: string
    - description: Management State
      jsonPath: .spec.managementState
      name: Management
      type: string
    name: v1beta1
    schema:
      openAPIV3Schema:
        properties:
          apiVersion:
            type: string
          kind:
            type: string
          metadata:
            type: object
          spec:
            properties:
              additionalContainers:
                items:
                  properties:
                    args:
                      items:
                        type: string
                      type: array
                      x-kubernetes-list-type: atomic
                    command:
                      items:
                        type: string
                      type: array
                      x-kubernetes-list-type: atomic
                    env:
                      items:
                        properties:
                          name:
                            type: string
                          value:
                            type: string
                          valueFrom:
                            properties:
                              configMapKeyRef:
                                properties:
                                  key:
                                    type: string
                                  name:
                                    default: ""
                                    type: string
                                  optional:
                                    type: boolean
                                required:
                                - key
                                type: object
                                x-kubernetes-map-type: atomic
                              fieldRef:
                                properties:
                                  apiVersion:
                                    type: string
                                  fieldPath:
                                    type: string
                                required:
                                - fieldPath
                                type: object
                                x-kubernetes-map-type: atomic
                              resourceFieldRef:
                                properties:
                                  containerName:
                                    type: string
                                  divisor:
                                    anyOf:
                                    - type: integer
                                    - type: string
                                    pattern: ^(\+|-)?(([0-9]+(\.[0-9]*)?)|(\.[0-9]+))(([KMGTPE]i)|[numkMGTPE]|([eE](\+|-)?(([0-9]+(\.[0-9]*)?)|(\.[0-9]+))))?$
                                    x-kubernetes-int-or-string: true
                                  resource:
                                    type: string
                                required:
                                - resource
                                type: object
                                x-kubernetes-map-type: atomic
                              secretKeyRef:
                                properties:
                                  key:
                                    type: string
                                  name:
                                    default: ""
                                    type: string
                                  optional:
                                    type: boolean
                                required:
                                - key
                                type: object
                                x-kubernetes-map-type: atomic
                            type: object
                        required:
                        - name
                        type: object
                      type: array
                      x-kubernetes-list-map-keys:
                      - name
                      x-kubernetes-list-type: map
                    envFrom:
                      items:
                        properties:
                          configMapRef:
                            properties:
                              name:
                                default: ""
                                type: string
                              optional:
                                type: boolean
                            type: object
                            x-kubernetes-map-type: atomic
                          prefix:
                            type: string
                          secretRef:
                            properties:
                              name:
                                default: ""
                                type: string
                              optional:
                                type: boolean
                            type: object
                            x-kubernetes-map-type: atomic
                        type: object
                      type: array
                      x-kubernetes-list-type: atomic
                    image:
                      type: string
                    imagePullPolicy:
                      type: string
                    lifecycle:
                      properties:
                        postStart:
                          properties:
                            exec:
                              properties:
                                command:
                                  items:
                                    type: string
                                  type: array
                                  x-kubernetes-list-type: atomic
                              type: object
                            httpGet:
                              properties:
                                host:
                                  type: string
                                httpHeaders:
                                  items:
                                    properties:
                                      name:
                                        type: string
                                      value:
                                        type: string
                                    required:
                                    - name
                                    - value
                                    type: object
                                  type: array
                                  x-kubernetes-list-type: atomic
                                path:
                                  type: string
                                port:
                                  anyOf:
                                  - type: integer
                                  - type: string
                                  x-kubernetes-int-or-string: true
                                scheme:
                                  type: string
                              required:
                              - port
                              type: object
                            sleep:
                              properties:
                                seconds:
                                  format: int64
                                  type: integer
                              required:
                              - seconds
                              type: object
                            tcpSocket:
                              properties:
                                host:
                                  type: string
                                port:
                                  anyOf:
                                  - type: integer
                                  - type: string
                                  x-kubernetes-int-or-string: true
                              required:
                              - port
                              type: object
                          type: object
                        preStop:
                          properties:
                            exec:
                              properties:
                                command:
                                  items:
                                    type: string
                                  type: array
                                  x-kubernetes-list-type: atomic
                              type: object
                            httpGet:
                              properties:
                                host:
                                  type: string
                                httpHeaders:
                                  items:
                                    properties:
                                      name:
                                        type: string
                                      value:
                                        type: string
                                    required:
                                    - name
                                    - value
                                    type: object
                                  type: array
                                  x-kubernetes-list-type: atomic
                                path:
                                  type: string
                                port:
                                  anyOf:
                                  - type: integer
                                  - type: string
                                  x-kubernetes-int-or-string: true
                                scheme:
                                  type: string
                              required:
                              - port
                              type: object
                            sleep:
                              properties:
                                seconds:
                                  format: int64
                                  type: integer
                              required:
                              - seconds
                              type: object
                            tcpSocket:
                              properties:
                                host:
                                  type: string
                                port:
                                  anyOf:
                                  - type: integer
                                  - type: string
                                  x-kubernetes-int-or-string: true
                              required:
                              - port
                              type: object
                          type: object
                      type: object
                    livenessProbe:
                      properties:
                        exec:
                          properties:
                            command:
                              items:
                                type: string
                              type: array
                              x-kubernetes-list-type: atomic
                          type: object
                        failureThreshold:
                          format: int32
                          type: integer
                        grpc:
                          properties:
                            port:
                              format: int32
                              type: integer
                            service:
                              default: ""
                              type: string
                          required:
                          - port
                          type: object
                        httpGet:
                          properties:
                            host:
                              type: string
                            httpHeaders:
                              items:
                                properties:
                                  name:
                                    type: string
                                  value:
                                    type: string
                                required:
                                - name
                                - value
                                type: object
                              type: array
                              x-kubernetes-list-type: atomic
                            path:
                              type: string
                            port:
                              anyOf:
                              - type: integer
                              - type: string
                              x-kubernetes-int-or-string: true
                            scheme:
                              type: string
                          required:
                          - port
                          type: object
                        initialDelaySeconds:
                          format: int32
                          type: integer
                        periodSeconds:
                          format: int32
                          type: integer
                        successThreshold:
                          format: int32
                          type: integer
                        tcpSocket:
                          properties:
                            host:
                              type: string
                            port:
                              anyOf:
                              - type: integer
                              - type: string
                              x-kubernetes-int-or-string: true
                          required:
                          - port
                          type: object
                        terminationGracePeriodSeconds:
                          format: int64
                          type: integer
                        timeoutSeconds:
                          format: int32
                          type: integer
                      type: object
                    name:
                      type: string
                    ports:
                      items:
                        properties:
                          containerPort:
                            format: int32
                            type: integer
                          hostIP:
                            type: string
                          hostPort:
                            format: int32
                            type: integer
                          name:
                            type: string
                          protocol:
                            default: TCP
                            type: string
                        required:
                        - containerPort
                        type: object
                      type: array
                      x-kubernetes-list-map-keys:
                      - containerPort
                      - protocol
                      x-kubernetes-list-type: map
                    readinessProbe:
                      properties:
                        exec:
                          properties:
                            command:
                              items:
                                type: string
                              type: array
                              x-kubernetes-list-type: atomic
                          type: object
                        failureThreshold:
                          format: int32
                          type: integer
                        grpc:
                          properties:
                            port:
                              format: int32
                              type: integer
                            service:
                              default: ""
                              type: string
                          required:
                          - port
                          type: object
                        httpGet:
                          properties:
                            host:
                              type: string
                            httpHeaders:
                              items:
                                properties:
                                  name:
                                    type: string
                                  value:
                                    type: string
                                required:
                                - name
                                - value
                                type: object
                              type: array
                              x-kubernetes-list-type: atomic
                            path:
                              type: string
                            port:
                              anyOf:
                              - type: integer
                              - type: string
                              x-kubernetes-int-or-string: true
                            scheme:
                              type: string
                          required:
                          - port
                          type: object
                        initialDelaySeconds:
                          format: int32
                          type: integer
                        periodSeconds:
                          format: int32
                          type: integer
                        successThreshold:
                          format: int32
                          type: integer
                        tcpSocket:
                          properties:
                            host:
                              type: string
                            port:
                              anyOf:
                              - type: integer
                              - type: string
                              x-kubernetes-int-or-string: true
                          required:
                          - port
                          type: object
                        terminationGracePeriodSeconds:
                          format: int64
                          type: integer
                        timeoutSeconds:
                          format: int32
                          type: integer
                      type: object
                    resizePolicy:
                      items:
                        properties:
                          resourceName:
                            type: string
                          restartPolicy:
                            type: string
                        required:
                        - resourceName
                        - restartPolicy
                        type: object
                      type: array
                      x-kubernetes-list-type: atomic
                    resources:
                      properties:
                        claims:
                          items:
                            properties:
                              name:
                                type: string
                              request:
                                type: string
                            required:
                            - name
                            type: object
                          type: array
                          x-kubernetes-list-map-keys:
                          - name
                          x-kubernetes-list-type: map
                        limits:
                          additionalProperties:
                            anyOf:
                            - type: integer
                            - type: string
                            pattern: ^(\+|-)?(([0-9]+(\.[0-9]*)?)|(\.[0-9]+))(([KMGTPE]i)|[numkMGTPE]|([eE](\+|-)?(([0-9]+(\.[0-9]*)?)|(\.[0-9]+))))?$
                            x-kubernetes-int-or-string: true
                          type: object
                        requests:
                          additionalProperties:
                            anyOf:
                            - type: integer
                            - type: string
                            pattern: ^(\+|-)?(([0-9]+(\.[0-9]*)?)|(\.[0-9]+))(([KMGTPE]i)|[numkMGTPE]|([eE](\+|-)?(([0-9]+(\.[0-9]*)?)|(\.[0-9]+))))?$
                            x-kubernetes-int-or-string: true
                          type: object
                      type: object
                    restartPolicy:
                      type: string
                    securityContext:
                      properties:
                        allowPrivilegeEscalation:
                          type: boolean
                        appArmorProfile:
                          properties:
                            localhostProfile:
                              type: string
                            type:
                              type: string
                          required:
                          - type
                          type: object
                        capabilities:
                          properties:
                            add:
                              items:
                                type: string
                              type: array
                              x-kubernetes-list-type: atomic
                            drop:
                              items:
                                type: string
                              type: array
                              x-kubernetes-list-type: atomic
                          type: object
                        privileged:
                          type: boolean
                        procMount:
                          type: string
                        readOnlyRootFilesystem:
                          type: boolean
                        runAsGroup:
                          format: int64
                          type: integer
                        runAsNonRoot:
                          type: boolean
                        runAsUser:
                          format: int64
                          type: integer
                        seLinuxOptions:
                          properties:
                            level:
                              type: string
                            role:
                              type: string
                            type:
                              type: string
                            user:
                              type: string
                          type: object
                        seccompProfile:
                          properties:
                            localhostProfile:
                              type: string
                            type:
                              type: string
                          required:
                          - type
                          type: object
                        windowsOptions:
                          properties:
                            gmsaCredentialSpec:
                              type: string
                            gmsaCredentialSpecName:
                              type: string
                            hostProcess:
                              type: boolean
                            runAsUserName:
                              type: string
                          type: object
                      type: object
                    startupProbe:
                      properties:
                        exec:
                          properties:
                            command:
                              items:
                                type: string
                              type: array
                              x-kubernetes-list-type: atomic
                          type: object
                        failureThreshold:
                          format: int32
                          type: integer
                        grpc:
                          properties:
                            port:
                              format: int32
                              type: integer
                            service:
                              default: ""
                              type: string
                          required:
                          - port
                          type: object
                        httpGet:
                          properties:
                            host:
                              type: string
                            httpHeaders:
                              items:
                                properties:
                                  name:
                                    type: string
                                  value:
                                    type: string
                                required:
                                - name
                                - value
                                type: object
                              type: array
                              x-kubernetes-list-type: atomic
                            path:
                              type: string
                            port:
                              anyOf:
                              - type: integer
                              - type: string
                              x-kubernetes-int-or-string: true
                            scheme:
                              type: string
                          required:
                          - port
                          type: object
                        initialDelaySeconds:
                          format: int32
                          type: integer
                        periodSeconds:
                          format: int32
                          type: integer
                        successThreshold:
                          format: int32
                          type: integer
                        tcpSocket:
                          properties:
                            host:
                              type: string
                            port:
                              anyOf:
                              - type: integer
                              - type: string
                              x-kubernetes-int-or-string: true
                          required:
                          - port
                          type: object
                        terminationGracePeriodSeconds:
                          format: int64
                          type: integer
                        timeoutSeconds:
                          format: int32
                          type: integer
                      type: object
                    stdin:
                      type: boolean
                    stdinOnce:
                      type: boolean
                    terminationMessagePath:
                      type: string
                    terminationMessagePolicy:
                      type: string
                    tty:
                      type: boolean
                    volumeDevices:
                      items:
                        properties:
                          devicePath:
                            type: string
                          name:
                            type: string
                        required:
                        - devicePath
                        - name
                        type: object
                      type: array
                      x-kubernetes-list-map-keys:
                      - devicePath
                      x-kubernetes-list-type: map
                    volumeMounts:
                      items:
                        properties:
                          mountPath:
                            type: string
                          mountPropagation:
                            type: string
                          name:
                            type: string
                          readOnly:
                            type: boolean
                          recursiveReadOnly:
                            type: string
                          subPath:
                            type: string
                          subPathExpr:
                            type: string
                        required:
                        - mountPath
                        - name
                        type: object
                      type: array
                      x-kubernetes-list-map-keys:
                      - mountPath
                      x-kubernetes-list-type: map
                    workingDir:
                      type: string
                  required:
                  - name
                  type: object
                type: array
              affinity:
                properties:
                  nodeAffinity:
                    properties:
                      preferredDuringSchedulingIgnoredDuringExecution:
                        items:
                          properties:
                            preference:
                              properties:
                                matchExpressions:
                                  items:
                                    properties:
                                      key:
                                        type: string
                                      operator:
                                        type: string
                                      values:
                                        items:
                                          type: string
                                        type: array
                                        x-kubernetes-list-type: atomic
                                    required:
                                    - key
                                    - operator
                                    type: object
                                  type: array
                                  x-kubernetes-list-type: atomic
                                matchFields:
                                  items:
                                    properties:
                                      key:
                                        type: string
                                      operator:
                                        type: string
                                      values:
                                        items:
                                          type: string
                                        type: array
                                        x-kubernetes-list-type: atomic
                                    required:
                                    - key
                                    - operator
                                    type: object
                                  type: array
                                  x-kubernetes-list-type: atomic
                              type: object
                              x-kubernetes-map-type: atomic
                            weight:
                              format: int32
                              type: integer
                          required:
                          - preference
                          - weight
                          type: object
                        type: array
                        x-kubernetes-list-type: atomic
                      requiredDuringSchedulingIgnoredDuringExecution:
                        properties:
                          nodeSelectorTerms:
                            items:
                              properties:
                                matchExpressions:
                                  items:
                                    properties:
                                      key:
                                        type: string
                                      operator:
                                        type: string
                                      values:
                                        items:
                                          type: string
                                        type: array
                                        x-kubernetes-list-type: atomic
                                    required:
                                    - key
                                    - operator
                                    type: object
                                  type: array
                                  x-kubernetes-list-type: atomic
                                matchFields:
                                  items:
                                    properties:
                                      key:
                                        type: string
                                      operator:
                                        type: string
                                      values:
                                        items:
                                          type: string
                                        type: array
                                        x-kubernetes-list-type: atomic
                                    required:
                                    - key
                                    - operator
                                    type: object
                                  type: array
                                  x-kubernetes-list-type: atomic
                              type: object
                              x-kubernetes-map-type: atomic
                            type: array
                            x-kubernetes-list-type: atomic
                        required:
                        - nodeSelectorTerms
                        type: object
                        x-kubernetes-map-type: atomic
                    type: object
                  podAffinity:
                    properties:
                      preferredDuringSchedulingIgnoredDuringExecution:
                        items:
                          properties:
                            podAffinityTerm:
                              properties:
                                labelSelector:
                                  properties:
                                    matchExpressions:
                                      items:
                                        properties:
                                          key:
                                            type: string
                                          operator:
                                            type: string
                                          values:
                                            items:
                                              type: string
                                            type: array
                                            x-kubernetes-list-type: atomic
                                        required:
                                        - key
                                        - operator
                                        type: object
                                      type: array
                                      x-kubernetes-list-type: atomic
                                    matchLabels:
                                      additionalProperties:
                                        type: string
                                      type: object
                                  type: object
                                  x-kubernetes-map-type: atomic
                                matchLabelKeys:
                                  items:
                                    type: string
                                  type: array
                                  x-kubernetes-list-type: atomic
                                mismatchLabelKeys:
                                  items:
                                    type: string
                                  type: array
                                  x-kubernetes-list-type: atomic
                                namespaceSelector:
                                  properties:
                                    matchExpressions:
                                      items:
                                        properties:
                                          key:
                                            type: string
                                          operator:
                                            type: string
                                          values:
                                            items:
                                              type: string
                                            type: array
                                            x-kubernetes-list-type: atomic
                                        required:
                                        - key
                                        - operator
                                        type: object
                                      type: array
                                      x-kubernetes-list-type: atomic
                                    matchLabels:
                                      additionalProperties:
                                        type: string
                                      type: object
                                  type: object
                                  x-kubernetes-map-type: atomic
                                namespaces:
                                  items:
                                    type: string
                                  type: array
                                  x-kubernetes-list-type: atomic
                                topologyKey:
                                  type: string
                              required:
                              - topologyKey
                              type: object
                            weight:
                              format: int32
                              type: integer
                          required:
                          - podAffinityTerm
                          - weight
                          type: object
                        type: array
                        x-kubernetes-list-type: atomic
                      requiredDuringSchedulingIgnoredDuringExecution:
                        items:
                          properties:
                            labelSelector:
                              properties:
                                matchExpressions:
                                  items:
                                    properties:
                                      key:
                                        type: string
                                      operator:
                                        type: string
                                      values:
                                        items:
                                          type: string
                                        type: array
                                        x-kubernetes-list-type: atomic
                                    required:
                                    - key
                                    - operator
                                    type: object
                                  type: array
                                  x-kubernetes-list-type: atomic
                                matchLabels:
                                  additionalProperties:
                                    type: string
                                  type: object
                              type: object
                              x-kubernetes-map-type: atomic
                            matchLabelKeys:
                              items:
                                type: string
                              type: array
                              x-kubernetes-list-type: atomic
                            mismatchLabelKeys:
                              items:
                                type: string
                              type: array
                              x-kubernetes-list-type: atomic
                            namespaceSelector:
                              properties:
                                matchExpressions:
                                  items:
                                    properties:
                                      key:
                                        type: string
                                      operator:
                                        type: string
                                      values:
                                        items:
                                          type: string
                                        type: array
                                        x-kubernetes-list-type: atomic
                                    required:
                                    - key
                                    - operator
                                    type: object
                                  type: array
                                  x-kubernetes-list-type: atomic
                                matchLabels:
                                  additionalProperties:
                                    type: string
                                  type: object
                              type: object
                              x-kubernetes-map-type: atomic
                            namespaces:
                              items:
                                type: string
                              type: array
                              x-kubernetes-list-type: atomic
                            topologyKey:
                              type: string
                          required:
                          - topologyKey
                          type: object
                        type: array
                        x-kubernetes-list-type: atomic
                    type: object
                  podAntiAffinity:
                    properties:
                      preferredDuringSchedulingIgnoredDuringExecution:
                        items:
                          properties:
                            podAffinityTerm:
                              properties:
                                labelSelector:
                                  properties:
                                    matchExpressions:
                                      items:
                                        properties:
                                          key:
                                            type: string
                                          operator:
                                            type: string
                                          values:
                                            items:
                                              type: string
                                            type: array
                                            x-kubernetes-list-type: atomic
                                        required:
                                        - key
                                        - operator
                                        type: object
                                      type: array
                                      x-kubernetes-list-type: atomic
                                    matchLabels:
                                      additionalProperties:
                                        type: string
                                      type: object
                                  type: object
                                  x-kubernetes-map-type: atomic
                                matchLabelKeys:
                                  items:
                                    type: string
                                  type: array
                                  x-kubernetes-list-type: atomic
                                mismatchLabelKeys:
                                  items:
                                    type: string
                                  type: array
                                  x-kubernetes-list-type: atomic
                                namespaceSelector:
                                  properties:
                                    matchExpressions:
                                      items:
                                        properties:
                                          key:
                                            type: string
                                          operator:
                                            type: string
                                          values:
                                            items:
                                              type: string
                                            type: array
                                            x-kubernetes-list-type: atomic
                                        required:
                                        - key
                                        - operator
                                        type: object
                                      type: array
                                      x-kubernetes-list-type: atomic
                                    matchLabels:
                                      additionalProperties:
                                        type: string
                                      type: object
                                  type: object
                                  x-kubernetes-map-type: atomic
                                namespaces:
                                  items:
                                    type: string
                                  type: array
                                  x-kubernetes-list-type: atomic
                                topologyKey:
                                  type: string
                              required:
                              - topologyKey
                              type: object
                            weight:
                              format: int32
                              type: integer
                          required:
                          - podAffinityTerm
                          - weight
                          type: object
                        type: array
                        x-kubernetes-list-type: atomic
                      requiredDuringSchedulingIgnoredDuringExecution:
                        items:
                          properties:
                            labelSelector:
                              properties:
                                matchExpressions:
                                  items:
                                    properties:
                                      key:
                                        type: string
                                      operator:
                                        type: string
                                      values:
                                        items:
                                          type: string
                                        type: array
                                        x-kubernetes-list-type: atomic
                                    required:
                                    - key
                                    - operator
                                    type: object
                                  type: array
                                  x-kubernetes-list-type: atomic
                                matchLabels:
                                  additionalProperties:
                                    type: string
                                  type: object
                              type: object
                              x-kubernetes-map-type: atomic
                            matchLabelKeys:
                              items:
                                type: string
                              type: array
                              x-kubernetes-list-type: atomic
                            mismatchLabelKeys:
                              items:
                                type: string
                              type: array
                              x-kubernetes-list-type: atomic
                            namespaceSelector:
                              properties:
                                matchExpressions:
                                  items:
                                    properties:
                                      key:
                                        type: string
                                      operator:
                                        type: string
                                      values:
                                        items:
                                          type: string
                                        type: array
                                        x-kubernetes-list-type: atomic
                                    required:
                                    - key
                                    - operator
                                    type: object
                                  type: array
                                  x-kubernetes-list-type: atomic
                                matchLabels:
                                  additionalProperties:
                                    type: string
                                  type: object
                              type: object
                              x-kubernetes-map-type: atomic
                            namespaces:
                              items:
                                type: string
                              type: array
                              x-kubernetes-list-type: atomic
                            topologyKey:
                              type: string
                          required:
                          - topologyKey
                          type: object
                        type: array
                        x-kubernetes-list-type: atomic
                    type: object
                type: object
              args:
                additionalProperties:
                  type: string
                type: object
              autoscaler:
                properties:
                  behavior:
                    properties:
                      scaleDown:
                        properties:
                          policies:
                            items:
                              properties:
                                periodSeconds:
                                  format: int32
                                  type: integer
                                type:
                                  type: string
                                value:
                                  format: int32
                                  type: integer
                              required:
                              - periodSeconds
                              - type
                              - value
                              type: object
                            type: array
                            x-kubernetes-list-type: atomic
                          selectPolicy:
                            type: string
                          stabilizationWindowSeconds:
                            format: int32
                            type: integer
                        type: object
                      scaleUp:
                        properties:
                          policies:
                            items:
                              properties:
                                periodSeconds:
                                  format: int32
                                  type: integer
                                type:
                                  type: string
                                value:
                                  format: int32
                                  type: integer
                              required:
                              - periodSeconds
                              - type
                              - value
                              type: object
                            type: array
                            x-kubernetes-list-type: atomic
                          selectPolicy:
                            type: string
                          stabilizationWindowSeconds:
                            format: int32
                            type: integer
                        type: object
                    type: object
                  maxReplicas:
                    format: int32
                    type: integer
                  metrics:
                    items:
                      properties:
                        pods:
                          properties:
                            metric:
                              properties:
                                name:
                                  type: string
                                selector:
                                  properties:
                                    matchExpressions:
                                      items:
                                        properties:
                                          key:
                                            type: string
                                          operator:
                                            type: string
                                          values:
                                            items:
                                              type: string
                                            type: array
                                            x-kubernetes-list-type: atomic
                                        required:
                                        - key
                                        - operator
                                        type: object
                                      type: array
                                      x-kubernetes-list-type: atomic
                                    matchLabels:
                                      additionalProperties:
                                        type: string
                                      type: object
                                  type: object
                                  x-kubernetes-map-type: atomic
                              required:
                              - name
                              type: object
                            target:
                              properties:
                                averageUtilization:
                                  format: int32
                                  type: integer
                                averageValue:
                                  anyOf:
                                  - type: integer
                                  - type: string
                                  pattern: ^(\+|-)?(([0-9]+(\.[0-9]*)?)|(\.[0-9]+))(([KMGTPE]i)|[numkMGTPE]|([eE](\+|-)?(([0-9]+(\.[0-9]*)?)|(\.[0-9]+))))?$
                                  x-kubernetes-int-or-string: true
                                type:
                                  type: string
                                value:
                                  anyOf:
                                  - type: integer
                                  - type: string
                                  pattern: ^(\+|-)?(([0-9]+(\.[0-9]*)?)|(\.[0-9]+))(([KMGTPE]i)|[numkMGTPE]|([eE](\+|-)?(([0-9]+(\.[0-9]*)?)|(\.[0-9]+))))?$
                                  x-kubernetes-int-or-string: true
                              required:
                              - type
                              type: object
                          required:
                          - metric
                          - target
                          type: object
                        type:
                          type: string
                      required:
                      - type
                      type: object
                    type: array
                  minReplicas:
                    format: int32
                    type: integer
                  targetCPUUtilization:
                    format: int32
                    type: integer
                  targetMemoryUtilization:
                    format: int32
                    type: integer
                type: object
              config:
                properties:
                  connectors:
                    type: object
                    x-kubernetes-preserve-unknown-fields: true
                  exporters:
                    type: object
                    x-kubernetes-preserve-unknown-fields: true
                  extensions:
                    type: object
                    x-kubernetes-preserve-unknown-fields: true
                  processors:
                    type: object
                    x-kubernetes-preserve-unknown-fields: true
                  receivers:
                    type: object
                    x-kubernetes-preserve-unknown-fields: true
                  service:
                    properties:
                      extensions:
                        items:
                          type: string
                        type: array
                      pipelines:
                        additionalProperties:
                          properties:
                            exporters:
                              items:
                                type: string
                              type: array
                            processors:
                              items:
                                type: string
                              type: array
                            receivers:
                              items:
                                type: string
                              type: array
                          required:
                          - exporters
                          - receivers
                          type: object
                        type: object
                        x-kubernetes-preserve-unknown-fields: true
                      telemetry:
                        type: object
                        x-kubernetes-preserve-unknown-fields: true
                    required:
                    - pipelines
                    type: object
                required:
                - exporters
                - receivers
                - service
                type: object
                x-kubernetes-preserve-unknown-fields: true
              configVersions:
                default: 3
                minimum: 1
                type: integer
              configmaps:
                items:
                  properties:
                    mountpath:
                      type: string
                    name:
                      type: string
                  required:
                  - mountpath
                  - name
                  type: object
                type: array
              daemonSetUpdateStrategy:
                properties:
                  rollingUpdate:
                    properties:
                      maxSurge:
                        anyOf:
                        - type: integer
                        - type: string
                        x-kubernetes-int-or-string: true
                      maxUnavailable:
                        anyOf:
                        - type: integer
                        - type: string
                        x-kubernetes-int-or-string: true
                    type: object
                  type:
                    type: string
                type: object
              deploymentUpdateStrategy:
                properties:
                  rollingUpdate:
                    properties:
                      maxSurge:
                        anyOf:
                        - type: integer
                        - type: string
                        x-kubernetes-int-or-string: true
                      maxUnavailable:
                        anyOf:
                        - type: integer
                        - type: string
                        x-kubernetes-int-or-string: true
                    type: object
                  type:
                    type: string
                type: object
              env:
                items:
                  properties:
                    name:
                      type: string
                    value:
                      type: string
                    valueFrom:
                      properties:
                        configMapKeyRef:
                          properties:
                            key:
                              type: string
                            name:
                              default: ""
                              type: string
                            optional:
                              type: boolean
                          required:
                          - key
                          type: object
                          x-kubernetes-map-type: atomic
                        fieldRef:
                          properties:
                            apiVersion:
                              type: string
                            fieldPath:
                              type: string
                          required:
                          - fieldPath
                          type: object
                          x-kubernetes-map-type: atomic
                        resourceFieldRef:
                          properties:
                            containerName:
                              type: string
                            divisor:
                              anyOf:
                              - type: integer
                              - type: string
                              pattern: ^(\+|-)?(([0-9]+(\.[0-9]*)?)|(\.[0-9]+))(([KMGTPE]i)|[numkMGTPE]|([eE](\+|-)?(([0-9]+(\.[0-9]*)?)|(\.[0-9]+))))?$
                              x-kubernetes-int-or-string: true
                            resource:
                              type: string
                          required:
                          - resource
                          type: object
                          x-kubernetes-map-type: atomic
                        secretKeyRef:
                          properties:
                            key:
                              type: string
                            name:
                              default: ""
                              type: string
                            optional:
                              type: boolean
                          required:
                          - key
                          type: object
                          x-kubernetes-map-type: atomic
                      type: object
                  required:
                  - name
                  type: object
                type: array
              envFrom:
                items:
                  properties:
                    configMapRef:
                      properties:
                        name:
                          default: ""
                          type: string
                        optional:
                          type: boolean
                      type: object
                      x-kubernetes-map-type: atomic
                    prefix:
                      type: string
                    secretRef:
                      properties:
                        name:
                          default: ""
                          type: string
                        optional:
                          type: boolean
                      type: object
                      x-kubernetes-map-type: atomic
                  type: object
                type: array
              extensionService:
                properties:
                  enabled:
                    type: boolean
                  name:
                    type: string
                type: object
              headlessService:
                properties:
                  enabled:
                    type: boolean
                  name:
                    type: string
                type: object
              hostNetwork:
                type: boolean
              image:
                type: string
              imagePullPolicy:
                type: string
              ingress:
                properties:
                  annotations:
                    additionalProperties:
                      type: string
                    type: object
                  hostname:
                    type: string
                  ingressClassName:
                    type: string
                  route:
                    properties:
                      termination:
                        enum:
                        - insecure
                        - edge
                        - passthrough
                        - reencrypt
                        type: string
                    type: object
                  ruleType:
                    enum:
                    - path
                    - subdomain
                    type: string
                  tls:
                    items:
                      properties:
                        hosts:
                          items:
                            type: string
                          type: array
                          x-kubernetes-list-type: atomic
                        secretName:
                          type: string
                      type: object
                    type: array
                  type:
                    enum:
                    - ingress
                    - route
                    type: string
                type: object
              initContainers:
                items:
                  properties:
                    args:
                      items:
                        type: string
                      type: array
                      x-kubernetes-list-type: atomic
                    command:
                      items:
                        type: string
                      type: array
                      x-kubernetes-list-type: atomic
                    env:
                      items:
                        properties:
                          name:
                            type: string
                          value:
                            type: string
                          valueFrom:
                            properties:
                              configMapKeyRef:
                                properties:
                                  key:
                                    type: string
                                  name:
                                    default: ""
                                    type: string
                                  optional:
                                    type: boolean
                                required:
                                - key
                                type: object
                                x-kubernetes-map-type: atomic
                              fieldRef:
                                properties:
                                  apiVersion:
                                    type: string
                                  fieldPath:
                                    type: string
                                required:
                                - fieldPath
                                type: object
                                x-kubernetes-map-type: atomic
                              resourceFieldRef:
                                properties:
                                  containerName:
                                    type: string
                                  divisor:
                                    anyOf:
                                    - type: integer
                                    - type: string
                                    pattern: ^(\+|-)?(([0-9]+(\.[0-9]*)?)|(\.[0-9]+))(([KMGTPE]i)|[numkMGTPE]|([eE](\+|-)?(([0-9]+(\.[0-9]*)?)|(\.[0-9]+))))?$
                                    x-kubernetes-int-or-string: true
                                  resource:
                                    type: string
                                required:
                                - resource
                                type: object
                                x-kubernetes-map-type: atomic
                              secretKeyRef:
                                properties:
                                  key:
                                    type: string
                                  name:
                                    default: ""
                                    type: string
                                  optional:
                                    type: boolean
                                required:
                                - key
                                type: object
                                x-kubernetes-map-type: atomic
                            type: object
                        required:
                        - name
                        type: object
                      type: array
                      x-kubernetes-list-map-keys:
                      - name
                      x-kubernetes-list-type: map
                    envFrom:
                      items:
                        properties:
                          configMapRef:
                            properties:
                              name:
                                default: ""
                                type: string
                              optional:
                                type: boolean
                            type: object
                            x-kubernetes-map-type: atomic
                          prefix:
                            type: string
                          secretRef:
                            properties:
                              name:
                                default: ""
                                type: string
                              optional:
                                type: boolean
                            type: object
                            x-kubernetes-map-type: atomic
                        type: object
                      type: array
                      x-kubernetes-list-type: atomic
                    image:
                      type: string
                    imagePullPolicy:
                      type: string
                    lifecycle:
                      properties:
                        postStart:
                          properties:
                            exec:
                              properties:
                                command:
                                  items:
                                    type: string
                                  type: array
                                  x-kubernetes-list-type: atomic
                              type: object
                            httpGet:
                              properties:
                                host:
                                  type: string
                                httpHeaders:
                                  items:
                                    properties:
                                      name:
                                        type: string
                                      value:
                                        type: string
                                    required:
                                    - name
                                    - value
                                    type: object
                                  type: array
                                  x-kubernetes-list-type: atomic
                                path:
                                  type: string
                                port:
                                  anyOf:
                                  - type: integer
                                  - type: string
                                  x-kubernetes-int-or-string: true
                                scheme:
                                  type: string
                              required:
                              - port
                              type: object
                            sleep:
                              properties:
                                seconds:
                                  format: int64
                                  type: integer
                              required:
                              - seconds
                              type: object
                            tcpSocket:
                              properties:
                                host:
                                  type: string
                                port:
                                  anyOf:
                                  - type: integer
                                  - type: string
                                  x-kubernetes-int-or-string: true
                              required:
                              - port
                              type: object
                          type: object
                        preStop:
                          properties:
                            exec:
                              properties:
                                command:
                                  items:
                                    type: string
                                  type: array
                                  x-kubernetes-list-type: atomic
                              type: object
                            httpGet:
                              properties:
                                host:
                                  type: string
                                httpHeaders:
                                  items:
                                    properties:
                                      name:
                                        type: string
                                      value:
                                        type: string
                                    required:
                                    - name
                                    - value
                                    type: object
                                  type: array
                                  x-kubernetes-list-type: atomic
                                path:
                                  type: string
                                port:
                                  anyOf:
                                  - type: integer
                                  - type: string
                                  x-kubernetes-int-or-string: true
                                scheme:
                                  type: string
                              required:
                              - port
                              type: object
                            sleep:
                              properties:
                                seconds:
                                  format: int64
                                  type: integer
                              required:
                              - seconds
                              type: object
                            tcpSocket:
                              properties:
                                host:
                                  type: string
                                port:
                                  anyOf:
                                  - type: integer
                                  - type: string
                                  x-kubernetes-int-or-string: true
                              required:
                              - port
                              type: object
                          type: object
                      type: object
                    livenessProbe:
                      properties:
                        exec:
                          properties:
                            command:
                              items:
                                type: string
                              type: array
                              x-kubernetes-list-type: atomic
                          type: object
                        failureThreshold:
                          format: int32
                          type: integer
                        grpc:
                          properties:
                            port:
                              format: int32
                              type: integer
                            service:
                              default: ""
                              type: string
                          required:
                          - port
                          type: object
                        httpGet:
                          properties:
                            host:
                              type: string
                            httpHeaders:
                              items:
                                properties:
                                  name:
                                    type: string
                                  value:
                                    type: string
                                required:
                                - name
                                - value
                                type: object
                              type: array
                              x-kubernetes-list-type: atomic
                            path:
                              type: string
                            port:
                              anyOf:
                              - type: integer
                              - type: string
                              x-kubernetes-int-or-string: true
                            scheme:
                              type: string
                          required:
                          - port
                          type: object
                        initialDelaySeconds:
                          format: int32
                          type: integer
                        periodSeconds:
                          format: int32
                          type: integer
                        successThreshold:
                          format: int32
                          type: integer
                        tcpSocket:
                          properties:
                            host:
                              type: string
                            port:
                              anyOf:
                              - type: integer
                              - type: string
                              x-kubernetes-int-or-string: true
                          required:
                          - port
                          type: object
                        terminationGracePeriodSeconds:
                          format: int64
                          type: integer
                        timeoutSeconds:
                          format: int32
                          type: integer
                      type: object
                    name:
                      type: string
                    ports:
                      items:
                        properties:
                          containerPort:
                            format: int32
                            type: integer
                          hostIP:
                            type: string
                          hostPort:
                            format: int32
                            type: integer
                          name:
                            type: string
                          protocol:
                            default: TCP
                            type: string
                        required:
                        - containerPort
                        type: object
                      type: array
                      x-kubernetes-list-map-keys:
                      - containerPort
                      - protocol
                      x-kubernetes-list-type: map
                    readinessProbe:
                      properties:
                        exec:
                          properties:
                            command:
                              items:
                                type: string
                              type: array
                              x-kubernetes-list-type: atomic
                          type: object
                        failureThreshold:
                          format: int32
                          type: integer
                        grpc:
                          properties:
                            port:
                              format: int32
                              type: integer
                            service:
                              default: ""
                              type: string
                          required:
                          - port
                          type: object
                        httpGet:
                          properties:
                            host:
                              type: string
                            httpHeaders:
                              items:
                                properties:
                                  name:
                                    type: string
                                  value:
                                    type: string
                                required:
                                - name
                                - value
                                type: object
                              type: array
                              x-kubernetes-list-type: atomic
                            path:
                              type: string
                            port:
                              anyOf:
                              - type: integer
                              - type: string
                              x-kubernetes-int-or-string: true
                            scheme:
                              type: string
                          required:
                          - port
                          type: object
                        initialDelaySeconds:
                          format: int32
                          type: integer
                        periodSeconds:
                          format: int32
                          type: integer
                        successThreshold:
                          format: int32
                          type: integer
                        tcpSocket:
                          properties:
                            host:
                              type: string
                            port:
                              anyOf:
                              - type: integer
                              - type: string
                              x-kubernetes-int-or-string: true
                          required:
                          - port
                          type: object
                        terminationGracePeriodSeconds:
                          format: int64
                          type: integer
                        timeoutSeconds:
                          format: int32
                          type: integer
                      type: object
                    resizePolicy:
                      items:
                        properties:
                          resourceName:
                            type: string
                          restartPolicy:
                            type: string
                        required:
                        - resourceName
                        - restartPolicy
                        type: object
                      type: array
                      x-kubernetes-list-type: atomic
                    resources:
                      properties:
                        claims:
                          items:
                            properties:
                              name:
                                type: string
                              request:
                                type: string
                            required:
                            - name
                            type: object
                          type: array
                          x-kubernetes-list-map-keys:
                          - name
                          x-kubernetes-list-type: map
                        limits:
                          additionalProperties:
                            anyOf:
                            - type: integer
                            - type: string
                            pattern: ^(\+|-)?(([0-9]+(\.[0-9]*)?)|(\.[0-9]+))(([KMGTPE]i)|[numkMGTPE]|([eE](\+|-)?(([0-9]+(\.[0-9]*)?)|(\.[0-9]+))))?$
                            x-kubernetes-int-or-string: true
                          type: object
                        requests:
                          additionalProperties:
                            anyOf:
                            - type: integer
                            - type: string
                            pattern: ^(\+|-)?(([0-9]+(\.[0-9]*)?)|(\.[0-9]+))(([KMGTPE]i)|[numkMGTPE]|([eE](\+|-)?(([0-9]+(\.[0-9]*)?)|(\.[0-9]+))))?$
                            x-kubernetes-int-or-string: true
                          type: object
                      type: object
                    restartPolicy:
                      type: string
                    securityContext:
                      properties:
                        allowPrivilegeEscalation:
                          type: boolean
                        appArmorProfile:
                          properties:
                            localhostProfile:
                              type: string
                            type:
                              type: string
                          required:
                          - type
                          type: object
                        capabilities:
                          properties:
                            add:
                              items:
                                type: string
                              type: array
                              x-kubernetes-list-type: atomic
                            drop:
                              items:
                                type: string
                              type: array
                              x-kubernetes-list-type: atomic
                          type: object
                        privileged:
                          type: boolean
                        procMount:
                          type: string
                        readOnlyRootFilesystem:
                          type: boolean
                        runAsGroup:
                          format: int64
                          type: integer
                        runAsNonRoot:
                          type: boolean
                        runAsUser:
                          format: int64
                          type: integer
                        seLinuxOptions:
                          properties:
                            level:
                              type: string
                            role:
                              type: string
                            type:
                              type: string
                            user:
                              type: string
                          type: object
                        seccompProfile:
                          properties:
                            localhostProfile:
                              type: string
                            type:
                              type: string
                          required:
                          - type
                          type: object
                        windowsOptions:
                          properties:
                            gmsaCredentialSpec:
                              type: string
                            gmsaCredentialSpecName:
                              type: string
                            hostProcess:
                              type: boolean
                            runAsUserName:
                              type: string
                          type: object
                      type: object
                    startupProbe:
                      properties:
                        exec:
                          properties:
                            command:
                              items:
                                type: string
                              type: array
                              x-kubernetes-list-type: atomic
                          type: object
                        failureThreshold:
                          format: int32
                          type: integer
                        grpc:
                          properties:
                            port:
                              format: int32
                              type: integer
                            service:
                              default: ""
                              type: string
                          required:
                          - port
                          type: object
                        httpGet:
                          properties:
                            host:
                              type: string
                            httpHeaders:
                              items:
                                properties:
                                  name:
                                    type: string
                                  value:
                                    type: string
                                required:
                                - name
                                - value
                                type: object
                              type: array
                              x-kubernetes-list-type: atomic
                            path:
                              type: string
                            port:
                              anyOf:
                              - type: integer
                              - type: string
                              x-kubernetes-int-or-string: true
                            scheme:
                              type: string
                          required:
                          - port
                          type: object
                        initialDelaySeconds:
                          format: int32
                          type: integer
                        periodSeconds:
                          format: int32
                          type: integer
                        successThreshold:
                          format: int32
                          type: integer
                        tcpSocket:
                          properties:
                            host:
                              type: string
                            port:
                              anyOf:
                              - type: integer
                              - type: string
                              x-kubernetes-int-or-string: true
                          required:
                          - port
                          type: object
                        terminationGracePeriodSeconds:
                          format: int64
                          type: integer
                        timeoutSeconds:
                          format: int32
                          type: integer
                      type: object
                    stdin:
                      type: boolean
                    stdinOnce:
                      type: boolean
                    terminationMessagePath:
                      type: string
                    terminationMessagePolicy:
                      type: string
                    tty:
                      type: boolean
                    volumeDevices:
                      items:
                        properties:
                          devicePath:
                            type: string
                          name:
                            type: string
                        required:
                        - devicePath
                        - name
                        type: object
                      type: array
                      x-kubernetes-list-map-keys:
                      - devicePath
                      x-kubernetes-list-type: map
                    volumeMounts:
                      items:
                        properties:
                          mountPath:
                            type: string
                          mountPropagation:
                            type: string
                          name:
                            type: string
                          readOnly:
                            type: boolean
                          recursiveReadOnly:
                            type: string
                          subPath:
                            type: string
                          subPathExpr:
                            type: string
                        required:
                        - mountPath
                        - name
                        type: object
                      type: array
                      x-kubernetes-list-map-keys:
                      - mountPath
                      x-kubernetes-list-type: map
                    workingDir:
                      type: string
                  required:
                  - name
                  type: object
                type: array
              ipFamilies:
                items:
                  type: string
                type: array
              ipFamilyPolicy:
                default: SingleStack
                type: string
              lifecycle:
                properties:
                  postStart:
                    properties:
                      exec:
                        properties:
                          command:
                            items:
                              type: string
                            type: array
                            x-kubernetes-list-type: atomic
                        type: object
                      httpGet:
                        properties:
                          host:
                            type: string
                          httpHeaders:
                            items:
                              properties:
                                name:
                                  type: string
                                value:
                                  type: string
                              required:
                              - name
                              - value
                              type: object
                            type: array
                            x-kubernetes-list-type: atomic
                          path:
                            type: string
                          port:
                            anyOf:
                            - type: integer
                            - type: string
                            x-kubernetes-int-or-string: true
                          scheme:
                            type: string
                        required:
                        - port
                        type: object
                      sleep:
                        properties:
                          seconds:
                            format: int64
                            type: integer
                        required:
                        - seconds
                        type: object
                      tcpSocket:
                        properties:
                          host:
                            type: string
                          port:
                            anyOf:
                            - type: integer
                            - type: string
                            x-kubernetes-int-or-string: true
                        required:
                        - port
                        type: object
                    type: object
                  preStop:
                    properties:
                      exec:
                        properties:
                          command:
                            items:
                              type: string
                            type: array
                            x-kubernetes-list-type: atomic
                        type: object
                      httpGet:
                        properties:
                          host:
                            type: string
                          httpHeaders:
                            items:
                              properties:
                                name:
                                  type: string
                                value:
                                  type: string
                              required:
                              - name
                              - value
                              type: object
                            type: array
                            x-kubernetes-list-type: atomic
                          path:
                            type: string
                          port:
                            anyOf:
                            - type: integer
                            - type: string
                            x-kubernetes-int-or-string: true
                          scheme:
                            type: string
                        required:
                        - port
                        type: object
                      sleep:
                        properties:
                          seconds:
                            format: int64
                            type: integer
                        required:
                        - seconds
                        type: object
                      tcpSocket:
                        properties:
                          host:
                            type: string
                          port:
                            anyOf:
                            - type: integer
                            - type: string
                            x-kubernetes-int-or-string: true
                        required:
                        - port
                        type: object
                    type: object
                type: object
              livenessProbe:
                properties:
                  failureThreshold:
                    format: int32
                    type: integer
                  initialDelaySeconds:
                    format: int32
                    type: integer
                  periodSeconds:
                    format: int32
                    type: integer
                  successThreshold:
                    format: int32
                    type: integer
                  terminationGracePeriodSeconds:
                    format: int64
                    type: integer
                  timeoutSeconds:
                    format: int32
                    type: integer
                type: object
              managementState:
                default: managed
                enum:
                - managed
                - unmanaged
                type: string
              mode:
                enum:
                - daemonset
                - deployment
                - sidecar
                - statefulset
                type: string
<<<<<<< HEAD
              monitoringService:
                properties:
                  enabled:
                    type: boolean
                  name:
                    type: string
=======
              networkPolicy:
                properties:
                  enabled:
                    type: boolean
>>>>>>> c1d96e65
                type: object
              nodeSelector:
                additionalProperties:
                  type: string
                type: object
              observability:
                properties:
                  metrics:
                    properties:
                      disablePrometheusAnnotations:
                        type: boolean
                      enableMetrics:
                        type: boolean
                      extraLabels:
                        additionalProperties:
                          type: string
                        type: object
                    type: object
                type: object
              persistentVolumeClaimRetentionPolicy:
                properties:
                  whenDeleted:
                    type: string
                  whenScaled:
                    type: string
                type: object
              podAnnotations:
                additionalProperties:
                  type: string
                type: object
              podDisruptionBudget:
                properties:
                  maxUnavailable:
                    anyOf:
                    - type: integer
                    - type: string
                    x-kubernetes-int-or-string: true
                  minAvailable:
                    anyOf:
                    - type: integer
                    - type: string
                    x-kubernetes-int-or-string: true
                type: object
              podDnsConfig:
                properties:
                  nameservers:
                    items:
                      type: string
                    type: array
                    x-kubernetes-list-type: atomic
                  options:
                    items:
                      properties:
                        name:
                          type: string
                        value:
                          type: string
                      type: object
                    type: array
                    x-kubernetes-list-type: atomic
                  searches:
                    items:
                      type: string
                    type: array
                    x-kubernetes-list-type: atomic
                type: object
              podSecurityContext:
                properties:
                  appArmorProfile:
                    properties:
                      localhostProfile:
                        type: string
                      type:
                        type: string
                    required:
                    - type
                    type: object
                  fsGroup:
                    format: int64
                    type: integer
                  fsGroupChangePolicy:
                    type: string
                  runAsGroup:
                    format: int64
                    type: integer
                  runAsNonRoot:
                    type: boolean
                  runAsUser:
                    format: int64
                    type: integer
                  seLinuxChangePolicy:
                    type: string
                  seLinuxOptions:
                    properties:
                      level:
                        type: string
                      role:
                        type: string
                      type:
                        type: string
                      user:
                        type: string
                    type: object
                  seccompProfile:
                    properties:
                      localhostProfile:
                        type: string
                      type:
                        type: string
                    required:
                    - type
                    type: object
                  supplementalGroups:
                    items:
                      format: int64
                      type: integer
                    type: array
                    x-kubernetes-list-type: atomic
                  supplementalGroupsPolicy:
                    type: string
                  sysctls:
                    items:
                      properties:
                        name:
                          type: string
                        value:
                          type: string
                      required:
                      - name
                      - value
                      type: object
                    type: array
                    x-kubernetes-list-type: atomic
                  windowsOptions:
                    properties:
                      gmsaCredentialSpec:
                        type: string
                      gmsaCredentialSpecName:
                        type: string
                      hostProcess:
                        type: boolean
                      runAsUserName:
                        type: string
                    type: object
                type: object
              ports:
                items:
                  properties:
                    appProtocol:
                      type: string
                    hostPort:
                      format: int32
                      type: integer
                    name:
                      type: string
                    nodePort:
                      format: int32
                      type: integer
                    port:
                      format: int32
                      type: integer
                    protocol:
                      default: TCP
                      type: string
                    targetPort:
                      anyOf:
                      - type: integer
                      - type: string
                      x-kubernetes-int-or-string: true
                  required:
                  - port
                  type: object
                type: array
                x-kubernetes-list-type: atomic
              priorityClassName:
                type: string
              readinessProbe:
                properties:
                  failureThreshold:
                    format: int32
                    type: integer
                  initialDelaySeconds:
                    format: int32
                    type: integer
                  periodSeconds:
                    format: int32
                    type: integer
                  successThreshold:
                    format: int32
                    type: integer
                  terminationGracePeriodSeconds:
                    format: int64
                    type: integer
                  timeoutSeconds:
                    format: int32
                    type: integer
                type: object
              replicas:
                default: 1
                format: int32
                type: integer
              resources:
                properties:
                  claims:
                    items:
                      properties:
                        name:
                          type: string
                        request:
                          type: string
                      required:
                      - name
                      type: object
                    type: array
                    x-kubernetes-list-map-keys:
                    - name
                    x-kubernetes-list-type: map
                  limits:
                    additionalProperties:
                      anyOf:
                      - type: integer
                      - type: string
                      pattern: ^(\+|-)?(([0-9]+(\.[0-9]*)?)|(\.[0-9]+))(([KMGTPE]i)|[numkMGTPE]|([eE](\+|-)?(([0-9]+(\.[0-9]*)?)|(\.[0-9]+))))?$
                      x-kubernetes-int-or-string: true
                    type: object
                  requests:
                    additionalProperties:
                      anyOf:
                      - type: integer
                      - type: string
                      pattern: ^(\+|-)?(([0-9]+(\.[0-9]*)?)|(\.[0-9]+))(([KMGTPE]i)|[numkMGTPE]|([eE](\+|-)?(([0-9]+(\.[0-9]*)?)|(\.[0-9]+))))?$
                      x-kubernetes-int-or-string: true
                    type: object
                type: object
              securityContext:
                properties:
                  allowPrivilegeEscalation:
                    type: boolean
                  appArmorProfile:
                    properties:
                      localhostProfile:
                        type: string
                      type:
                        type: string
                    required:
                    - type
                    type: object
                  capabilities:
                    properties:
                      add:
                        items:
                          type: string
                        type: array
                        x-kubernetes-list-type: atomic
                      drop:
                        items:
                          type: string
                        type: array
                        x-kubernetes-list-type: atomic
                    type: object
                  privileged:
                    type: boolean
                  procMount:
                    type: string
                  readOnlyRootFilesystem:
                    type: boolean
                  runAsGroup:
                    format: int64
                    type: integer
                  runAsNonRoot:
                    type: boolean
                  runAsUser:
                    format: int64
                    type: integer
                  seLinuxOptions:
                    properties:
                      level:
                        type: string
                      role:
                        type: string
                      type:
                        type: string
                      user:
                        type: string
                    type: object
                  seccompProfile:
                    properties:
                      localhostProfile:
                        type: string
                      type:
                        type: string
                    required:
                    - type
                    type: object
                  windowsOptions:
                    properties:
                      gmsaCredentialSpec:
                        type: string
                      gmsaCredentialSpecName:
                        type: string
                      hostProcess:
                        type: boolean
                      runAsUserName:
                        type: string
                    type: object
                type: object
              service:
                properties:
                  enabled:
                    type: boolean
                  name:
                    type: string
                type: object
              serviceAccount:
                type: string
              serviceName:
                type: string
              shareProcessNamespace:
                type: boolean
              targetAllocator:
                properties:
                  affinity:
                    properties:
                      nodeAffinity:
                        properties:
                          preferredDuringSchedulingIgnoredDuringExecution:
                            items:
                              properties:
                                preference:
                                  properties:
                                    matchExpressions:
                                      items:
                                        properties:
                                          key:
                                            type: string
                                          operator:
                                            type: string
                                          values:
                                            items:
                                              type: string
                                            type: array
                                            x-kubernetes-list-type: atomic
                                        required:
                                        - key
                                        - operator
                                        type: object
                                      type: array
                                      x-kubernetes-list-type: atomic
                                    matchFields:
                                      items:
                                        properties:
                                          key:
                                            type: string
                                          operator:
                                            type: string
                                          values:
                                            items:
                                              type: string
                                            type: array
                                            x-kubernetes-list-type: atomic
                                        required:
                                        - key
                                        - operator
                                        type: object
                                      type: array
                                      x-kubernetes-list-type: atomic
                                  type: object
                                  x-kubernetes-map-type: atomic
                                weight:
                                  format: int32
                                  type: integer
                              required:
                              - preference
                              - weight
                              type: object
                            type: array
                            x-kubernetes-list-type: atomic
                          requiredDuringSchedulingIgnoredDuringExecution:
                            properties:
                              nodeSelectorTerms:
                                items:
                                  properties:
                                    matchExpressions:
                                      items:
                                        properties:
                                          key:
                                            type: string
                                          operator:
                                            type: string
                                          values:
                                            items:
                                              type: string
                                            type: array
                                            x-kubernetes-list-type: atomic
                                        required:
                                        - key
                                        - operator
                                        type: object
                                      type: array
                                      x-kubernetes-list-type: atomic
                                    matchFields:
                                      items:
                                        properties:
                                          key:
                                            type: string
                                          operator:
                                            type: string
                                          values:
                                            items:
                                              type: string
                                            type: array
                                            x-kubernetes-list-type: atomic
                                        required:
                                        - key
                                        - operator
                                        type: object
                                      type: array
                                      x-kubernetes-list-type: atomic
                                  type: object
                                  x-kubernetes-map-type: atomic
                                type: array
                                x-kubernetes-list-type: atomic
                            required:
                            - nodeSelectorTerms
                            type: object
                            x-kubernetes-map-type: atomic
                        type: object
                      podAffinity:
                        properties:
                          preferredDuringSchedulingIgnoredDuringExecution:
                            items:
                              properties:
                                podAffinityTerm:
                                  properties:
                                    labelSelector:
                                      properties:
                                        matchExpressions:
                                          items:
                                            properties:
                                              key:
                                                type: string
                                              operator:
                                                type: string
                                              values:
                                                items:
                                                  type: string
                                                type: array
                                                x-kubernetes-list-type: atomic
                                            required:
                                            - key
                                            - operator
                                            type: object
                                          type: array
                                          x-kubernetes-list-type: atomic
                                        matchLabels:
                                          additionalProperties:
                                            type: string
                                          type: object
                                      type: object
                                      x-kubernetes-map-type: atomic
                                    matchLabelKeys:
                                      items:
                                        type: string
                                      type: array
                                      x-kubernetes-list-type: atomic
                                    mismatchLabelKeys:
                                      items:
                                        type: string
                                      type: array
                                      x-kubernetes-list-type: atomic
                                    namespaceSelector:
                                      properties:
                                        matchExpressions:
                                          items:
                                            properties:
                                              key:
                                                type: string
                                              operator:
                                                type: string
                                              values:
                                                items:
                                                  type: string
                                                type: array
                                                x-kubernetes-list-type: atomic
                                            required:
                                            - key
                                            - operator
                                            type: object
                                          type: array
                                          x-kubernetes-list-type: atomic
                                        matchLabels:
                                          additionalProperties:
                                            type: string
                                          type: object
                                      type: object
                                      x-kubernetes-map-type: atomic
                                    namespaces:
                                      items:
                                        type: string
                                      type: array
                                      x-kubernetes-list-type: atomic
                                    topologyKey:
                                      type: string
                                  required:
                                  - topologyKey
                                  type: object
                                weight:
                                  format: int32
                                  type: integer
                              required:
                              - podAffinityTerm
                              - weight
                              type: object
                            type: array
                            x-kubernetes-list-type: atomic
                          requiredDuringSchedulingIgnoredDuringExecution:
                            items:
                              properties:
                                labelSelector:
                                  properties:
                                    matchExpressions:
                                      items:
                                        properties:
                                          key:
                                            type: string
                                          operator:
                                            type: string
                                          values:
                                            items:
                                              type: string
                                            type: array
                                            x-kubernetes-list-type: atomic
                                        required:
                                        - key
                                        - operator
                                        type: object
                                      type: array
                                      x-kubernetes-list-type: atomic
                                    matchLabels:
                                      additionalProperties:
                                        type: string
                                      type: object
                                  type: object
                                  x-kubernetes-map-type: atomic
                                matchLabelKeys:
                                  items:
                                    type: string
                                  type: array
                                  x-kubernetes-list-type: atomic
                                mismatchLabelKeys:
                                  items:
                                    type: string
                                  type: array
                                  x-kubernetes-list-type: atomic
                                namespaceSelector:
                                  properties:
                                    matchExpressions:
                                      items:
                                        properties:
                                          key:
                                            type: string
                                          operator:
                                            type: string
                                          values:
                                            items:
                                              type: string
                                            type: array
                                            x-kubernetes-list-type: atomic
                                        required:
                                        - key
                                        - operator
                                        type: object
                                      type: array
                                      x-kubernetes-list-type: atomic
                                    matchLabels:
                                      additionalProperties:
                                        type: string
                                      type: object
                                  type: object
                                  x-kubernetes-map-type: atomic
                                namespaces:
                                  items:
                                    type: string
                                  type: array
                                  x-kubernetes-list-type: atomic
                                topologyKey:
                                  type: string
                              required:
                              - topologyKey
                              type: object
                            type: array
                            x-kubernetes-list-type: atomic
                        type: object
                      podAntiAffinity:
                        properties:
                          preferredDuringSchedulingIgnoredDuringExecution:
                            items:
                              properties:
                                podAffinityTerm:
                                  properties:
                                    labelSelector:
                                      properties:
                                        matchExpressions:
                                          items:
                                            properties:
                                              key:
                                                type: string
                                              operator:
                                                type: string
                                              values:
                                                items:
                                                  type: string
                                                type: array
                                                x-kubernetes-list-type: atomic
                                            required:
                                            - key
                                            - operator
                                            type: object
                                          type: array
                                          x-kubernetes-list-type: atomic
                                        matchLabels:
                                          additionalProperties:
                                            type: string
                                          type: object
                                      type: object
                                      x-kubernetes-map-type: atomic
                                    matchLabelKeys:
                                      items:
                                        type: string
                                      type: array
                                      x-kubernetes-list-type: atomic
                                    mismatchLabelKeys:
                                      items:
                                        type: string
                                      type: array
                                      x-kubernetes-list-type: atomic
                                    namespaceSelector:
                                      properties:
                                        matchExpressions:
                                          items:
                                            properties:
                                              key:
                                                type: string
                                              operator:
                                                type: string
                                              values:
                                                items:
                                                  type: string
                                                type: array
                                                x-kubernetes-list-type: atomic
                                            required:
                                            - key
                                            - operator
                                            type: object
                                          type: array
                                          x-kubernetes-list-type: atomic
                                        matchLabels:
                                          additionalProperties:
                                            type: string
                                          type: object
                                      type: object
                                      x-kubernetes-map-type: atomic
                                    namespaces:
                                      items:
                                        type: string
                                      type: array
                                      x-kubernetes-list-type: atomic
                                    topologyKey:
                                      type: string
                                  required:
                                  - topologyKey
                                  type: object
                                weight:
                                  format: int32
                                  type: integer
                              required:
                              - podAffinityTerm
                              - weight
                              type: object
                            type: array
                            x-kubernetes-list-type: atomic
                          requiredDuringSchedulingIgnoredDuringExecution:
                            items:
                              properties:
                                labelSelector:
                                  properties:
                                    matchExpressions:
                                      items:
                                        properties:
                                          key:
                                            type: string
                                          operator:
                                            type: string
                                          values:
                                            items:
                                              type: string
                                            type: array
                                            x-kubernetes-list-type: atomic
                                        required:
                                        - key
                                        - operator
                                        type: object
                                      type: array
                                      x-kubernetes-list-type: atomic
                                    matchLabels:
                                      additionalProperties:
                                        type: string
                                      type: object
                                  type: object
                                  x-kubernetes-map-type: atomic
                                matchLabelKeys:
                                  items:
                                    type: string
                                  type: array
                                  x-kubernetes-list-type: atomic
                                mismatchLabelKeys:
                                  items:
                                    type: string
                                  type: array
                                  x-kubernetes-list-type: atomic
                                namespaceSelector:
                                  properties:
                                    matchExpressions:
                                      items:
                                        properties:
                                          key:
                                            type: string
                                          operator:
                                            type: string
                                          values:
                                            items:
                                              type: string
                                            type: array
                                            x-kubernetes-list-type: atomic
                                        required:
                                        - key
                                        - operator
                                        type: object
                                      type: array
                                      x-kubernetes-list-type: atomic
                                    matchLabels:
                                      additionalProperties:
                                        type: string
                                      type: object
                                  type: object
                                  x-kubernetes-map-type: atomic
                                namespaces:
                                  items:
                                    type: string
                                  type: array
                                  x-kubernetes-list-type: atomic
                                topologyKey:
                                  type: string
                              required:
                              - topologyKey
                              type: object
                            type: array
                            x-kubernetes-list-type: atomic
                        type: object
                    type: object
                  allocationStrategy:
                    default: consistent-hashing
                    enum:
                    - least-weighted
                    - consistent-hashing
                    - per-node
                    type: string
                  collectorNotReadyGracePeriod:
                    default: 30s
                    format: duration
                    type: string
                  collectorTargetReloadInterval:
                    default: 30s
                    format: duration
                    type: string
                  enabled:
                    type: boolean
                  env:
                    items:
                      properties:
                        name:
                          type: string
                        value:
                          type: string
                        valueFrom:
                          properties:
                            configMapKeyRef:
                              properties:
                                key:
                                  type: string
                                name:
                                  default: ""
                                  type: string
                                optional:
                                  type: boolean
                              required:
                              - key
                              type: object
                              x-kubernetes-map-type: atomic
                            fieldRef:
                              properties:
                                apiVersion:
                                  type: string
                                fieldPath:
                                  type: string
                              required:
                              - fieldPath
                              type: object
                              x-kubernetes-map-type: atomic
                            resourceFieldRef:
                              properties:
                                containerName:
                                  type: string
                                divisor:
                                  anyOf:
                                  - type: integer
                                  - type: string
                                  pattern: ^(\+|-)?(([0-9]+(\.[0-9]*)?)|(\.[0-9]+))(([KMGTPE]i)|[numkMGTPE]|([eE](\+|-)?(([0-9]+(\.[0-9]*)?)|(\.[0-9]+))))?$
                                  x-kubernetes-int-or-string: true
                                resource:
                                  type: string
                              required:
                              - resource
                              type: object
                              x-kubernetes-map-type: atomic
                            secretKeyRef:
                              properties:
                                key:
                                  type: string
                                name:
                                  default: ""
                                  type: string
                                optional:
                                  type: boolean
                              required:
                              - key
                              type: object
                              x-kubernetes-map-type: atomic
                          type: object
                      required:
                      - name
                      type: object
                    type: array
                  filterStrategy:
                    default: relabel-config
                    enum:
                    - ""
                    - relabel-config
                    type: string
                  image:
                    type: string
                  nodeSelector:
                    additionalProperties:
                      type: string
                    type: object
                  observability:
                    properties:
                      metrics:
                        properties:
                          disablePrometheusAnnotations:
                            type: boolean
                          enableMetrics:
                            type: boolean
                          extraLabels:
                            additionalProperties:
                              type: string
                            type: object
                        type: object
                    type: object
                  podDisruptionBudget:
                    properties:
                      maxUnavailable:
                        anyOf:
                        - type: integer
                        - type: string
                        x-kubernetes-int-or-string: true
                      minAvailable:
                        anyOf:
                        - type: integer
                        - type: string
                        x-kubernetes-int-or-string: true
                    type: object
                  podSecurityContext:
                    properties:
                      appArmorProfile:
                        properties:
                          localhostProfile:
                            type: string
                          type:
                            type: string
                        required:
                        - type
                        type: object
                      fsGroup:
                        format: int64
                        type: integer
                      fsGroupChangePolicy:
                        type: string
                      runAsGroup:
                        format: int64
                        type: integer
                      runAsNonRoot:
                        type: boolean
                      runAsUser:
                        format: int64
                        type: integer
                      seLinuxChangePolicy:
                        type: string
                      seLinuxOptions:
                        properties:
                          level:
                            type: string
                          role:
                            type: string
                          type:
                            type: string
                          user:
                            type: string
                        type: object
                      seccompProfile:
                        properties:
                          localhostProfile:
                            type: string
                          type:
                            type: string
                        required:
                        - type
                        type: object
                      supplementalGroups:
                        items:
                          format: int64
                          type: integer
                        type: array
                        x-kubernetes-list-type: atomic
                      supplementalGroupsPolicy:
                        type: string
                      sysctls:
                        items:
                          properties:
                            name:
                              type: string
                            value:
                              type: string
                          required:
                          - name
                          - value
                          type: object
                        type: array
                        x-kubernetes-list-type: atomic
                      windowsOptions:
                        properties:
                          gmsaCredentialSpec:
                            type: string
                          gmsaCredentialSpecName:
                            type: string
                          hostProcess:
                            type: boolean
                          runAsUserName:
                            type: string
                        type: object
                    type: object
                  prometheusCR:
                    properties:
                      allowNamespaces:
                        items:
                          type: string
                        type: array
                      denyNamespaces:
                        items:
                          type: string
                        type: array
                      enabled:
                        type: boolean
                      podMonitorSelector:
                        properties:
                          matchExpressions:
                            items:
                              properties:
                                key:
                                  type: string
                                operator:
                                  type: string
                                values:
                                  items:
                                    type: string
                                  type: array
                                  x-kubernetes-list-type: atomic
                              required:
                              - key
                              - operator
                              type: object
                            type: array
                            x-kubernetes-list-type: atomic
                          matchLabels:
                            additionalProperties:
                              type: string
                            type: object
                        type: object
                        x-kubernetes-map-type: atomic
                      probeSelector:
                        properties:
                          matchExpressions:
                            items:
                              properties:
                                key:
                                  type: string
                                operator:
                                  type: string
                                values:
                                  items:
                                    type: string
                                  type: array
                                  x-kubernetes-list-type: atomic
                              required:
                              - key
                              - operator
                              type: object
                            type: array
                            x-kubernetes-list-type: atomic
                          matchLabels:
                            additionalProperties:
                              type: string
                            type: object
                        type: object
                        x-kubernetes-map-type: atomic
                      scrapeConfigSelector:
                        properties:
                          matchExpressions:
                            items:
                              properties:
                                key:
                                  type: string
                                operator:
                                  type: string
                                values:
                                  items:
                                    type: string
                                  type: array
                                  x-kubernetes-list-type: atomic
                              required:
                              - key
                              - operator
                              type: object
                            type: array
                            x-kubernetes-list-type: atomic
                          matchLabels:
                            additionalProperties:
                              type: string
                            type: object
                        type: object
                        x-kubernetes-map-type: atomic
                      scrapeInterval:
                        default: 30s
                        format: duration
                        type: string
                      serviceMonitorSelector:
                        properties:
                          matchExpressions:
                            items:
                              properties:
                                key:
                                  type: string
                                operator:
                                  type: string
                                values:
                                  items:
                                    type: string
                                  type: array
                                  x-kubernetes-list-type: atomic
                              required:
                              - key
                              - operator
                              type: object
                            type: array
                            x-kubernetes-list-type: atomic
                          matchLabels:
                            additionalProperties:
                              type: string
                            type: object
                        type: object
                        x-kubernetes-map-type: atomic
                    type: object
                  replicas:
                    format: int32
                    type: integer
                  resources:
                    properties:
                      claims:
                        items:
                          properties:
                            name:
                              type: string
                            request:
                              type: string
                          required:
                          - name
                          type: object
                        type: array
                        x-kubernetes-list-map-keys:
                        - name
                        x-kubernetes-list-type: map
                      limits:
                        additionalProperties:
                          anyOf:
                          - type: integer
                          - type: string
                          pattern: ^(\+|-)?(([0-9]+(\.[0-9]*)?)|(\.[0-9]+))(([KMGTPE]i)|[numkMGTPE]|([eE](\+|-)?(([0-9]+(\.[0-9]*)?)|(\.[0-9]+))))?$
                          x-kubernetes-int-or-string: true
                        type: object
                      requests:
                        additionalProperties:
                          anyOf:
                          - type: integer
                          - type: string
                          pattern: ^(\+|-)?(([0-9]+(\.[0-9]*)?)|(\.[0-9]+))(([KMGTPE]i)|[numkMGTPE]|([eE](\+|-)?(([0-9]+(\.[0-9]*)?)|(\.[0-9]+))))?$
                          x-kubernetes-int-or-string: true
                        type: object
                    type: object
                  securityContext:
                    properties:
                      allowPrivilegeEscalation:
                        type: boolean
                      appArmorProfile:
                        properties:
                          localhostProfile:
                            type: string
                          type:
                            type: string
                        required:
                        - type
                        type: object
                      capabilities:
                        properties:
                          add:
                            items:
                              type: string
                            type: array
                            x-kubernetes-list-type: atomic
                          drop:
                            items:
                              type: string
                            type: array
                            x-kubernetes-list-type: atomic
                        type: object
                      privileged:
                        type: boolean
                      procMount:
                        type: string
                      readOnlyRootFilesystem:
                        type: boolean
                      runAsGroup:
                        format: int64
                        type: integer
                      runAsNonRoot:
                        type: boolean
                      runAsUser:
                        format: int64
                        type: integer
                      seLinuxOptions:
                        properties:
                          level:
                            type: string
                          role:
                            type: string
                          type:
                            type: string
                          user:
                            type: string
                        type: object
                      seccompProfile:
                        properties:
                          localhostProfile:
                            type: string
                          type:
                            type: string
                        required:
                        - type
                        type: object
                      windowsOptions:
                        properties:
                          gmsaCredentialSpec:
                            type: string
                          gmsaCredentialSpecName:
                            type: string
                          hostProcess:
                            type: boolean
                          runAsUserName:
                            type: string
                        type: object
                    type: object
                  serviceAccount:
                    type: string
                  tolerations:
                    items:
                      properties:
                        effect:
                          type: string
                        key:
                          type: string
                        operator:
                          type: string
                        tolerationSeconds:
                          format: int64
                          type: integer
                        value:
                          type: string
                      type: object
                    type: array
                  topologySpreadConstraints:
                    items:
                      properties:
                        labelSelector:
                          properties:
                            matchExpressions:
                              items:
                                properties:
                                  key:
                                    type: string
                                  operator:
                                    type: string
                                  values:
                                    items:
                                      type: string
                                    type: array
                                    x-kubernetes-list-type: atomic
                                required:
                                - key
                                - operator
                                type: object
                              type: array
                              x-kubernetes-list-type: atomic
                            matchLabels:
                              additionalProperties:
                                type: string
                              type: object
                          type: object
                          x-kubernetes-map-type: atomic
                        matchLabelKeys:
                          items:
                            type: string
                          type: array
                          x-kubernetes-list-type: atomic
                        maxSkew:
                          format: int32
                          type: integer
                        minDomains:
                          format: int32
                          type: integer
                        nodeAffinityPolicy:
                          type: string
                        nodeTaintsPolicy:
                          type: string
                        topologyKey:
                          type: string
                        whenUnsatisfiable:
                          type: string
                      required:
                      - maxSkew
                      - topologyKey
                      - whenUnsatisfiable
                      type: object
                    type: array
                type: object
              terminationGracePeriodSeconds:
                format: int64
                type: integer
              tolerations:
                items:
                  properties:
                    effect:
                      type: string
                    key:
                      type: string
                    operator:
                      type: string
                    tolerationSeconds:
                      format: int64
                      type: integer
                    value:
                      type: string
                  type: object
                type: array
              topologySpreadConstraints:
                items:
                  properties:
                    labelSelector:
                      properties:
                        matchExpressions:
                          items:
                            properties:
                              key:
                                type: string
                              operator:
                                type: string
                              values:
                                items:
                                  type: string
                                type: array
                                x-kubernetes-list-type: atomic
                            required:
                            - key
                            - operator
                            type: object
                          type: array
                          x-kubernetes-list-type: atomic
                        matchLabels:
                          additionalProperties:
                            type: string
                          type: object
                      type: object
                      x-kubernetes-map-type: atomic
                    matchLabelKeys:
                      items:
                        type: string
                      type: array
                      x-kubernetes-list-type: atomic
                    maxSkew:
                      format: int32
                      type: integer
                    minDomains:
                      format: int32
                      type: integer
                    nodeAffinityPolicy:
                      type: string
                    nodeTaintsPolicy:
                      type: string
                    topologyKey:
                      type: string
                    whenUnsatisfiable:
                      type: string
                  required:
                  - maxSkew
                  - topologyKey
                  - whenUnsatisfiable
                  type: object
                type: array
              upgradeStrategy:
                enum:
                - automatic
                - none
                type: string
              volumeClaimTemplates:
                items:
                  properties:
                    apiVersion:
                      type: string
                    kind:
                      type: string
                    metadata:
                      properties:
                        annotations:
                          additionalProperties:
                            type: string
                          type: object
                        finalizers:
                          items:
                            type: string
                          type: array
                        labels:
                          additionalProperties:
                            type: string
                          type: object
                        name:
                          type: string
                        namespace:
                          type: string
                      type: object
                    spec:
                      properties:
                        accessModes:
                          items:
                            type: string
                          type: array
                          x-kubernetes-list-type: atomic
                        dataSource:
                          properties:
                            apiGroup:
                              type: string
                            kind:
                              type: string
                            name:
                              type: string
                          required:
                          - kind
                          - name
                          type: object
                          x-kubernetes-map-type: atomic
                        dataSourceRef:
                          properties:
                            apiGroup:
                              type: string
                            kind:
                              type: string
                            name:
                              type: string
                            namespace:
                              type: string
                          required:
                          - kind
                          - name
                          type: object
                        resources:
                          properties:
                            limits:
                              additionalProperties:
                                anyOf:
                                - type: integer
                                - type: string
                                pattern: ^(\+|-)?(([0-9]+(\.[0-9]*)?)|(\.[0-9]+))(([KMGTPE]i)|[numkMGTPE]|([eE](\+|-)?(([0-9]+(\.[0-9]*)?)|(\.[0-9]+))))?$
                                x-kubernetes-int-or-string: true
                              type: object
                            requests:
                              additionalProperties:
                                anyOf:
                                - type: integer
                                - type: string
                                pattern: ^(\+|-)?(([0-9]+(\.[0-9]*)?)|(\.[0-9]+))(([KMGTPE]i)|[numkMGTPE]|([eE](\+|-)?(([0-9]+(\.[0-9]*)?)|(\.[0-9]+))))?$
                                x-kubernetes-int-or-string: true
                              type: object
                          type: object
                        selector:
                          properties:
                            matchExpressions:
                              items:
                                properties:
                                  key:
                                    type: string
                                  operator:
                                    type: string
                                  values:
                                    items:
                                      type: string
                                    type: array
                                    x-kubernetes-list-type: atomic
                                required:
                                - key
                                - operator
                                type: object
                              type: array
                              x-kubernetes-list-type: atomic
                            matchLabels:
                              additionalProperties:
                                type: string
                              type: object
                          type: object
                          x-kubernetes-map-type: atomic
                        storageClassName:
                          type: string
                        volumeAttributesClassName:
                          type: string
                        volumeMode:
                          type: string
                        volumeName:
                          type: string
                      type: object
                    status:
                      properties:
                        accessModes:
                          items:
                            type: string
                          type: array
                          x-kubernetes-list-type: atomic
                        allocatedResourceStatuses:
                          additionalProperties:
                            type: string
                          type: object
                          x-kubernetes-map-type: granular
                        allocatedResources:
                          additionalProperties:
                            anyOf:
                            - type: integer
                            - type: string
                            pattern: ^(\+|-)?(([0-9]+(\.[0-9]*)?)|(\.[0-9]+))(([KMGTPE]i)|[numkMGTPE]|([eE](\+|-)?(([0-9]+(\.[0-9]*)?)|(\.[0-9]+))))?$
                            x-kubernetes-int-or-string: true
                          type: object
                        capacity:
                          additionalProperties:
                            anyOf:
                            - type: integer
                            - type: string
                            pattern: ^(\+|-)?(([0-9]+(\.[0-9]*)?)|(\.[0-9]+))(([KMGTPE]i)|[numkMGTPE]|([eE](\+|-)?(([0-9]+(\.[0-9]*)?)|(\.[0-9]+))))?$
                            x-kubernetes-int-or-string: true
                          type: object
                        conditions:
                          items:
                            properties:
                              lastProbeTime:
                                format: date-time
                                type: string
                              lastTransitionTime:
                                format: date-time
                                type: string
                              message:
                                type: string
                              reason:
                                type: string
                              status:
                                type: string
                              type:
                                type: string
                            required:
                            - status
                            - type
                            type: object
                          type: array
                          x-kubernetes-list-map-keys:
                          - type
                          x-kubernetes-list-type: map
                        currentVolumeAttributesClassName:
                          type: string
                        modifyVolumeStatus:
                          properties:
                            status:
                              type: string
                            targetVolumeAttributesClassName:
                              type: string
                          required:
                          - status
                          type: object
                        phase:
                          type: string
                      type: object
                  type: object
                type: array
                x-kubernetes-list-type: atomic
              volumeMounts:
                items:
                  properties:
                    mountPath:
                      type: string
                    mountPropagation:
                      type: string
                    name:
                      type: string
                    readOnly:
                      type: boolean
                    recursiveReadOnly:
                      type: string
                    subPath:
                      type: string
                    subPathExpr:
                      type: string
                  required:
                  - mountPath
                  - name
                  type: object
                type: array
                x-kubernetes-list-type: atomic
              volumes:
                items:
                  properties:
                    awsElasticBlockStore:
                      properties:
                        fsType:
                          type: string
                        partition:
                          format: int32
                          type: integer
                        readOnly:
                          type: boolean
                        volumeID:
                          type: string
                      required:
                      - volumeID
                      type: object
                    azureDisk:
                      properties:
                        cachingMode:
                          type: string
                        diskName:
                          type: string
                        diskURI:
                          type: string
                        fsType:
                          default: ext4
                          type: string
                        kind:
                          type: string
                        readOnly:
                          default: false
                          type: boolean
                      required:
                      - diskName
                      - diskURI
                      type: object
                    azureFile:
                      properties:
                        readOnly:
                          type: boolean
                        secretName:
                          type: string
                        shareName:
                          type: string
                      required:
                      - secretName
                      - shareName
                      type: object
                    cephfs:
                      properties:
                        monitors:
                          items:
                            type: string
                          type: array
                          x-kubernetes-list-type: atomic
                        path:
                          type: string
                        readOnly:
                          type: boolean
                        secretFile:
                          type: string
                        secretRef:
                          properties:
                            name:
                              default: ""
                              type: string
                          type: object
                          x-kubernetes-map-type: atomic
                        user:
                          type: string
                      required:
                      - monitors
                      type: object
                    cinder:
                      properties:
                        fsType:
                          type: string
                        readOnly:
                          type: boolean
                        secretRef:
                          properties:
                            name:
                              default: ""
                              type: string
                          type: object
                          x-kubernetes-map-type: atomic
                        volumeID:
                          type: string
                      required:
                      - volumeID
                      type: object
                    configMap:
                      properties:
                        defaultMode:
                          format: int32
                          type: integer
                        items:
                          items:
                            properties:
                              key:
                                type: string
                              mode:
                                format: int32
                                type: integer
                              path:
                                type: string
                            required:
                            - key
                            - path
                            type: object
                          type: array
                          x-kubernetes-list-type: atomic
                        name:
                          default: ""
                          type: string
                        optional:
                          type: boolean
                      type: object
                      x-kubernetes-map-type: atomic
                    csi:
                      properties:
                        driver:
                          type: string
                        fsType:
                          type: string
                        nodePublishSecretRef:
                          properties:
                            name:
                              default: ""
                              type: string
                          type: object
                          x-kubernetes-map-type: atomic
                        readOnly:
                          type: boolean
                        volumeAttributes:
                          additionalProperties:
                            type: string
                          type: object
                      required:
                      - driver
                      type: object
                    downwardAPI:
                      properties:
                        defaultMode:
                          format: int32
                          type: integer
                        items:
                          items:
                            properties:
                              fieldRef:
                                properties:
                                  apiVersion:
                                    type: string
                                  fieldPath:
                                    type: string
                                required:
                                - fieldPath
                                type: object
                                x-kubernetes-map-type: atomic
                              mode:
                                format: int32
                                type: integer
                              path:
                                type: string
                              resourceFieldRef:
                                properties:
                                  containerName:
                                    type: string
                                  divisor:
                                    anyOf:
                                    - type: integer
                                    - type: string
                                    pattern: ^(\+|-)?(([0-9]+(\.[0-9]*)?)|(\.[0-9]+))(([KMGTPE]i)|[numkMGTPE]|([eE](\+|-)?(([0-9]+(\.[0-9]*)?)|(\.[0-9]+))))?$
                                    x-kubernetes-int-or-string: true
                                  resource:
                                    type: string
                                required:
                                - resource
                                type: object
                                x-kubernetes-map-type: atomic
                            required:
                            - path
                            type: object
                          type: array
                          x-kubernetes-list-type: atomic
                      type: object
                    emptyDir:
                      properties:
                        medium:
                          type: string
                        sizeLimit:
                          anyOf:
                          - type: integer
                          - type: string
                          pattern: ^(\+|-)?(([0-9]+(\.[0-9]*)?)|(\.[0-9]+))(([KMGTPE]i)|[numkMGTPE]|([eE](\+|-)?(([0-9]+(\.[0-9]*)?)|(\.[0-9]+))))?$
                          x-kubernetes-int-or-string: true
                      type: object
                    ephemeral:
                      properties:
                        volumeClaimTemplate:
                          properties:
                            metadata:
                              properties:
                                annotations:
                                  additionalProperties:
                                    type: string
                                  type: object
                                finalizers:
                                  items:
                                    type: string
                                  type: array
                                labels:
                                  additionalProperties:
                                    type: string
                                  type: object
                                name:
                                  type: string
                                namespace:
                                  type: string
                              type: object
                            spec:
                              properties:
                                accessModes:
                                  items:
                                    type: string
                                  type: array
                                  x-kubernetes-list-type: atomic
                                dataSource:
                                  properties:
                                    apiGroup:
                                      type: string
                                    kind:
                                      type: string
                                    name:
                                      type: string
                                  required:
                                  - kind
                                  - name
                                  type: object
                                  x-kubernetes-map-type: atomic
                                dataSourceRef:
                                  properties:
                                    apiGroup:
                                      type: string
                                    kind:
                                      type: string
                                    name:
                                      type: string
                                    namespace:
                                      type: string
                                  required:
                                  - kind
                                  - name
                                  type: object
                                resources:
                                  properties:
                                    limits:
                                      additionalProperties:
                                        anyOf:
                                        - type: integer
                                        - type: string
                                        pattern: ^(\+|-)?(([0-9]+(\.[0-9]*)?)|(\.[0-9]+))(([KMGTPE]i)|[numkMGTPE]|([eE](\+|-)?(([0-9]+(\.[0-9]*)?)|(\.[0-9]+))))?$
                                        x-kubernetes-int-or-string: true
                                      type: object
                                    requests:
                                      additionalProperties:
                                        anyOf:
                                        - type: integer
                                        - type: string
                                        pattern: ^(\+|-)?(([0-9]+(\.[0-9]*)?)|(\.[0-9]+))(([KMGTPE]i)|[numkMGTPE]|([eE](\+|-)?(([0-9]+(\.[0-9]*)?)|(\.[0-9]+))))?$
                                        x-kubernetes-int-or-string: true
                                      type: object
                                  type: object
                                selector:
                                  properties:
                                    matchExpressions:
                                      items:
                                        properties:
                                          key:
                                            type: string
                                          operator:
                                            type: string
                                          values:
                                            items:
                                              type: string
                                            type: array
                                            x-kubernetes-list-type: atomic
                                        required:
                                        - key
                                        - operator
                                        type: object
                                      type: array
                                      x-kubernetes-list-type: atomic
                                    matchLabels:
                                      additionalProperties:
                                        type: string
                                      type: object
                                  type: object
                                  x-kubernetes-map-type: atomic
                                storageClassName:
                                  type: string
                                volumeAttributesClassName:
                                  type: string
                                volumeMode:
                                  type: string
                                volumeName:
                                  type: string
                              type: object
                          required:
                          - spec
                          type: object
                      type: object
                    fc:
                      properties:
                        fsType:
                          type: string
                        lun:
                          format: int32
                          type: integer
                        readOnly:
                          type: boolean
                        targetWWNs:
                          items:
                            type: string
                          type: array
                          x-kubernetes-list-type: atomic
                        wwids:
                          items:
                            type: string
                          type: array
                          x-kubernetes-list-type: atomic
                      type: object
                    flexVolume:
                      properties:
                        driver:
                          type: string
                        fsType:
                          type: string
                        options:
                          additionalProperties:
                            type: string
                          type: object
                        readOnly:
                          type: boolean
                        secretRef:
                          properties:
                            name:
                              default: ""
                              type: string
                          type: object
                          x-kubernetes-map-type: atomic
                      required:
                      - driver
                      type: object
                    flocker:
                      properties:
                        datasetName:
                          type: string
                        datasetUUID:
                          type: string
                      type: object
                    gcePersistentDisk:
                      properties:
                        fsType:
                          type: string
                        partition:
                          format: int32
                          type: integer
                        pdName:
                          type: string
                        readOnly:
                          type: boolean
                      required:
                      - pdName
                      type: object
                    gitRepo:
                      properties:
                        directory:
                          type: string
                        repository:
                          type: string
                        revision:
                          type: string
                      required:
                      - repository
                      type: object
                    glusterfs:
                      properties:
                        endpoints:
                          type: string
                        path:
                          type: string
                        readOnly:
                          type: boolean
                      required:
                      - endpoints
                      - path
                      type: object
                    hostPath:
                      properties:
                        path:
                          type: string
                        type:
                          type: string
                      required:
                      - path
                      type: object
                    image:
                      properties:
                        pullPolicy:
                          type: string
                        reference:
                          type: string
                      type: object
                    iscsi:
                      properties:
                        chapAuthDiscovery:
                          type: boolean
                        chapAuthSession:
                          type: boolean
                        fsType:
                          type: string
                        initiatorName:
                          type: string
                        iqn:
                          type: string
                        iscsiInterface:
                          default: default
                          type: string
                        lun:
                          format: int32
                          type: integer
                        portals:
                          items:
                            type: string
                          type: array
                          x-kubernetes-list-type: atomic
                        readOnly:
                          type: boolean
                        secretRef:
                          properties:
                            name:
                              default: ""
                              type: string
                          type: object
                          x-kubernetes-map-type: atomic
                        targetPortal:
                          type: string
                      required:
                      - iqn
                      - lun
                      - targetPortal
                      type: object
                    name:
                      type: string
                    nfs:
                      properties:
                        path:
                          type: string
                        readOnly:
                          type: boolean
                        server:
                          type: string
                      required:
                      - path
                      - server
                      type: object
                    persistentVolumeClaim:
                      properties:
                        claimName:
                          type: string
                        readOnly:
                          type: boolean
                      required:
                      - claimName
                      type: object
                    photonPersistentDisk:
                      properties:
                        fsType:
                          type: string
                        pdID:
                          type: string
                      required:
                      - pdID
                      type: object
                    portworxVolume:
                      properties:
                        fsType:
                          type: string
                        readOnly:
                          type: boolean
                        volumeID:
                          type: string
                      required:
                      - volumeID
                      type: object
                    projected:
                      properties:
                        defaultMode:
                          format: int32
                          type: integer
                        sources:
                          items:
                            properties:
                              clusterTrustBundle:
                                properties:
                                  labelSelector:
                                    properties:
                                      matchExpressions:
                                        items:
                                          properties:
                                            key:
                                              type: string
                                            operator:
                                              type: string
                                            values:
                                              items:
                                                type: string
                                              type: array
                                              x-kubernetes-list-type: atomic
                                          required:
                                          - key
                                          - operator
                                          type: object
                                        type: array
                                        x-kubernetes-list-type: atomic
                                      matchLabels:
                                        additionalProperties:
                                          type: string
                                        type: object
                                    type: object
                                    x-kubernetes-map-type: atomic
                                  name:
                                    type: string
                                  optional:
                                    type: boolean
                                  path:
                                    type: string
                                  signerName:
                                    type: string
                                required:
                                - path
                                type: object
                              configMap:
                                properties:
                                  items:
                                    items:
                                      properties:
                                        key:
                                          type: string
                                        mode:
                                          format: int32
                                          type: integer
                                        path:
                                          type: string
                                      required:
                                      - key
                                      - path
                                      type: object
                                    type: array
                                    x-kubernetes-list-type: atomic
                                  name:
                                    default: ""
                                    type: string
                                  optional:
                                    type: boolean
                                type: object
                                x-kubernetes-map-type: atomic
                              downwardAPI:
                                properties:
                                  items:
                                    items:
                                      properties:
                                        fieldRef:
                                          properties:
                                            apiVersion:
                                              type: string
                                            fieldPath:
                                              type: string
                                          required:
                                          - fieldPath
                                          type: object
                                          x-kubernetes-map-type: atomic
                                        mode:
                                          format: int32
                                          type: integer
                                        path:
                                          type: string
                                        resourceFieldRef:
                                          properties:
                                            containerName:
                                              type: string
                                            divisor:
                                              anyOf:
                                              - type: integer
                                              - type: string
                                              pattern: ^(\+|-)?(([0-9]+(\.[0-9]*)?)|(\.[0-9]+))(([KMGTPE]i)|[numkMGTPE]|([eE](\+|-)?(([0-9]+(\.[0-9]*)?)|(\.[0-9]+))))?$
                                              x-kubernetes-int-or-string: true
                                            resource:
                                              type: string
                                          required:
                                          - resource
                                          type: object
                                          x-kubernetes-map-type: atomic
                                      required:
                                      - path
                                      type: object
                                    type: array
                                    x-kubernetes-list-type: atomic
                                type: object
                              secret:
                                properties:
                                  items:
                                    items:
                                      properties:
                                        key:
                                          type: string
                                        mode:
                                          format: int32
                                          type: integer
                                        path:
                                          type: string
                                      required:
                                      - key
                                      - path
                                      type: object
                                    type: array
                                    x-kubernetes-list-type: atomic
                                  name:
                                    default: ""
                                    type: string
                                  optional:
                                    type: boolean
                                type: object
                                x-kubernetes-map-type: atomic
                              serviceAccountToken:
                                properties:
                                  audience:
                                    type: string
                                  expirationSeconds:
                                    format: int64
                                    type: integer
                                  path:
                                    type: string
                                required:
                                - path
                                type: object
                            type: object
                          type: array
                          x-kubernetes-list-type: atomic
                      type: object
                    quobyte:
                      properties:
                        group:
                          type: string
                        readOnly:
                          type: boolean
                        registry:
                          type: string
                        tenant:
                          type: string
                        user:
                          type: string
                        volume:
                          type: string
                      required:
                      - registry
                      - volume
                      type: object
                    rbd:
                      properties:
                        fsType:
                          type: string
                        image:
                          type: string
                        keyring:
                          default: /etc/ceph/keyring
                          type: string
                        monitors:
                          items:
                            type: string
                          type: array
                          x-kubernetes-list-type: atomic
                        pool:
                          default: rbd
                          type: string
                        readOnly:
                          type: boolean
                        secretRef:
                          properties:
                            name:
                              default: ""
                              type: string
                          type: object
                          x-kubernetes-map-type: atomic
                        user:
                          default: admin
                          type: string
                      required:
                      - image
                      - monitors
                      type: object
                    scaleIO:
                      properties:
                        fsType:
                          default: xfs
                          type: string
                        gateway:
                          type: string
                        protectionDomain:
                          type: string
                        readOnly:
                          type: boolean
                        secretRef:
                          properties:
                            name:
                              default: ""
                              type: string
                          type: object
                          x-kubernetes-map-type: atomic
                        sslEnabled:
                          type: boolean
                        storageMode:
                          default: ThinProvisioned
                          type: string
                        storagePool:
                          type: string
                        system:
                          type: string
                        volumeName:
                          type: string
                      required:
                      - gateway
                      - secretRef
                      - system
                      type: object
                    secret:
                      properties:
                        defaultMode:
                          format: int32
                          type: integer
                        items:
                          items:
                            properties:
                              key:
                                type: string
                              mode:
                                format: int32
                                type: integer
                              path:
                                type: string
                            required:
                            - key
                            - path
                            type: object
                          type: array
                          x-kubernetes-list-type: atomic
                        optional:
                          type: boolean
                        secretName:
                          type: string
                      type: object
                    storageos:
                      properties:
                        fsType:
                          type: string
                        readOnly:
                          type: boolean
                        secretRef:
                          properties:
                            name:
                              default: ""
                              type: string
                          type: object
                          x-kubernetes-map-type: atomic
                        volumeName:
                          type: string
                        volumeNamespace:
                          type: string
                      type: object
                    vsphereVolume:
                      properties:
                        fsType:
                          type: string
                        storagePolicyID:
                          type: string
                        storagePolicyName:
                          type: string
                        volumePath:
                          type: string
                      required:
                      - volumePath
                      type: object
                  required:
                  - name
                  type: object
                type: array
                x-kubernetes-list-type: atomic
            required:
            - config
            type: object
            x-kubernetes-validations:
            - message: the OpenTelemetry Collector mode is set to sidecar, which does
                not support the attribute 'tolerations'
              rule: '!(self.mode == ''sidecar'' && size(self.tolerations) > 0) ||
                !has(self.tolerations)'
            - message: the OpenTelemetry Collector mode is set to sidecar, which does
                not support the attribute 'priorityClassName'
              rule: '!(self.mode == ''sidecar'' && self.priorityClassName != '''')
                || !has(self.priorityClassName)'
            - message: the OpenTelemetry Collector mode is set to sidecar, which does
                not support the attribute 'affinity'
              rule: '!(self.mode == ''sidecar'' && self.affinity != null) || !has(self.affinity)'
            - message: the OpenTelemetry Collector mode is set to sidecar, which does
                not support the attribute 'additionalContainers'
              rule: '!(self.mode == ''sidecar'' && size(self.additionalContainers)
                > 0) || !has(self.additionalContainers)'
          status:
            properties:
              image:
                type: string
              scale:
                properties:
                  replicas:
                    format: int32
                    type: integer
                  selector:
                    type: string
                  statusReplicas:
                    type: string
                type: object
              version:
                type: string
            type: object
        type: object
    served: true
    storage: true
    subresources:
      scale:
        labelSelectorPath: .status.scale.selector
        specReplicasPath: .spec.replicas
        statusReplicasPath: .status.scale.replicas
      status: {}
status:
  acceptedNames:
    kind: ""
    plural: ""
  conditions: null
  storedVersions: null<|MERGE_RESOLUTION|>--- conflicted
+++ resolved
@@ -6970,19 +6970,17 @@
                 - sidecar
                 - statefulset
                 type: string
-<<<<<<< HEAD
+              networkPolicy:
+                properties:
+                  enabled:
+                    type: boolean
+                type: object
               monitoringService:
                 properties:
                   enabled:
                     type: boolean
                   name:
                     type: string
-=======
-              networkPolicy:
-                properties:
-                  enabled:
-                    type: boolean
->>>>>>> c1d96e65
                 type: object
               nodeSelector:
                 additionalProperties:
