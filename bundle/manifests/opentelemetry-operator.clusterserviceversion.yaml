apiVersion: operators.coreos.com/v1alpha1
kind: ClusterServiceVersion
metadata:
  annotations:
    alm-examples: |-
      [
        {
          "apiVersion": "opentelemetry.io/v1alpha1",
          "kind": "OpenTelemetryCollector",
          "metadata": {
            "name": "opentelemetrycollector-sample"
          },
          "spec": {
            "config": "receivers:\n  jaeger:\n    protocols: \n      grpc:\n\nexporters:\n  logging:\n\nservice:\n  pipelines:\n    traces:\n      receivers: [jaeger]\n      exporters: [logging]\n"
          }
        }
      ]
    capabilities: Basic Install
    categories: Logging & Tracing
    certified: "false"
    containerImage: quay.io/opentelemetry/opentelemetry-operator
    createdAt: "2020-12-16T13:37:00+00:00"
    description: Provides the OpenTelemetry components, including the Collector
    operators.operatorframework.io/builder: operator-sdk-v1.8.0
    operators.operatorframework.io/project_layout: go.kubebuilder.io/v2
    repository: github.com/open-telemetry/opentelemetry-operator
    support: OpenTelemetry Community
<<<<<<< HEAD
  name: opentelemetry-operator.0.31.0
=======
  name: opentelemetry-operator.v0.31.0
>>>>>>> 12890f9d
  namespace: placeholder
spec:
  apiservicedefinitions: {}
  customresourcedefinitions:
    owned:
    - kind: OpenTelemetryCollector
      name: opentelemetrycollectors.opentelemetry.io
      version: v1alpha1
  description: |-
    OpenTelemetry is a collection of tools, APIs, and SDKs. You use it to instrument, generate, collect, and export telemetry data (metrics, logs, and traces) for analysis in order to understand your software's performance and behavior.

    ### Operator features

    * **Sidecar injection** - annotate your pods and let the operator inject a sidecar.
    * **Managed upgrades** - updating the operator will automatically update your OpenTelemetry collectors.
    * **Deployment modes** - your collector can be deployed as sidecar, daemon set, or regular deployment.
    * **Service port management** - the operator detects which ports need to be exposed based on the provided configuration.
  displayName: Community OpenTelemetry Operator
  icon:
  - base64data: PHN2ZyB4bWxucz0iaHR0cDovL3d3dy53My5vcmcvMjAwMC9zdmciIHJvbGU9ImltZyIgdmlld0JveD0iLTEyLjcwIC0xMi43MCAxMDI0LjQwIDEwMjQuNDAiPjxzdHlsZT5zdmcge2VuYWJsZS1iYWNrZ3JvdW5kOm5ldyAwIDAgMTAwMCAxMDAwfTwvc3R5bGU+PHBhdGggZmlsbD0iI2Y1YTgwMCIgZD0iTTUyOC43IDU0NS45Yy00MiA0Mi00MiAxMTAuMSAwIDE1Mi4xczExMC4xIDQyIDE1Mi4xIDAgNDItMTEwLjEgMC0xNTIuMS0xMTAuMS00Mi0xNTIuMSAwem0xMTMuNyAxMTMuOGMtMjAuOCAyMC44LTU0LjUgMjAuOC03NS4zIDAtMjAuOC0yMC44LTIwLjgtNTQuNSAwLTc1LjMgMjAuOC0yMC44IDU0LjUtMjAuOCA3NS4zIDAgMjAuOCAyMC43IDIwLjggNTQuNSAwIDc1LjN6bTM2LjYtNjQzbC02NS45IDY1LjljLTEyLjkgMTIuOS0xMi45IDM0LjEgMCA0N2wyNTcuMyAyNTcuM2MxMi45IDEyLjkgMzQuMSAxMi45IDQ3IDBsNjUuOS02NS45YzEyLjktMTIuOSAxMi45LTM0LjEgMC00N0w3MjUuOSAxNi43Yy0xMi45LTEyLjktMzQtMTIuOS00Ni45IDB6TTIxNy4zIDg1OC44YzExLjctMTEuNyAxMS43LTMwLjggMC00Mi41bC0zMy41LTMzLjVjLTExLjctMTEuNy0zMC44LTExLjctNDIuNSAwTDcyLjEgODUybC0uMS4xLTE5LTE5Yy0xMC41LTEwLjUtMjcuNi0xMC41LTM4IDAtMTAuNSAxMC41LTEwLjUgMjcuNiAwIDM4bDExNCAxMTRjMTAuNSAxMC41IDI3LjYgMTAuNSAzOCAwczEwLjUtMjcuNiAwLTM4bC0xOS0xOSAuMS0uMSA2OS4yLTY5LjJ6Ii8+PHBhdGggZmlsbD0iIzQyNWNjNyIgZD0iTTU2NS45IDIwNS45TDQxOS41IDM1Mi4zYy0xMyAxMy0xMyAzNC40IDAgNDcuNGw5MC40IDkwLjRjNjMuOS00NiAxNTMuNS00MC4zIDIxMSAxNy4ybDczLjItNzMuMmMxMy0xMyAxMy0zNC40IDAtNDcuNEw2MTMuMyAyMDUuOWMtMTMtMTMuMS0zNC40LTEzLjEtNDcuNCAwem0tOTQgMzIyLjNsLTUzLjQtNTMuNGMtMTIuNS0xMi41LTMzLTEyLjUtNDUuNSAwTDE4NC43IDY2My4yYy0xMi41IDEyLjUtMTIuNSAzMyAwIDQ1LjVsMTA2LjcgMTA2LjdjMTIuNSAxMi41IDMzIDEyLjUgNDUuNSAwTDQ1OCA2OTQuMWMtMjUuNi01Mi45LTIxLTExNi44IDEzLjktMTY1Ljl6Ii8+PC9zdmc+
    mediatype: image/svg+xml
  install:
    spec:
      clusterPermissions:
      - rules:
        - apiGroups:
          - ""
          resources:
          - configmaps
          verbs:
          - create
          - delete
          - get
          - list
          - patch
          - update
          - watch
        - apiGroups:
          - ""
          resources:
          - events
          verbs:
          - create
          - patch
        - apiGroups:
          - ""
          resources:
          - namespaces
          verbs:
          - list
          - watch
        - apiGroups:
          - ""
          resources:
          - serviceaccounts
          verbs:
          - create
          - delete
          - get
          - list
          - patch
          - update
          - watch
        - apiGroups:
          - ""
          resources:
          - services
          verbs:
          - create
          - delete
          - get
          - list
          - patch
          - update
          - watch
        - apiGroups:
          - apps
          resources:
          - daemonsets
          verbs:
          - create
          - delete
          - get
          - list
          - patch
          - update
          - watch
        - apiGroups:
          - apps
          resources:
          - deployments
          verbs:
          - create
          - delete
          - get
          - list
          - patch
          - update
          - watch
        - apiGroups:
          - apps
          resources:
          - statefulsets
          verbs:
          - create
          - delete
          - get
          - list
          - patch
          - update
          - watch
        - apiGroups:
          - coordination.k8s.io
          resources:
          - leases
          verbs:
          - create
          - get
          - list
          - update
        - apiGroups:
          - opentelemetry.io
          resources:
          - opentelemetrycollectors
          verbs:
          - create
          - delete
          - get
          - list
          - patch
          - update
          - watch
        - apiGroups:
          - opentelemetry.io
          resources:
          - opentelemetrycollectors/finalizers
          verbs:
          - get
          - patch
          - update
        - apiGroups:
          - opentelemetry.io
          resources:
          - opentelemetrycollectors/status
          verbs:
          - get
          - patch
          - update
        - apiGroups:
          - authentication.k8s.io
          resources:
          - tokenreviews
          verbs:
          - create
        - apiGroups:
          - authorization.k8s.io
          resources:
          - subjectaccessreviews
          verbs:
          - create
        serviceAccountName: opentelemetry-operator-controller-manager
      deployments:
      - name: opentelemetry-operator-controller-manager
        spec:
          replicas: 1
          selector:
            matchLabels:
              control-plane: controller-manager
          strategy: {}
          template:
            metadata:
              labels:
                control-plane: controller-manager
            spec:
              containers:
              - args:
                - --metrics-addr=127.0.0.1:8080
                - --enable-leader-election
                command:
                - /manager
                image: quay.io/opentelemetry/opentelemetry-operator:v0.31.0
                name: manager
                ports:
                - containerPort: 9443
                  name: webhook-server
                  protocol: TCP
                resources:
                  limits:
                    cpu: 100m
                    memory: 128Mi
                  requests:
                    cpu: 100m
                    memory: 64Mi
                volumeMounts:
                - mountPath: /tmp/k8s-webhook-server/serving-certs
                  name: cert
                  readOnly: true
              - args:
                - --secure-listen-address=0.0.0.0:8443
                - --upstream=http://127.0.0.1:8080/
                - --logtostderr=true
                - --v=10
                image: gcr.io/kubebuilder/kube-rbac-proxy:v0.8.0
                name: kube-rbac-proxy
                ports:
                - containerPort: 8443
                  name: https
                resources: {}
              serviceAccountName: opentelemetry-operator-controller-manager
              terminationGracePeriodSeconds: 10
              volumes:
              - name: cert
                secret:
                  defaultMode: 420
                  secretName: opentelemetry-operator-controller-manager-service-cert
      permissions:
      - rules:
        - apiGroups:
          - ""
          resources:
          - configmaps
          verbs:
          - get
          - list
          - watch
          - create
          - update
          - patch
          - delete
        - apiGroups:
          - ""
          resources:
          - configmaps/status
          verbs:
          - get
          - update
          - patch
        - apiGroups:
          - ""
          resources:
          - events
          verbs:
          - create
          - patch
        serviceAccountName: opentelemetry-operator-controller-manager
    strategy: deployment
  installModes:
  - supported: true
    type: OwnNamespace
  - supported: true
    type: SingleNamespace
  - supported: false
    type: MultiNamespace
  - supported: true
    type: AllNamespaces
  keywords:
  - opentelemetry
  - tracing
  - logging
  - metrics
  - monitoring
  - troubleshooting
  links:
  - name: OpenTelemetry Operator
    url: https://github.com/open-telemetry/opentelemetry-operator
  maintainers:
  - email: jpkroehling@redhat.com
    name: Juraci Paixão Kröhling
  maturity: alpha
  provider:
    name: OpenTelemetry Community
  version: 0.31.0
  webhookdefinitions:
  - admissionReviewVersions:
    - v1
    - v1beta1
    containerPort: 443
    deploymentName: opentelemetry-operator-controller-manager
    failurePolicy: Fail
    generateName: vopentelemetrycollectorcreateupdate.kb.io
    rules:
    - apiGroups:
      - opentelemetry.io
      apiVersions:
      - v1alpha1
      operations:
      - CREATE
      - UPDATE
      resources:
      - opentelemetrycollectors
    sideEffects: None
    targetPort: 9443
    type: ValidatingAdmissionWebhook
    webhookPath: /validate-opentelemetry-io-v1alpha1-opentelemetrycollector
  - admissionReviewVersions:
    - v1
    - v1beta1
    containerPort: 443
    deploymentName: opentelemetry-operator-controller-manager
    failurePolicy: Ignore
    generateName: vopentelemetrycollectordelete.kb.io
    rules:
    - apiGroups:
      - opentelemetry.io
      apiVersions:
      - v1alpha1
      operations:
      - DELETE
      resources:
      - opentelemetrycollectors
    sideEffects: None
    targetPort: 9443
    type: ValidatingAdmissionWebhook
    webhookPath: /validate-opentelemetry-io-v1alpha1-opentelemetrycollector
  - admissionReviewVersions:
    - v1
    - v1beta1
    containerPort: 443
    deploymentName: opentelemetry-operator-controller-manager
    failurePolicy: Fail
    generateName: mopentelemetrycollector.kb.io
    rules:
    - apiGroups:
      - opentelemetry.io
      apiVersions:
      - v1alpha1
      operations:
      - CREATE
      - UPDATE
      resources:
      - opentelemetrycollectors
    sideEffects: None
    targetPort: 9443
    type: MutatingAdmissionWebhook
    webhookPath: /mutate-opentelemetry-io-v1alpha1-opentelemetrycollector
  - admissionReviewVersions:
    - v1
    - v1beta1
    containerPort: 443
    deploymentName: opentelemetry-operator-controller-manager
    failurePolicy: Ignore
    generateName: mpod.kb.io
    rules:
    - apiGroups:
      - ""
      apiVersions:
      - v1
      operations:
      - CREATE
      - UPDATE
      resources:
      - pods
    sideEffects: None
    targetPort: 9443
    type: MutatingAdmissionWebhook
    webhookPath: /mutate-v1-pod<|MERGE_RESOLUTION|>--- conflicted
+++ resolved
@@ -25,11 +25,7 @@
     operators.operatorframework.io/project_layout: go.kubebuilder.io/v2
     repository: github.com/open-telemetry/opentelemetry-operator
     support: OpenTelemetry Community
-<<<<<<< HEAD
-  name: opentelemetry-operator.0.31.0
-=======
   name: opentelemetry-operator.v0.31.0
->>>>>>> 12890f9d
   namespace: placeholder
 spec:
   apiservicedefinitions: {}
