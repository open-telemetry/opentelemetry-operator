apiVersion: operators.coreos.com/v1alpha1
kind: ClusterServiceVersion
metadata:
  annotations:
    alm-examples: |-
      [
        {
          "apiVersion": "opentelemetry.io/v1alpha1",
          "kind": "Instrumentation",
          "metadata": {
            "name": "instrumentation"
          },
          "spec": {
            "exporter": {
              "endpoint": "http://otel-collector-headless:4317"
            }
          }
        },
        {
          "apiVersion": "opentelemetry.io/v1alpha1",
          "kind": "OpenTelemetryCollector",
          "metadata": {
            "name": "otel"
          },
          "spec": {
            "config": "receivers:\n  otlp:\n    protocols: \n      grpc:\n      http:\n\nexporters:\n  logging:\n\nservice:\n  pipelines:\n    traces:\n      receivers: [otlp]\n      exporters: [logging]\n"
          }
        }
      ]
    capabilities: Basic Install
    categories: Logging & Tracing
    certified: "false"
    containerImage: ghcr.io/open-telemetry/opentelemetry-operator/opentelemetry-operator
<<<<<<< HEAD
    createdAt: "2023-08-07T10:24:09Z"
=======
    createdAt: "2023-08-08T13:26:23Z"
>>>>>>> 5104e724
    description: Provides the OpenTelemetry components, including the Collector
    operators.operatorframework.io/builder: operator-sdk-v1.29.0
    operators.operatorframework.io/project_layout: go.kubebuilder.io/v3
    repository: github.com/open-telemetry/opentelemetry-operator
    support: OpenTelemetry Community
  name: opentelemetry-operator.v0.82.0
  namespace: placeholder
spec:
  apiservicedefinitions: {}
  customresourcedefinitions:
    owned:
    - description: Instrumentation is the spec for OpenTelemetry instrumentation.
      displayName: OpenTelemetry Instrumentation
      kind: Instrumentation
      name: instrumentations.opentelemetry.io
      resources:
      - kind: Pod
        name: ""
        version: v1
      version: v1alpha1
    - description: OpenTelemetryCollector is the Schema for the opentelemetrycollectors
        API.
      displayName: OpenTelemetry Collector
      kind: OpenTelemetryCollector
      name: opentelemetrycollectors.opentelemetry.io
      resources:
      - kind: ConfigMaps
        name: ""
        version: v1
      - kind: DaemonSets
        name: ""
        version: apps/v1
      - kind: Deployment
        name: ""
        version: apps/v1
      - kind: Pod
        name: ""
        version: v1
      - kind: Service
        name: ""
        version: v1
      - kind: StatefulSets
        name: ""
        version: apps/v1
      specDescriptors:
      - description: ObservabilitySpec defines how telemetry data gets handled.
        displayName: Observability
        path: observability
      - description: Metrics defines the metrics configuration for operands.
        displayName: Metrics Config
        path: observability.metrics
      - description: EnableMetrics specifies if ServiceMonitors should be created
          for the OpenTelemetry Collector. The operator.observability.prometheus feature
          gate must be enabled to use this feature.
        displayName: Create ServiceMonitors for OpenTelemetry Collector
        path: observability.metrics.enableMetrics
      version: v1alpha1
  description: |-
    OpenTelemetry is a collection of tools, APIs, and SDKs. You use it to instrument, generate, collect, and export telemetry data (metrics, logs, and traces) for analysis in order to understand your software's performance and behavior.

    ### Operator features

    * **Sidecar injection** - annotate your pods and let the operator inject a sidecar.
    * **Managed upgrades** - updating the operator will automatically update your OpenTelemetry collectors.
    * **Deployment modes** - your collector can be deployed as sidecar, daemon set, or regular deployment.
    * **Service port management** - the operator detects which ports need to be exposed based on the provided configuration.
  displayName: Community OpenTelemetry Operator
  icon:
  - base64data: PHN2ZyB4bWxucz0iaHR0cDovL3d3dy53My5vcmcvMjAwMC9zdmciIHJvbGU9ImltZyIgdmlld0JveD0iLTEyLjcwIC0xMi43MCAxMDI0LjQwIDEwMjQuNDAiPjxzdHlsZT5zdmcge2VuYWJsZS1iYWNrZ3JvdW5kOm5ldyAwIDAgMTAwMCAxMDAwfTwvc3R5bGU+PHBhdGggZmlsbD0iI2Y1YTgwMCIgZD0iTTUyOC43IDU0NS45Yy00MiA0Mi00MiAxMTAuMSAwIDE1Mi4xczExMC4xIDQyIDE1Mi4xIDAgNDItMTEwLjEgMC0xNTIuMS0xMTAuMS00Mi0xNTIuMSAwem0xMTMuNyAxMTMuOGMtMjAuOCAyMC44LTU0LjUgMjAuOC03NS4zIDAtMjAuOC0yMC44LTIwLjgtNTQuNSAwLTc1LjMgMjAuOC0yMC44IDU0LjUtMjAuOCA3NS4zIDAgMjAuOCAyMC43IDIwLjggNTQuNSAwIDc1LjN6bTM2LjYtNjQzbC02NS45IDY1LjljLTEyLjkgMTIuOS0xMi45IDM0LjEgMCA0N2wyNTcuMyAyNTcuM2MxMi45IDEyLjkgMzQuMSAxMi45IDQ3IDBsNjUuOS02NS45YzEyLjktMTIuOSAxMi45LTM0LjEgMC00N0w3MjUuOSAxNi43Yy0xMi45LTEyLjktMzQtMTIuOS00Ni45IDB6TTIxNy4zIDg1OC44YzExLjctMTEuNyAxMS43LTMwLjggMC00Mi41bC0zMy41LTMzLjVjLTExLjctMTEuNy0zMC44LTExLjctNDIuNSAwTDcyLjEgODUybC0uMS4xLTE5LTE5Yy0xMC41LTEwLjUtMjcuNi0xMC41LTM4IDAtMTAuNSAxMC41LTEwLjUgMjcuNiAwIDM4bDExNCAxMTRjMTAuNSAxMC41IDI3LjYgMTAuNSAzOCAwczEwLjUtMjcuNiAwLTM4bC0xOS0xOSAuMS0uMSA2OS4yLTY5LjJ6Ii8+PHBhdGggZmlsbD0iIzQyNWNjNyIgZD0iTTU2NS45IDIwNS45TDQxOS41IDM1Mi4zYy0xMyAxMy0xMyAzNC40IDAgNDcuNGw5MC40IDkwLjRjNjMuOS00NiAxNTMuNS00MC4zIDIxMSAxNy4ybDczLjItNzMuMmMxMy0xMyAxMy0zNC40IDAtNDcuNEw2MTMuMyAyMDUuOWMtMTMtMTMuMS0zNC40LTEzLjEtNDcuNCAwem0tOTQgMzIyLjNsLTUzLjQtNTMuNGMtMTIuNS0xMi41LTMzLTEyLjUtNDUuNSAwTDE4NC43IDY2My4yYy0xMi41IDEyLjUtMTIuNSAzMyAwIDQ1LjVsMTA2LjcgMTA2LjdjMTIuNSAxMi41IDMzIDEyLjUgNDUuNSAwTDQ1OCA2OTQuMWMtMjUuNi01Mi45LTIxLTExNi44IDEzLjktMTY1Ljl6Ii8+PC9zdmc+
    mediatype: image/svg+xml
  install:
    spec:
      clusterPermissions:
      - rules:
        - apiGroups:
          - ""
          resources:
          - configmaps
          verbs:
          - create
          - delete
          - get
          - list
          - patch
          - update
          - watch
        - apiGroups:
          - ""
          resources:
          - events
          verbs:
          - create
          - patch
        - apiGroups:
          - ""
          resources:
          - namespaces
          verbs:
          - list
          - watch
        - apiGroups:
          - ""
          resources:
          - serviceaccounts
          verbs:
          - create
          - delete
          - get
          - list
          - patch
          - update
          - watch
        - apiGroups:
          - ""
          resources:
          - services
          verbs:
          - create
          - delete
          - get
          - list
          - patch
          - update
          - watch
        - apiGroups:
          - apps
          resources:
          - daemonsets
          verbs:
          - create
          - delete
          - get
          - list
          - patch
          - update
          - watch
        - apiGroups:
          - apps
          resources:
          - deployments
          verbs:
          - create
          - delete
          - get
          - list
          - patch
          - update
          - watch
        - apiGroups:
          - apps
          resources:
          - replicasets
          verbs:
          - get
          - list
          - watch
        - apiGroups:
          - apps
          resources:
          - statefulsets
          verbs:
          - create
          - delete
          - get
          - list
          - patch
          - update
          - watch
        - apiGroups:
          - autoscaling
          resources:
          - horizontalpodautoscalers
          verbs:
          - create
          - delete
          - get
          - list
          - patch
          - update
          - watch
        - apiGroups:
          - coordination.k8s.io
          resources:
          - leases
          verbs:
          - create
          - get
          - list
          - update
        - apiGroups:
          - monitoring.coreos.com
          resources:
          - servicemonitors
          verbs:
          - create
          - delete
          - get
          - list
          - patch
          - update
          - watch
        - apiGroups:
          - networking.k8s.io
          resources:
          - ingresses
          verbs:
          - create
          - delete
          - get
          - list
          - patch
          - update
          - watch
        - apiGroups:
          - opentelemetry.io
          resources:
          - instrumentations
          verbs:
          - get
          - list
          - patch
          - update
          - watch
        - apiGroups:
          - opentelemetry.io
          resources:
          - opentelemetrycollectors
          verbs:
          - get
          - list
          - patch
          - update
          - watch
        - apiGroups:
          - opentelemetry.io
          resources:
          - opentelemetrycollectors/finalizers
          verbs:
          - get
          - patch
          - update
        - apiGroups:
          - opentelemetry.io
          resources:
          - opentelemetrycollectors/status
          verbs:
          - get
          - patch
          - update
        - apiGroups:
          - route.openshift.io
          resources:
          - routes
          - routes/custom-host
          verbs:
          - create
          - delete
          - get
          - list
          - patch
          - update
          - watch
        - apiGroups:
          - authentication.k8s.io
          resources:
          - tokenreviews
          verbs:
          - create
        - apiGroups:
          - authorization.k8s.io
          resources:
          - subjectaccessreviews
          verbs:
          - create
        serviceAccountName: opentelemetry-operator-controller-manager
      deployments:
      - label:
          app.kubernetes.io/name: opentelemetry-operator
          control-plane: controller-manager
        name: opentelemetry-operator-controller-manager
        spec:
          replicas: 1
          selector:
            matchLabels:
              app.kubernetes.io/name: opentelemetry-operator
              control-plane: controller-manager
          strategy: {}
          template:
            metadata:
              labels:
                app.kubernetes.io/name: opentelemetry-operator
                control-plane: controller-manager
            spec:
              containers:
              - args:
                - --metrics-addr=127.0.0.1:8080
                - --enable-leader-election
                - --zap-log-level=info
                - --zap-time-encoding=rfc3339nano
                - --feature-gates=+operator.autoinstrumentation.go
                image: ghcr.io/open-telemetry/opentelemetry-operator/opentelemetry-operator:0.82.0
                livenessProbe:
                  httpGet:
                    path: /healthz
                    port: 8081
                  initialDelaySeconds: 15
                  periodSeconds: 20
                name: manager
                ports:
                - containerPort: 9443
                  name: webhook-server
                  protocol: TCP
                readinessProbe:
                  httpGet:
                    path: /readyz
                    port: 8081
                  initialDelaySeconds: 5
                  periodSeconds: 10
                resources:
                  requests:
                    cpu: 100m
                    memory: 64Mi
                volumeMounts:
                - mountPath: /tmp/k8s-webhook-server/serving-certs
                  name: cert
                  readOnly: true
              - args:
                - --secure-listen-address=0.0.0.0:8443
                - --upstream=http://127.0.0.1:8080/
                - --logtostderr=true
                - --v=0
                image: gcr.io/kubebuilder/kube-rbac-proxy:v0.13.1
                name: kube-rbac-proxy
                ports:
                - containerPort: 8443
                  name: https
                  protocol: TCP
                resources:
                  limits:
                    cpu: 500m
                    memory: 128Mi
                  requests:
                    cpu: 5m
                    memory: 64Mi
              serviceAccountName: opentelemetry-operator-controller-manager
              terminationGracePeriodSeconds: 10
              volumes:
              - name: cert
                secret:
                  defaultMode: 420
                  secretName: opentelemetry-operator-controller-manager-service-cert
      permissions:
      - rules:
        - apiGroups:
          - ""
          resources:
          - configmaps
          verbs:
          - get
          - list
          - watch
          - create
          - update
          - patch
          - delete
        - apiGroups:
          - ""
          resources:
          - configmaps/status
          verbs:
          - get
          - update
          - patch
        - apiGroups:
          - ""
          resources:
          - events
          verbs:
          - create
          - patch
        serviceAccountName: opentelemetry-operator-controller-manager
    strategy: deployment
  installModes:
  - supported: true
    type: OwnNamespace
  - supported: true
    type: SingleNamespace
  - supported: false
    type: MultiNamespace
  - supported: true
    type: AllNamespaces
  keywords:
  - opentelemetry
  - tracing
  - logging
  - metrics
  - monitoring
  - troubleshooting
  links:
  - name: OpenTelemetry Operator
    url: https://github.com/open-telemetry/opentelemetry-operator
  maintainers:
  - email: jpkroehling@redhat.com
    name: Juraci Paixão Kröhling
  maturity: alpha
  provider:
    name: OpenTelemetry Community
  version: 0.82.0
  webhookdefinitions:
  - admissionReviewVersions:
    - v1
    containerPort: 443
    deploymentName: opentelemetry-operator-controller-manager
    failurePolicy: Fail
    generateName: minstrumentation.kb.io
    rules:
    - apiGroups:
      - opentelemetry.io
      apiVersions:
      - v1alpha1
      operations:
      - CREATE
      - UPDATE
      resources:
      - instrumentations
    sideEffects: None
    targetPort: 9443
    type: MutatingAdmissionWebhook
    webhookPath: /mutate-opentelemetry-io-v1alpha1-instrumentation
  - admissionReviewVersions:
    - v1
    containerPort: 443
    deploymentName: opentelemetry-operator-controller-manager
    failurePolicy: Fail
    generateName: mopentelemetrycollector.kb.io
    rules:
    - apiGroups:
      - opentelemetry.io
      apiVersions:
      - v1alpha1
      operations:
      - CREATE
      - UPDATE
      resources:
      - opentelemetrycollectors
    sideEffects: None
    targetPort: 9443
    type: MutatingAdmissionWebhook
    webhookPath: /mutate-opentelemetry-io-v1alpha1-opentelemetrycollector
  - admissionReviewVersions:
    - v1
    containerPort: 443
    deploymentName: opentelemetry-operator-controller-manager
    failurePolicy: Ignore
    generateName: mpod.kb.io
    rules:
    - apiGroups:
      - ""
      apiVersions:
      - v1
      operations:
      - CREATE
      - UPDATE
      resources:
      - pods
    sideEffects: None
    targetPort: 9443
    type: MutatingAdmissionWebhook
    webhookPath: /mutate-v1-pod
  - admissionReviewVersions:
    - v1
    containerPort: 443
    deploymentName: opentelemetry-operator-controller-manager
    failurePolicy: Fail
    generateName: vinstrumentationcreateupdate.kb.io
    rules:
    - apiGroups:
      - opentelemetry.io
      apiVersions:
      - v1alpha1
      operations:
      - CREATE
      - UPDATE
      resources:
      - instrumentations
    sideEffects: None
    targetPort: 9443
    type: ValidatingAdmissionWebhook
    webhookPath: /validate-opentelemetry-io-v1alpha1-instrumentation
  - admissionReviewVersions:
    - v1
    containerPort: 443
    deploymentName: opentelemetry-operator-controller-manager
    failurePolicy: Ignore
    generateName: vinstrumentationdelete.kb.io
    rules:
    - apiGroups:
      - opentelemetry.io
      apiVersions:
      - v1alpha1
      operations:
      - DELETE
      resources:
      - instrumentations
    sideEffects: None
    targetPort: 9443
    type: ValidatingAdmissionWebhook
    webhookPath: /validate-opentelemetry-io-v1alpha1-instrumentation
  - admissionReviewVersions:
    - v1
    containerPort: 443
    deploymentName: opentelemetry-operator-controller-manager
    failurePolicy: Fail
    generateName: vopentelemetrycollectorcreateupdate.kb.io
    rules:
    - apiGroups:
      - opentelemetry.io
      apiVersions:
      - v1alpha1
      operations:
      - CREATE
      - UPDATE
      resources:
      - opentelemetrycollectors
    sideEffects: None
    targetPort: 9443
    type: ValidatingAdmissionWebhook
    webhookPath: /validate-opentelemetry-io-v1alpha1-opentelemetrycollector
  - admissionReviewVersions:
    - v1
    containerPort: 443
    deploymentName: opentelemetry-operator-controller-manager
    failurePolicy: Ignore
    generateName: vopentelemetrycollectordelete.kb.io
    rules:
    - apiGroups:
      - opentelemetry.io
      apiVersions:
      - v1alpha1
      operations:
      - DELETE
      resources:
      - opentelemetrycollectors
    sideEffects: None
    targetPort: 9443
    type: ValidatingAdmissionWebhook
    webhookPath: /validate-opentelemetry-io-v1alpha1-opentelemetrycollector<|MERGE_RESOLUTION|>--- conflicted
+++ resolved
@@ -31,11 +31,7 @@
     categories: Logging & Tracing
     certified: "false"
     containerImage: ghcr.io/open-telemetry/opentelemetry-operator/opentelemetry-operator
-<<<<<<< HEAD
-    createdAt: "2023-08-07T10:24:09Z"
-=======
     createdAt: "2023-08-08T13:26:23Z"
->>>>>>> 5104e724
     description: Provides the OpenTelemetry components, including the Collector
     operators.operatorframework.io/builder: operator-sdk-v1.29.0
     operators.operatorframework.io/project_layout: go.kubebuilder.io/v3
