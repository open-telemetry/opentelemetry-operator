apiVersion: operators.coreos.com/v1alpha1
kind: ClusterServiceVersion
metadata:
  annotations:
    alm-examples: |-
      [
        {
          "apiVersion": "opentelemetry.io/v1alpha1",
          "kind": "Instrumentation",
          "metadata": {
            "name": "instrumentation"
          },
          "spec": {
            "exporter": {
              "endpoint": "http://otel-collector-headless:4317"
            }
          }
        },
        {
          "apiVersion": "opentelemetry.io/v1alpha1",
          "kind": "OpenTelemetryCollector",
          "metadata": {
            "name": "otel"
          },
          "spec": {
            "config": "receivers:\n  otlp:\n    protocols: \n      grpc:\n      http:\n\nexporters:\n  logging:\n\nservice:\n  pipelines:\n    traces:\n      receivers: [otlp]\n      exporters: [logging]\n"
          }
        }
      ]
    capabilities: Basic Install
    categories: Logging & Tracing
    certified: "false"
    containerImage: ghcr.io/open-telemetry/opentelemetry-operator/opentelemetry-operator
<<<<<<< HEAD
    createdAt: "2023-06-27T22:31:39Z"
=======
    createdAt: "2023-06-27T04:32:56Z"
>>>>>>> 45704bb6
    description: Provides the OpenTelemetry components, including the Collector
    operators.operatorframework.io/builder: operator-sdk-v1.29.0
    operators.operatorframework.io/project_layout: go.kubebuilder.io/v3
    repository: github.com/open-telemetry/opentelemetry-operator
    support: OpenTelemetry Community
  name: opentelemetry-operator.v0.80.0
  namespace: placeholder
spec:
  apiservicedefinitions: {}
  customresourcedefinitions:
    owned:
    - description: Instrumentation is the spec for OpenTelemetry instrumentation.
      displayName: OpenTelemetry Instrumentation
      kind: Instrumentation
      name: instrumentations.opentelemetry.io
      resources:
      - kind: Pod
        name: ""
        version: v1
      version: v1alpha1
    - description: OpenTelemetryCollector is the Schema for the opentelemetrycollectors
        API.
      displayName: OpenTelemetry Collector
      kind: OpenTelemetryCollector
      name: opentelemetrycollectors.opentelemetry.io
      resources:
      - kind: ConfigMaps
        name: ""
        version: v1
      - kind: DaemonSets
        name: ""
        version: apps/v1
      - kind: Deployment
        name: ""
        version: apps/v1
      - kind: Pod
        name: ""
        version: v1
      - kind: Service
        name: ""
        version: v1
      - kind: StatefulSets
        name: ""
        version: apps/v1
      specDescriptors:
      - description: ObservabilitySpec defines how telemetry data gets handled.
        displayName: Observability
        path: observability
      - description: Metrics defines the metrics configuration for operands.
        displayName: Metrics Config
        path: observability.metrics
      - description: CreateServiceMonitors specifies if ServiceMonitors should be
          created for the OpenTelemetry Collector.
        displayName: Create ServiceMonitors for OpenTelemetry Collector
        path: observability.metrics.createServiceMonitors
      version: v1alpha1
  description: |-
    OpenTelemetry is a collection of tools, APIs, and SDKs. You use it to instrument, generate, collect, and export telemetry data (metrics, logs, and traces) for analysis in order to understand your software's performance and behavior.

    ### Operator features

    * **Sidecar injection** - annotate your pods and let the operator inject a sidecar.
    * **Managed upgrades** - updating the operator will automatically update your OpenTelemetry collectors.
    * **Deployment modes** - your collector can be deployed as sidecar, daemon set, or regular deployment.
    * **Service port management** - the operator detects which ports need to be exposed based on the provided configuration.
  displayName: Community OpenTelemetry Operator
  icon:
  - base64data: PHN2ZyB4bWxucz0iaHR0cDovL3d3dy53My5vcmcvMjAwMC9zdmciIHJvbGU9ImltZyIgdmlld0JveD0iLTEyLjcwIC0xMi43MCAxMDI0LjQwIDEwMjQuNDAiPjxzdHlsZT5zdmcge2VuYWJsZS1iYWNrZ3JvdW5kOm5ldyAwIDAgMTAwMCAxMDAwfTwvc3R5bGU+PHBhdGggZmlsbD0iI2Y1YTgwMCIgZD0iTTUyOC43IDU0NS45Yy00MiA0Mi00MiAxMTAuMSAwIDE1Mi4xczExMC4xIDQyIDE1Mi4xIDAgNDItMTEwLjEgMC0xNTIuMS0xMTAuMS00Mi0xNTIuMSAwem0xMTMuNyAxMTMuOGMtMjAuOCAyMC44LTU0LjUgMjAuOC03NS4zIDAtMjAuOC0yMC44LTIwLjgtNTQuNSAwLTc1LjMgMjAuOC0yMC44IDU0LjUtMjAuOCA3NS4zIDAgMjAuOCAyMC43IDIwLjggNTQuNSAwIDc1LjN6bTM2LjYtNjQzbC02NS45IDY1LjljLTEyLjkgMTIuOS0xMi45IDM0LjEgMCA0N2wyNTcuMyAyNTcuM2MxMi45IDEyLjkgMzQuMSAxMi45IDQ3IDBsNjUuOS02NS45YzEyLjktMTIuOSAxMi45LTM0LjEgMC00N0w3MjUuOSAxNi43Yy0xMi45LTEyLjktMzQtMTIuOS00Ni45IDB6TTIxNy4zIDg1OC44YzExLjctMTEuNyAxMS43LTMwLjggMC00Mi41bC0zMy41LTMzLjVjLTExLjctMTEuNy0zMC44LTExLjctNDIuNSAwTDcyLjEgODUybC0uMS4xLTE5LTE5Yy0xMC41LTEwLjUtMjcuNi0xMC41LTM4IDAtMTAuNSAxMC41LTEwLjUgMjcuNiAwIDM4bDExNCAxMTRjMTAuNSAxMC41IDI3LjYgMTAuNSAzOCAwczEwLjUtMjcuNiAwLTM4bC0xOS0xOSAuMS0uMSA2OS4yLTY5LjJ6Ii8+PHBhdGggZmlsbD0iIzQyNWNjNyIgZD0iTTU2NS45IDIwNS45TDQxOS41IDM1Mi4zYy0xMyAxMy0xMyAzNC40IDAgNDcuNGw5MC40IDkwLjRjNjMuOS00NiAxNTMuNS00MC4zIDIxMSAxNy4ybDczLjItNzMuMmMxMy0xMyAxMy0zNC40IDAtNDcuNEw2MTMuMyAyMDUuOWMtMTMtMTMuMS0zNC40LTEzLjEtNDcuNCAwem0tOTQgMzIyLjNsLTUzLjQtNTMuNGMtMTIuNS0xMi41LTMzLTEyLjUtNDUuNSAwTDE4NC43IDY2My4yYy0xMi41IDEyLjUtMTIuNSAzMyAwIDQ1LjVsMTA2LjcgMTA2LjdjMTIuNSAxMi41IDMzIDEyLjUgNDUuNSAwTDQ1OCA2OTQuMWMtMjUuNi01Mi45LTIxLTExNi44IDEzLjktMTY1Ljl6Ii8+PC9zdmc+
    mediatype: image/svg+xml
  install:
    spec:
      clusterPermissions:
      - rules:
        - apiGroups:
          - ""
          resources:
          - configmaps
          verbs:
          - create
          - delete
          - get
          - list
          - patch
          - update
          - watch
        - apiGroups:
          - ""
          resources:
          - events
          verbs:
          - create
          - patch
        - apiGroups:
          - ""
          resources:
          - namespaces
          verbs:
          - list
          - watch
        - apiGroups:
          - ""
          resources:
          - serviceaccounts
          verbs:
          - create
          - delete
          - get
          - list
          - patch
          - update
          - watch
        - apiGroups:
          - ""
          resources:
          - services
          verbs:
          - create
          - delete
          - get
          - list
          - patch
          - update
          - watch
        - apiGroups:
          - apps
          resources:
          - daemonsets
          verbs:
          - create
          - delete
          - get
          - list
          - patch
          - update
          - watch
        - apiGroups:
          - apps
          resources:
          - deployments
          verbs:
          - create
          - delete
          - get
          - list
          - patch
          - update
          - watch
        - apiGroups:
          - apps
          resources:
          - replicasets
          verbs:
          - get
          - list
          - watch
        - apiGroups:
          - apps
          resources:
          - statefulsets
          verbs:
          - create
          - delete
          - get
          - list
          - patch
          - update
          - watch
        - apiGroups:
          - autoscaling
          resources:
          - horizontalpodautoscalers
          verbs:
          - create
          - delete
          - get
          - list
          - patch
          - update
          - watch
        - apiGroups:
          - coordination.k8s.io
          resources:
          - leases
          verbs:
          - create
          - get
          - list
          - update
        - apiGroups:
          - monitoring.coreos.com
          resources:
          - servicemonitors
          verbs:
          - create
          - delete
          - get
          - list
          - patch
          - update
          - watch
        - apiGroups:
          - networking.k8s.io
          resources:
          - ingresses
          verbs:
          - create
          - delete
          - get
          - list
          - patch
          - update
          - watch
        - apiGroups:
          - opentelemetry.io
          resources:
          - instrumentations
          verbs:
          - get
          - list
          - patch
          - update
          - watch
        - apiGroups:
          - opentelemetry.io
          resources:
          - opentelemetrycollectors
          verbs:
          - get
          - list
          - patch
          - update
          - watch
        - apiGroups:
          - opentelemetry.io
          resources:
          - opentelemetrycollectors/finalizers
          verbs:
          - get
          - patch
          - update
        - apiGroups:
          - opentelemetry.io
          resources:
          - opentelemetrycollectors/status
          verbs:
          - get
          - patch
          - update
        - apiGroups:
          - route.openshift.io
          resources:
          - routes
          - routes/custom-host
          verbs:
          - create
          - delete
          - get
          - list
          - patch
          - update
          - watch
        - apiGroups:
          - authentication.k8s.io
          resources:
          - tokenreviews
          verbs:
          - create
        - apiGroups:
          - authorization.k8s.io
          resources:
          - subjectaccessreviews
          verbs:
          - create
        serviceAccountName: opentelemetry-operator-controller-manager
      deployments:
      - label:
          app.kubernetes.io/name: opentelemetry-operator
          control-plane: controller-manager
        name: opentelemetry-operator-controller-manager
        spec:
          replicas: 1
          selector:
            matchLabels:
              app.kubernetes.io/name: opentelemetry-operator
              control-plane: controller-manager
          strategy: {}
          template:
            metadata:
              labels:
                app.kubernetes.io/name: opentelemetry-operator
                control-plane: controller-manager
            spec:
              containers:
              - args:
                - --metrics-addr=127.0.0.1:8080
                - --enable-leader-election
                - --zap-log-level=info
                - --zap-time-encoding=rfc3339nano
                - --feature-gates=+operator.autoinstrumentation.go
                image: ghcr.io/open-telemetry/opentelemetry-operator/opentelemetry-operator:0.80.0
                livenessProbe:
                  httpGet:
                    path: /healthz
                    port: 8081
                  initialDelaySeconds: 15
                  periodSeconds: 20
                name: manager
                ports:
                - containerPort: 9443
                  name: webhook-server
                  protocol: TCP
                readinessProbe:
                  httpGet:
                    path: /readyz
                    port: 8081
                  initialDelaySeconds: 5
                  periodSeconds: 10
                resources:
                  requests:
                    cpu: 100m
                    memory: 64Mi
                volumeMounts:
                - mountPath: /tmp/k8s-webhook-server/serving-certs
                  name: cert
                  readOnly: true
              - args:
                - --secure-listen-address=0.0.0.0:8443
                - --upstream=http://127.0.0.1:8080/
                - --logtostderr=true
                - --v=0
                image: gcr.io/kubebuilder/kube-rbac-proxy:v0.13.1
                name: kube-rbac-proxy
                ports:
                - containerPort: 8443
                  name: https
                  protocol: TCP
                resources:
                  limits:
                    cpu: 500m
                    memory: 128Mi
                  requests:
                    cpu: 5m
                    memory: 64Mi
              serviceAccountName: opentelemetry-operator-controller-manager
              terminationGracePeriodSeconds: 10
              volumes:
              - name: cert
                secret:
                  defaultMode: 420
                  secretName: opentelemetry-operator-controller-manager-service-cert
      permissions:
      - rules:
        - apiGroups:
          - ""
          resources:
          - configmaps
          verbs:
          - get
          - list
          - watch
          - create
          - update
          - patch
          - delete
        - apiGroups:
          - ""
          resources:
          - configmaps/status
          verbs:
          - get
          - update
          - patch
        - apiGroups:
          - ""
          resources:
          - events
          verbs:
          - create
          - patch
        serviceAccountName: opentelemetry-operator-controller-manager
    strategy: deployment
  installModes:
  - supported: true
    type: OwnNamespace
  - supported: true
    type: SingleNamespace
  - supported: false
    type: MultiNamespace
  - supported: true
    type: AllNamespaces
  keywords:
  - opentelemetry
  - tracing
  - logging
  - metrics
  - monitoring
  - troubleshooting
  links:
  - name: OpenTelemetry Operator
    url: https://github.com/open-telemetry/opentelemetry-operator
  maintainers:
  - email: jpkroehling@redhat.com
    name: Juraci Paixão Kröhling
  maturity: alpha
  provider:
    name: OpenTelemetry Community
  version: 0.80.0
  webhookdefinitions:
  - admissionReviewVersions:
    - v1
    containerPort: 443
    deploymentName: opentelemetry-operator-controller-manager
    failurePolicy: Fail
    generateName: minstrumentation.kb.io
    rules:
    - apiGroups:
      - opentelemetry.io
      apiVersions:
      - v1alpha1
      operations:
      - CREATE
      - UPDATE
      resources:
      - instrumentations
    sideEffects: None
    targetPort: 9443
    type: MutatingAdmissionWebhook
    webhookPath: /mutate-opentelemetry-io-v1alpha1-instrumentation
  - admissionReviewVersions:
    - v1
    containerPort: 443
    deploymentName: opentelemetry-operator-controller-manager
    failurePolicy: Fail
    generateName: mopentelemetrycollector.kb.io
    rules:
    - apiGroups:
      - opentelemetry.io
      apiVersions:
      - v1alpha1
      operations:
      - CREATE
      - UPDATE
      resources:
      - opentelemetrycollectors
    sideEffects: None
    targetPort: 9443
    type: MutatingAdmissionWebhook
    webhookPath: /mutate-opentelemetry-io-v1alpha1-opentelemetrycollector
  - admissionReviewVersions:
    - v1
    containerPort: 443
    deploymentName: opentelemetry-operator-controller-manager
    failurePolicy: Ignore
    generateName: mpod.kb.io
    rules:
    - apiGroups:
      - ""
      apiVersions:
      - v1
      operations:
      - CREATE
      - UPDATE
      resources:
      - pods
    sideEffects: None
    targetPort: 9443
    type: MutatingAdmissionWebhook
    webhookPath: /mutate-v1-pod
  - admissionReviewVersions:
    - v1
    containerPort: 443
    deploymentName: opentelemetry-operator-controller-manager
    failurePolicy: Fail
    generateName: vinstrumentationcreateupdate.kb.io
    rules:
    - apiGroups:
      - opentelemetry.io
      apiVersions:
      - v1alpha1
      operations:
      - CREATE
      - UPDATE
      resources:
      - instrumentations
    sideEffects: None
    targetPort: 9443
    type: ValidatingAdmissionWebhook
    webhookPath: /validate-opentelemetry-io-v1alpha1-instrumentation
  - admissionReviewVersions:
    - v1
    containerPort: 443
    deploymentName: opentelemetry-operator-controller-manager
    failurePolicy: Ignore
    generateName: vinstrumentationdelete.kb.io
    rules:
    - apiGroups:
      - opentelemetry.io
      apiVersions:
      - v1alpha1
      operations:
      - DELETE
      resources:
      - instrumentations
    sideEffects: None
    targetPort: 9443
    type: ValidatingAdmissionWebhook
    webhookPath: /validate-opentelemetry-io-v1alpha1-instrumentation
  - admissionReviewVersions:
    - v1
    containerPort: 443
    deploymentName: opentelemetry-operator-controller-manager
    failurePolicy: Fail
    generateName: vopentelemetrycollectorcreateupdate.kb.io
    rules:
    - apiGroups:
      - opentelemetry.io
      apiVersions:
      - v1alpha1
      operations:
      - CREATE
      - UPDATE
      resources:
      - opentelemetrycollectors
    sideEffects: None
    targetPort: 9443
    type: ValidatingAdmissionWebhook
    webhookPath: /validate-opentelemetry-io-v1alpha1-opentelemetrycollector
  - admissionReviewVersions:
    - v1
    containerPort: 443
    deploymentName: opentelemetry-operator-controller-manager
    failurePolicy: Ignore
    generateName: vopentelemetrycollectordelete.kb.io
    rules:
    - apiGroups:
      - opentelemetry.io
      apiVersions:
      - v1alpha1
      operations:
      - DELETE
      resources:
      - opentelemetrycollectors
    sideEffects: None
    targetPort: 9443
    type: ValidatingAdmissionWebhook
    webhookPath: /validate-opentelemetry-io-v1alpha1-opentelemetrycollector<|MERGE_RESOLUTION|>--- conflicted
+++ resolved
@@ -31,11 +31,7 @@
     categories: Logging & Tracing
     certified: "false"
     containerImage: ghcr.io/open-telemetry/opentelemetry-operator/opentelemetry-operator
-<<<<<<< HEAD
-    createdAt: "2023-06-27T22:31:39Z"
-=======
     createdAt: "2023-06-27T04:32:56Z"
->>>>>>> 45704bb6
     description: Provides the OpenTelemetry components, including the Collector
     operators.operatorframework.io/builder: operator-sdk-v1.29.0
     operators.operatorframework.io/project_layout: go.kubebuilder.io/v3
