--- conflicted
+++ resolved
@@ -31,11 +31,7 @@
     categories: Logging & Tracing,Monitoring
     certified: "false"
     containerImage: ghcr.io/open-telemetry/opentelemetry-operator/opentelemetry-operator
-<<<<<<< HEAD
-    createdAt: "2023-09-21T11:33:59Z"
-=======
     createdAt: "2023-10-03T20:05:49Z"
->>>>>>> 0a86c752
     description: Provides the OpenTelemetry components, including the Collector
     operators.operatorframework.io/builder: operator-sdk-v1.29.0
     operators.operatorframework.io/project_layout: go.kubebuilder.io/v3
