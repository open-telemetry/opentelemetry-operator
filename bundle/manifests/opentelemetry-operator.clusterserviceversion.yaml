apiVersion: operators.coreos.com/v1alpha1
kind: ClusterServiceVersion
metadata:
  annotations:
    alm-examples: |-
      [
        {
          "apiVersion": "opentelemetry.io/v1alpha1",
          "kind": "Instrumentation",
          "metadata": {
            "name": "instrumentation"
          },
          "spec": {
            "exporter": {
              "endpoint": "http://otel-collector-headless:4317"
            }
          }
        },
        {
          "apiVersion": "opentelemetry.io/v1alpha1",
          "kind": "OpenTelemetryCollector",
          "metadata": {
            "name": "otel"
          },
          "spec": {
            "config": "receivers:\n  otlp:\n    protocols: \n      grpc:\n      http:\n\nexporters:\n  logging:\n\nservice:\n  pipelines:\n    traces:\n      receivers: [otlp]\n      exporters: [logging]\n"
          }
        }
      ]
    capabilities: Deep Insights
    categories: Logging & Tracing,Monitoring
    certified: "false"
    containerImage: ghcr.io/open-telemetry/opentelemetry-operator/opentelemetry-operator
<<<<<<< HEAD
    createdAt: "2023-09-13T16:13:22Z"
=======
    createdAt: "2023-09-18T13:46:11Z"
>>>>>>> c85ee3fd
    description: Provides the OpenTelemetry components, including the Collector
    operators.operatorframework.io/builder: operator-sdk-v1.29.0
    operators.operatorframework.io/project_layout: go.kubebuilder.io/v3
    repository: github.com/open-telemetry/opentelemetry-operator
    support: OpenTelemetry Community
  name: opentelemetry-operator.v0.84.0
  namespace: placeholder
spec:
  apiservicedefinitions: {}
  customresourcedefinitions:
    owned:
    - description: Instrumentation is the spec for OpenTelemetry instrumentation.
      displayName: OpenTelemetry Instrumentation
      kind: Instrumentation
      name: instrumentations.opentelemetry.io
      resources:
      - kind: Pod
        name: ""
        version: v1
      version: v1alpha1
    - description: OpenTelemetryCollector is the Schema for the opentelemetrycollectors
        API.
      displayName: OpenTelemetry Collector
      kind: OpenTelemetryCollector
      name: opentelemetrycollectors.opentelemetry.io
      resources:
      - kind: ConfigMaps
        name: ""
        version: v1
      - kind: DaemonSets
        name: ""
        version: apps/v1
      - kind: Deployment
        name: ""
        version: apps/v1
      - kind: Pod
        name: ""
        version: v1
      - kind: Service
        name: ""
        version: v1
      - kind: StatefulSets
        name: ""
        version: apps/v1
      specDescriptors:
      - description: ObservabilitySpec defines how telemetry data gets handled.
        displayName: Observability
        path: observability
      - description: Metrics defines the metrics configuration for operands.
        displayName: Metrics Config
        path: observability.metrics
      - description: EnableMetrics specifies if ServiceMonitor should be created for
          the OpenTelemetry Collector and Prometheus Exporters. The operator.observability.prometheus
          feature gate must be enabled to use this feature.
        displayName: Create ServiceMonitors for OpenTelemetry Collector
        path: observability.metrics.enableMetrics
      version: v1alpha1
  description: |-
    OpenTelemetry is a collection of tools, APIs, and SDKs. You use it to instrument, generate, collect, and export telemetry data (metrics, logs, and traces) for analysis in order to understand your software's performance and behavior.

    ### Operator features

    * **Sidecar injection** - annotate your pods and let the operator inject a sidecar.
    * **Managed upgrades** - updating the operator will automatically update your OpenTelemetry collectors.
    * **Deployment modes** - your collector can be deployed as sidecar, daemon set, or regular deployment.
    * **Service port management** - the operator detects which ports need to be exposed based on the provided configuration.
  displayName: Community OpenTelemetry Operator
  icon:
  - base64data: PHN2ZyB4bWxucz0iaHR0cDovL3d3dy53My5vcmcvMjAwMC9zdmciIHJvbGU9ImltZyIgdmlld0JveD0iLTEyLjcwIC0xMi43MCAxMDI0LjQwIDEwMjQuNDAiPjxzdHlsZT5zdmcge2VuYWJsZS1iYWNrZ3JvdW5kOm5ldyAwIDAgMTAwMCAxMDAwfTwvc3R5bGU+PHBhdGggZmlsbD0iI2Y1YTgwMCIgZD0iTTUyOC43IDU0NS45Yy00MiA0Mi00MiAxMTAuMSAwIDE1Mi4xczExMC4xIDQyIDE1Mi4xIDAgNDItMTEwLjEgMC0xNTIuMS0xMTAuMS00Mi0xNTIuMSAwem0xMTMuNyAxMTMuOGMtMjAuOCAyMC44LTU0LjUgMjAuOC03NS4zIDAtMjAuOC0yMC44LTIwLjgtNTQuNSAwLTc1LjMgMjAuOC0yMC44IDU0LjUtMjAuOCA3NS4zIDAgMjAuOCAyMC43IDIwLjggNTQuNSAwIDc1LjN6bTM2LjYtNjQzbC02NS45IDY1LjljLTEyLjkgMTIuOS0xMi45IDM0LjEgMCA0N2wyNTcuMyAyNTcuM2MxMi45IDEyLjkgMzQuMSAxMi45IDQ3IDBsNjUuOS02NS45YzEyLjktMTIuOSAxMi45LTM0LjEgMC00N0w3MjUuOSAxNi43Yy0xMi45LTEyLjktMzQtMTIuOS00Ni45IDB6TTIxNy4zIDg1OC44YzExLjctMTEuNyAxMS43LTMwLjggMC00Mi41bC0zMy41LTMzLjVjLTExLjctMTEuNy0zMC44LTExLjctNDIuNSAwTDcyLjEgODUybC0uMS4xLTE5LTE5Yy0xMC41LTEwLjUtMjcuNi0xMC41LTM4IDAtMTAuNSAxMC41LTEwLjUgMjcuNiAwIDM4bDExNCAxMTRjMTAuNSAxMC41IDI3LjYgMTAuNSAzOCAwczEwLjUtMjcuNiAwLTM4bC0xOS0xOSAuMS0uMSA2OS4yLTY5LjJ6Ii8+PHBhdGggZmlsbD0iIzQyNWNjNyIgZD0iTTU2NS45IDIwNS45TDQxOS41IDM1Mi4zYy0xMyAxMy0xMyAzNC40IDAgNDcuNGw5MC40IDkwLjRjNjMuOS00NiAxNTMuNS00MC4zIDIxMSAxNy4ybDczLjItNzMuMmMxMy0xMyAxMy0zNC40IDAtNDcuNEw2MTMuMyAyMDUuOWMtMTMtMTMuMS0zNC40LTEzLjEtNDcuNCAwem0tOTQgMzIyLjNsLTUzLjQtNTMuNGMtMTIuNS0xMi41LTMzLTEyLjUtNDUuNSAwTDE4NC43IDY2My4yYy0xMi41IDEyLjUtMTIuNSAzMyAwIDQ1LjVsMTA2LjcgMTA2LjdjMTIuNSAxMi41IDMzIDEyLjUgNDUuNSAwTDQ1OCA2OTQuMWMtMjUuNi01Mi45LTIxLTExNi44IDEzLjktMTY1Ljl6Ii8+PC9zdmc+
    mediatype: image/svg+xml
  install:
    spec:
      clusterPermissions:
      - rules:
        - apiGroups:
          - ""
          resources:
          - configmaps
          - serviceaccounts
          - services
          verbs:
          - create
          - delete
          - get
          - list
          - patch
          - update
          - watch
        - apiGroups:
          - ""
          resources:
          - events
          verbs:
          - create
          - patch
        - apiGroups:
          - ""
          resources:
          - namespaces
          verbs:
          - list
          - watch
        - apiGroups:
          - apps
          resources:
          - daemonsets
          - deployments
          - statefulsets
          verbs:
          - create
          - delete
          - get
          - list
          - patch
          - update
          - watch
        - apiGroups:
          - apps
          resources:
          - replicasets
          verbs:
          - get
          - list
          - watch
        - apiGroups:
          - autoscaling
          resources:
          - horizontalpodautoscalers
          verbs:
          - create
          - delete
          - get
          - list
          - patch
          - update
          - watch
        - apiGroups:
          - coordination.k8s.io
          resources:
          - leases
          verbs:
          - create
          - get
          - list
          - update
        - apiGroups:
          - monitoring.coreos.com
          resources:
          - servicemonitors
          verbs:
          - create
          - delete
          - get
          - list
          - patch
          - update
          - watch
        - apiGroups:
          - networking.k8s.io
          resources:
          - ingresses
          verbs:
          - create
          - delete
          - get
          - list
          - patch
          - update
          - watch
        - apiGroups:
          - opentelemetry.io
          resources:
          - instrumentations
          verbs:
          - get
          - list
          - patch
          - update
          - watch
        - apiGroups:
          - opentelemetry.io
          resources:
          - opentelemetrycollectors
          verbs:
          - get
          - list
          - patch
          - update
          - watch
        - apiGroups:
          - opentelemetry.io
          resources:
          - opentelemetrycollectors/finalizers
          verbs:
          - get
          - patch
          - update
        - apiGroups:
          - opentelemetry.io
          resources:
          - opentelemetrycollectors/status
          verbs:
          - get
          - patch
          - update
        - apiGroups:
          - route.openshift.io
          resources:
          - routes
          - routes/custom-host
          verbs:
          - create
          - delete
          - get
          - list
          - patch
          - update
          - watch
        - apiGroups:
          - authentication.k8s.io
          resources:
          - tokenreviews
          verbs:
          - create
        - apiGroups:
          - authorization.k8s.io
          resources:
          - subjectaccessreviews
          verbs:
          - create
        serviceAccountName: opentelemetry-operator-controller-manager
      deployments:
      - label:
          app.kubernetes.io/name: opentelemetry-operator
          control-plane: controller-manager
        name: opentelemetry-operator-controller-manager
        spec:
          replicas: 1
          selector:
            matchLabels:
              app.kubernetes.io/name: opentelemetry-operator
              control-plane: controller-manager
          strategy: {}
          template:
            metadata:
              labels:
                app.kubernetes.io/name: opentelemetry-operator
                control-plane: controller-manager
            spec:
              containers:
              - args:
                - --metrics-addr=127.0.0.1:8080
                - --enable-leader-election
                - --zap-log-level=info
                - --zap-time-encoding=rfc3339nano
                - --feature-gates=+operator.autoinstrumentation.go
                image: ghcr.io/open-telemetry/opentelemetry-operator/opentelemetry-operator:0.84.0
                livenessProbe:
                  httpGet:
                    path: /healthz
                    port: 8081
                  initialDelaySeconds: 15
                  periodSeconds: 20
                name: manager
                ports:
                - containerPort: 9443
                  name: webhook-server
                  protocol: TCP
                readinessProbe:
                  httpGet:
                    path: /readyz
                    port: 8081
                  initialDelaySeconds: 5
                  periodSeconds: 10
                resources:
                  requests:
                    cpu: 100m
                    memory: 64Mi
                volumeMounts:
                - mountPath: /tmp/k8s-webhook-server/serving-certs
                  name: cert
                  readOnly: true
              - args:
                - --secure-listen-address=0.0.0.0:8443
                - --upstream=http://127.0.0.1:8080/
                - --logtostderr=true
                - --v=0
                image: gcr.io/kubebuilder/kube-rbac-proxy:v0.13.1
                name: kube-rbac-proxy
                ports:
                - containerPort: 8443
                  name: https
                  protocol: TCP
                resources:
                  limits:
                    cpu: 500m
                    memory: 128Mi
                  requests:
                    cpu: 5m
                    memory: 64Mi
              serviceAccountName: opentelemetry-operator-controller-manager
              terminationGracePeriodSeconds: 10
              volumes:
              - name: cert
                secret:
                  defaultMode: 420
                  secretName: opentelemetry-operator-controller-manager-service-cert
      permissions:
      - rules:
        - apiGroups:
          - ""
          resources:
          - configmaps
          verbs:
          - get
          - list
          - watch
          - create
          - update
          - patch
          - delete
        - apiGroups:
          - ""
          resources:
          - configmaps/status
          verbs:
          - get
          - update
          - patch
        - apiGroups:
          - ""
          resources:
          - events
          verbs:
          - create
          - patch
        serviceAccountName: opentelemetry-operator-controller-manager
    strategy: deployment
  installModes:
  - supported: true
    type: OwnNamespace
  - supported: true
    type: SingleNamespace
  - supported: false
    type: MultiNamespace
  - supported: true
    type: AllNamespaces
  keywords:
  - opentelemetry
  - tracing
  - logging
  - metrics
  - monitoring
  - troubleshooting
  links:
  - name: OpenTelemetry Operator
    url: https://github.com/open-telemetry/opentelemetry-operator
  maintainers:
  - email: jpkroehling@redhat.com
    name: Juraci Paixão Kröhling
  maturity: alpha
  provider:
    name: OpenTelemetry Community
  version: 0.84.0
  webhookdefinitions:
  - admissionReviewVersions:
    - v1
    containerPort: 443
    deploymentName: opentelemetry-operator-controller-manager
    failurePolicy: Fail
    generateName: minstrumentation.kb.io
    rules:
    - apiGroups:
      - opentelemetry.io
      apiVersions:
      - v1alpha1
      operations:
      - CREATE
      - UPDATE
      resources:
      - instrumentations
    sideEffects: None
    targetPort: 9443
    type: MutatingAdmissionWebhook
    webhookPath: /mutate-opentelemetry-io-v1alpha1-instrumentation
  - admissionReviewVersions:
    - v1
    containerPort: 443
    deploymentName: opentelemetry-operator-controller-manager
    failurePolicy: Fail
    generateName: mopentelemetrycollector.kb.io
    rules:
    - apiGroups:
      - opentelemetry.io
      apiVersions:
      - v1alpha1
      operations:
      - CREATE
      - UPDATE
      resources:
      - opentelemetrycollectors
    sideEffects: None
    targetPort: 9443
    type: MutatingAdmissionWebhook
    webhookPath: /mutate-opentelemetry-io-v1alpha1-opentelemetrycollector
  - admissionReviewVersions:
    - v1
    containerPort: 443
    deploymentName: opentelemetry-operator-controller-manager
    failurePolicy: Ignore
    generateName: mpod.kb.io
    rules:
    - apiGroups:
      - ""
      apiVersions:
      - v1
      operations:
      - CREATE
      - UPDATE
      resources:
      - pods
    sideEffects: None
    targetPort: 9443
    type: MutatingAdmissionWebhook
    webhookPath: /mutate-v1-pod
  - admissionReviewVersions:
    - v1
    containerPort: 443
    deploymentName: opentelemetry-operator-controller-manager
    failurePolicy: Fail
    generateName: vinstrumentationcreateupdate.kb.io
    rules:
    - apiGroups:
      - opentelemetry.io
      apiVersions:
      - v1alpha1
      operations:
      - CREATE
      - UPDATE
      resources:
      - instrumentations
    sideEffects: None
    targetPort: 9443
    type: ValidatingAdmissionWebhook
    webhookPath: /validate-opentelemetry-io-v1alpha1-instrumentation
  - admissionReviewVersions:
    - v1
    containerPort: 443
    deploymentName: opentelemetry-operator-controller-manager
    failurePolicy: Ignore
    generateName: vinstrumentationdelete.kb.io
    rules:
    - apiGroups:
      - opentelemetry.io
      apiVersions:
      - v1alpha1
      operations:
      - DELETE
      resources:
      - instrumentations
    sideEffects: None
    targetPort: 9443
    type: ValidatingAdmissionWebhook
    webhookPath: /validate-opentelemetry-io-v1alpha1-instrumentation
  - admissionReviewVersions:
    - v1
    containerPort: 443
    deploymentName: opentelemetry-operator-controller-manager
    failurePolicy: Fail
    generateName: vopentelemetrycollectorcreateupdate.kb.io
    rules:
    - apiGroups:
      - opentelemetry.io
      apiVersions:
      - v1alpha1
      operations:
      - CREATE
      - UPDATE
      resources:
      - opentelemetrycollectors
    sideEffects: None
    targetPort: 9443
    type: ValidatingAdmissionWebhook
    webhookPath: /validate-opentelemetry-io-v1alpha1-opentelemetrycollector
  - admissionReviewVersions:
    - v1
    containerPort: 443
    deploymentName: opentelemetry-operator-controller-manager
    failurePolicy: Ignore
    generateName: vopentelemetrycollectordelete.kb.io
    rules:
    - apiGroups:
      - opentelemetry.io
      apiVersions:
      - v1alpha1
      operations:
      - DELETE
      resources:
      - opentelemetrycollectors
    sideEffects: None
    targetPort: 9443
    type: ValidatingAdmissionWebhook
    webhookPath: /validate-opentelemetry-io-v1alpha1-opentelemetrycollector<|MERGE_RESOLUTION|>--- conflicted
+++ resolved
@@ -31,11 +31,7 @@
     categories: Logging & Tracing,Monitoring
     certified: "false"
     containerImage: ghcr.io/open-telemetry/opentelemetry-operator/opentelemetry-operator
-<<<<<<< HEAD
-    createdAt: "2023-09-13T16:13:22Z"
-=======
     createdAt: "2023-09-18T13:46:11Z"
->>>>>>> c85ee3fd
     description: Provides the OpenTelemetry components, including the Collector
     operators.operatorframework.io/builder: operator-sdk-v1.29.0
     operators.operatorframework.io/project_layout: go.kubebuilder.io/v3
