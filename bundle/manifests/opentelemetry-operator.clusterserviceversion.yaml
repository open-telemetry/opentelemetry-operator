--- conflicted
+++ resolved
@@ -99,11 +99,7 @@
     categories: Logging & Tracing,Monitoring
     certified: "false"
     containerImage: ghcr.io/open-telemetry/opentelemetry-operator/opentelemetry-operator
-<<<<<<< HEAD
-    createdAt: "2024-04-12T10:37:24Z"
-=======
     createdAt: "2024-04-30T12:37:39Z"
->>>>>>> fbbca3d5
     description: Provides the OpenTelemetry components, including the Collector
     operators.operatorframework.io/builder: operator-sdk-v1.29.0
     operators.operatorframework.io/project_layout: go.kubebuilder.io/v3
@@ -503,16 +499,7 @@
                 - --zap-log-level=info
                 - --zap-time-encoding=rfc3339nano
                 - --enable-nginx-instrumentation=true
-<<<<<<< HEAD
-                env:
-                - name: SERVICE_ACCOUNT_NAME
-                  valueFrom:
-                    fieldRef:
-                      fieldPath: spec.serviceAccountName
                 image: ghcr.io/open-telemetry/opentelemetry-operator/opentelemetry-operator:0.98.0
-=======
-                image: ghcr.io/open-telemetry/opentelemetry-operator/opentelemetry-operator:0.99.0
->>>>>>> fbbca3d5
                 livenessProbe:
                   httpGet:
                     path: /healthz
