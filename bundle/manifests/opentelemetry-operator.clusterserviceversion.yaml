apiVersion: operators.coreos.com/v1alpha1
kind: ClusterServiceVersion
metadata:
  annotations:
    alm-examples: |-
      [
        {
          "apiVersion": "opentelemetry.io/v1alpha1",
          "kind": "Instrumentation",
          "metadata": {
            "name": "instrumentation"
          },
          "spec": {
            "exporter": {
              "endpoint": "http://otel-collector-headless:4317"
            }
          }
        },
        {
          "apiVersion": "opentelemetry.io/v1alpha1",
          "kind": "OpenTelemetryCollector",
          "metadata": {
            "name": "otel"
          },
          "spec": {
            "config": "receivers:\n  otlp:\n    protocols: \n      grpc:\n      http:\n\nexporters:\n  logging:\n\nservice:\n  pipelines:\n    traces:\n      receivers: [otlp]\n      exporters: [logging]\n"
          }
        }
      ]
    capabilities: Deep Insights
    categories: Logging & Tracing,Monitoring
    certified: "false"
    containerImage: ghcr.io/open-telemetry/opentelemetry-operator/opentelemetry-operator
<<<<<<< HEAD
    createdAt: "2023-09-13T09:06:59Z"
=======
    createdAt: "2023-09-07T09:45:03Z"
>>>>>>> 3dee26b7
    description: Provides the OpenTelemetry components, including the Collector
    operators.operatorframework.io/builder: operator-sdk-v1.29.0
    operators.operatorframework.io/project_layout: go.kubebuilder.io/v3
    repository: github.com/open-telemetry/opentelemetry-operator
    support: OpenTelemetry Community
  name: opentelemetry-operator.v0.84.0
  namespace: placeholder
spec:
  apiservicedefinitions: {}
  customresourcedefinitions:
    owned:
    - description: Instrumentation is the spec for OpenTelemetry instrumentation.
      displayName: OpenTelemetry Instrumentation
      kind: Instrumentation
      name: instrumentations.opentelemetry.io
      resources:
      - kind: Pod
        name: ""
        version: v1
      version: v1alpha1
    - description: OpenTelemetryCollector is the Schema for the opentelemetrycollectors
        API.
      displayName: OpenTelemetry Collector
      kind: OpenTelemetryCollector
      name: opentelemetrycollectors.opentelemetry.io
      resources:
      - kind: ConfigMaps
        name: ""
        version: v1
      - kind: DaemonSets
        name: ""
        version: apps/v1
      - kind: Deployment
        name: ""
        version: apps/v1
      - kind: Pod
        name: ""
        version: v1
      - kind: Service
        name: ""
        version: v1
      - kind: StatefulSets
        name: ""
        version: apps/v1
      specDescriptors:
      - description: ObservabilitySpec defines how telemetry data gets handled.
        displayName: Observability
        path: observability
      - description: Metrics defines the metrics configuration for operands.
        displayName: Metrics Config
        path: observability.metrics
      - description: EnableMetrics specifies if ServiceMonitor should be created for
          the OpenTelemetry Collector and Prometheus Exporters. The operator.observability.prometheus
          feature gate must be enabled to use this feature.
        displayName: Create ServiceMonitors for OpenTelemetry Collector
        path: observability.metrics.enableMetrics
      version: v1alpha1
  description: |-
    OpenTelemetry is a collection of tools, APIs, and SDKs. You use it to instrument, generate, collect, and export telemetry data (metrics, logs, and traces) for analysis in order to understand your software's performance and behavior.

    ### Operator features

    * **Sidecar injection** - annotate your pods and let the operator inject a sidecar.
    * **Managed upgrades** - updating the operator will automatically update your OpenTelemetry collectors.
    * **Deployment modes** - your collector can be deployed as sidecar, daemon set, or regular deployment.
    * **Service port management** - the operator detects which ports need to be exposed based on the provided configuration.
  displayName: Community OpenTelemetry Operator
  icon:
  - base64data: PHN2ZyB4bWxucz0iaHR0cDovL3d3dy53My5vcmcvMjAwMC9zdmciIHJvbGU9ImltZyIgdmlld0JveD0iLTEyLjcwIC0xMi43MCAxMDI0LjQwIDEwMjQuNDAiPjxzdHlsZT5zdmcge2VuYWJsZS1iYWNrZ3JvdW5kOm5ldyAwIDAgMTAwMCAxMDAwfTwvc3R5bGU+PHBhdGggZmlsbD0iI2Y1YTgwMCIgZD0iTTUyOC43IDU0NS45Yy00MiA0Mi00MiAxMTAuMSAwIDE1Mi4xczExMC4xIDQyIDE1Mi4xIDAgNDItMTEwLjEgMC0xNTIuMS0xMTAuMS00Mi0xNTIuMSAwem0xMTMuNyAxMTMuOGMtMjAuOCAyMC44LTU0LjUgMjAuOC03NS4zIDAtMjAuOC0yMC44LTIwLjgtNTQuNSAwLTc1LjMgMjAuOC0yMC44IDU0LjUtMjAuOCA3NS4zIDAgMjAuOCAyMC43IDIwLjggNTQuNSAwIDc1LjN6bTM2LjYtNjQzbC02NS45IDY1LjljLTEyLjkgMTIuOS0xMi45IDM0LjEgMCA0N2wyNTcuMyAyNTcuM2MxMi45IDEyLjkgMzQuMSAxMi45IDQ3IDBsNjUuOS02NS45YzEyLjktMTIuOSAxMi45LTM0LjEgMC00N0w3MjUuOSAxNi43Yy0xMi45LTEyLjktMzQtMTIuOS00Ni45IDB6TTIxNy4zIDg1OC44YzExLjctMTEuNyAxMS43LTMwLjggMC00Mi41bC0zMy41LTMzLjVjLTExLjctMTEuNy0zMC44LTExLjctNDIuNSAwTDcyLjEgODUybC0uMS4xLTE5LTE5Yy0xMC41LTEwLjUtMjcuNi0xMC41LTM4IDAtMTAuNSAxMC41LTEwLjUgMjcuNiAwIDM4bDExNCAxMTRjMTAuNSAxMC41IDI3LjYgMTAuNSAzOCAwczEwLjUtMjcuNiAwLTM4bC0xOS0xOSAuMS0uMSA2OS4yLTY5LjJ6Ii8+PHBhdGggZmlsbD0iIzQyNWNjNyIgZD0iTTU2NS45IDIwNS45TDQxOS41IDM1Mi4zYy0xMyAxMy0xMyAzNC40IDAgNDcuNGw5MC40IDkwLjRjNjMuOS00NiAxNTMuNS00MC4zIDIxMSAxNy4ybDczLjItNzMuMmMxMy0xMyAxMy0zNC40IDAtNDcuNEw2MTMuMyAyMDUuOWMtMTMtMTMuMS0zNC40LTEzLjEtNDcuNCAwem0tOTQgMzIyLjNsLTUzLjQtNTMuNGMtMTIuNS0xMi41LTMzLTEyLjUtNDUuNSAwTDE4NC43IDY2My4yYy0xMi41IDEyLjUtMTIuNSAzMyAwIDQ1LjVsMTA2LjcgMTA2LjdjMTIuNSAxMi41IDMzIDEyLjUgNDUuNSAwTDQ1OCA2OTQuMWMtMjUuNi01Mi45LTIxLTExNi44IDEzLjktMTY1Ljl6Ii8+PC9zdmc+
    mediatype: image/svg+xml
  install:
    spec:
      clusterPermissions:
      - rules:
        - apiGroups:
          - ""
          resources:
          - configmaps
          verbs:
          - create
          - delete
          - get
          - list
          - patch
          - update
          - watch
        - apiGroups:
          - ""
          resources:
          - events
          verbs:
          - create
          - patch
        - apiGroups:
          - ""
          resources:
          - namespaces
          verbs:
          - list
          - watch
        - apiGroups:
          - ""
          resources:
          - serviceaccounts
          verbs:
          - create
          - delete
          - get
          - list
          - patch
          - update
          - watch
        - apiGroups:
          - ""
          resources:
          - services
          verbs:
          - create
          - delete
          - get
          - list
          - patch
          - update
          - watch
        - apiGroups:
          - apps
          resources:
          - daemonsets
          verbs:
          - create
          - delete
          - get
          - list
          - patch
          - update
          - watch
        - apiGroups:
          - apps
          resources:
          - deployments
          verbs:
          - create
          - delete
          - get
          - list
          - patch
          - update
          - watch
        - apiGroups:
          - apps
          resources:
          - replicasets
          verbs:
          - get
          - list
          - watch
        - apiGroups:
          - apps
          resources:
          - statefulsets
          verbs:
          - create
          - delete
          - get
          - list
          - patch
          - update
          - watch
        - apiGroups:
          - autoscaling
          resources:
          - horizontalpodautoscalers
          verbs:
          - create
          - delete
          - get
          - list
          - patch
          - update
          - watch
        - apiGroups:
          - coordination.k8s.io
          resources:
          - leases
          verbs:
          - create
          - get
          - list
          - update
        - apiGroups:
          - monitoring.coreos.com
          resources:
          - servicemonitors
          verbs:
          - create
          - delete
          - get
          - list
          - patch
          - update
          - watch
        - apiGroups:
          - networking.k8s.io
          resources:
          - ingresses
          verbs:
          - create
          - delete
          - get
          - list
          - patch
          - update
          - watch
        - apiGroups:
          - opentelemetry.io
          resources:
          - instrumentations
          verbs:
          - get
          - list
          - patch
          - update
          - watch
        - apiGroups:
          - opentelemetry.io
          resources:
          - opentelemetrycollectors
          verbs:
          - get
          - list
          - patch
          - update
          - watch
        - apiGroups:
          - opentelemetry.io
          resources:
          - opentelemetrycollectors/finalizers
          verbs:
          - get
          - patch
          - update
        - apiGroups:
          - opentelemetry.io
          resources:
          - opentelemetrycollectors/status
          verbs:
          - get
          - patch
          - update
        - apiGroups:
          - route.openshift.io
          resources:
          - routes
          - routes/custom-host
          verbs:
          - create
          - delete
          - get
          - list
          - patch
          - update
          - watch
        - apiGroups:
          - authentication.k8s.io
          resources:
          - tokenreviews
          verbs:
          - create
        - apiGroups:
          - authorization.k8s.io
          resources:
          - subjectaccessreviews
          verbs:
          - create
        serviceAccountName: opentelemetry-operator-controller-manager
      deployments:
      - label:
          app.kubernetes.io/name: opentelemetry-operator
          control-plane: controller-manager
        name: opentelemetry-operator-controller-manager
        spec:
          replicas: 1
          selector:
            matchLabels:
              app.kubernetes.io/name: opentelemetry-operator
              control-plane: controller-manager
          strategy: {}
          template:
            metadata:
              labels:
                app.kubernetes.io/name: opentelemetry-operator
                control-plane: controller-manager
            spec:
              containers:
              - args:
                - --metrics-addr=127.0.0.1:8080
                - --enable-leader-election
                - --zap-log-level=info
                - --zap-time-encoding=rfc3339nano
                - --feature-gates=+operator.autoinstrumentation.go
                image: ghcr.io/open-telemetry/opentelemetry-operator/opentelemetry-operator:0.84.0
                livenessProbe:
                  httpGet:
                    path: /healthz
                    port: 8081
                  initialDelaySeconds: 15
                  periodSeconds: 20
                name: manager
                ports:
                - containerPort: 9443
                  name: webhook-server
                  protocol: TCP
                readinessProbe:
                  httpGet:
                    path: /readyz
                    port: 8081
                  initialDelaySeconds: 5
                  periodSeconds: 10
                resources:
                  requests:
                    cpu: 100m
                    memory: 64Mi
                volumeMounts:
                - mountPath: /tmp/k8s-webhook-server/serving-certs
                  name: cert
                  readOnly: true
              - args:
                - --secure-listen-address=0.0.0.0:8443
                - --upstream=http://127.0.0.1:8080/
                - --logtostderr=true
                - --v=0
                image: gcr.io/kubebuilder/kube-rbac-proxy:v0.13.1
                name: kube-rbac-proxy
                ports:
                - containerPort: 8443
                  name: https
                  protocol: TCP
                resources:
                  limits:
                    cpu: 500m
                    memory: 128Mi
                  requests:
                    cpu: 5m
                    memory: 64Mi
              serviceAccountName: opentelemetry-operator-controller-manager
              terminationGracePeriodSeconds: 10
              volumes:
              - name: cert
                secret:
                  defaultMode: 420
                  secretName: opentelemetry-operator-controller-manager-service-cert
      permissions:
      - rules:
        - apiGroups:
          - ""
          resources:
          - configmaps
          verbs:
          - get
          - list
          - watch
          - create
          - update
          - patch
          - delete
        - apiGroups:
          - ""
          resources:
          - configmaps/status
          verbs:
          - get
          - update
          - patch
        - apiGroups:
          - ""
          resources:
          - events
          verbs:
          - create
          - patch
        serviceAccountName: opentelemetry-operator-controller-manager
    strategy: deployment
  installModes:
  - supported: true
    type: OwnNamespace
  - supported: true
    type: SingleNamespace
  - supported: false
    type: MultiNamespace
  - supported: true
    type: AllNamespaces
  keywords:
  - opentelemetry
  - tracing
  - logging
  - metrics
  - monitoring
  - troubleshooting
  links:
  - name: OpenTelemetry Operator
    url: https://github.com/open-telemetry/opentelemetry-operator
  maintainers:
  - email: jpkroehling@redhat.com
    name: Juraci Paixão Kröhling
  maturity: alpha
  provider:
    name: OpenTelemetry Community
  version: 0.84.0
  webhookdefinitions:
  - admissionReviewVersions:
    - v1
    containerPort: 443
    deploymentName: opentelemetry-operator-controller-manager
    failurePolicy: Fail
    generateName: minstrumentation.kb.io
    rules:
    - apiGroups:
      - opentelemetry.io
      apiVersions:
      - v1alpha1
      operations:
      - CREATE
      - UPDATE
      resources:
      - instrumentations
    sideEffects: None
    targetPort: 9443
    type: MutatingAdmissionWebhook
    webhookPath: /mutate-opentelemetry-io-v1alpha1-instrumentation
  - admissionReviewVersions:
    - v1
    containerPort: 443
    deploymentName: opentelemetry-operator-controller-manager
    failurePolicy: Fail
    generateName: mopentelemetrycollector.kb.io
    rules:
    - apiGroups:
      - opentelemetry.io
      apiVersions:
      - v1alpha1
      operations:
      - CREATE
      - UPDATE
      resources:
      - opentelemetrycollectors
    sideEffects: None
    targetPort: 9443
    type: MutatingAdmissionWebhook
    webhookPath: /mutate-opentelemetry-io-v1alpha1-opentelemetrycollector
  - admissionReviewVersions:
    - v1
    containerPort: 443
    deploymentName: opentelemetry-operator-controller-manager
    failurePolicy: Ignore
    generateName: mpod.kb.io
    rules:
    - apiGroups:
      - ""
      apiVersions:
      - v1
      operations:
      - CREATE
      - UPDATE
      resources:
      - pods
    sideEffects: None
    targetPort: 9443
    type: MutatingAdmissionWebhook
    webhookPath: /mutate-v1-pod
  - admissionReviewVersions:
    - v1
    containerPort: 443
    deploymentName: opentelemetry-operator-controller-manager
    failurePolicy: Fail
    generateName: vinstrumentationcreateupdate.kb.io
    rules:
    - apiGroups:
      - opentelemetry.io
      apiVersions:
      - v1alpha1
      operations:
      - CREATE
      - UPDATE
      resources:
      - instrumentations
    sideEffects: None
    targetPort: 9443
    type: ValidatingAdmissionWebhook
    webhookPath: /validate-opentelemetry-io-v1alpha1-instrumentation
  - admissionReviewVersions:
    - v1
    containerPort: 443
    deploymentName: opentelemetry-operator-controller-manager
    failurePolicy: Ignore
    generateName: vinstrumentationdelete.kb.io
    rules:
    - apiGroups:
      - opentelemetry.io
      apiVersions:
      - v1alpha1
      operations:
      - DELETE
      resources:
      - instrumentations
    sideEffects: None
    targetPort: 9443
    type: ValidatingAdmissionWebhook
    webhookPath: /validate-opentelemetry-io-v1alpha1-instrumentation
  - admissionReviewVersions:
    - v1
    containerPort: 443
    deploymentName: opentelemetry-operator-controller-manager
    failurePolicy: Fail
    generateName: vopentelemetrycollectorcreateupdate.kb.io
    rules:
    - apiGroups:
      - opentelemetry.io
      apiVersions:
      - v1alpha1
      operations:
      - CREATE
      - UPDATE
      resources:
      - opentelemetrycollectors
    sideEffects: None
    targetPort: 9443
    type: ValidatingAdmissionWebhook
    webhookPath: /validate-opentelemetry-io-v1alpha1-opentelemetrycollector
  - admissionReviewVersions:
    - v1
    containerPort: 443
    deploymentName: opentelemetry-operator-controller-manager
    failurePolicy: Ignore
    generateName: vopentelemetrycollectordelete.kb.io
    rules:
    - apiGroups:
      - opentelemetry.io
      apiVersions:
      - v1alpha1
      operations:
      - DELETE
      resources:
      - opentelemetrycollectors
    sideEffects: None
    targetPort: 9443
    type: ValidatingAdmissionWebhook
    webhookPath: /validate-opentelemetry-io-v1alpha1-opentelemetrycollector<|MERGE_RESOLUTION|>--- conflicted
+++ resolved
@@ -31,11 +31,7 @@
     categories: Logging & Tracing,Monitoring
     certified: "false"
     containerImage: ghcr.io/open-telemetry/opentelemetry-operator/opentelemetry-operator
-<<<<<<< HEAD
-    createdAt: "2023-09-13T09:06:59Z"
-=======
-    createdAt: "2023-09-07T09:45:03Z"
->>>>>>> 3dee26b7
+    createdAt: "2023-09-18T13:46:11Z"
     description: Provides the OpenTelemetry components, including the Collector
     operators.operatorframework.io/builder: operator-sdk-v1.29.0
     operators.operatorframework.io/project_layout: go.kubebuilder.io/v3
