apiVersion: operators.coreos.com/v1alpha1
kind: ClusterServiceVersion
metadata:
  annotations:
    alm-examples: |-
      [
        {
          "apiVersion": "opentelemetry.io/v1alpha1",
          "kind": "Instrumentation",
          "metadata": {
            "name": "instrumentation"
          },
          "spec": {
            "exporter": {
              "endpoint": "http://otel-collector-headless:4317"
            }
          }
        },
        {
          "apiVersion": "opentelemetry.io/v1alpha1",
          "kind": "OpAMPBridge",
          "metadata": {
            "name": "opampbridge-sample"
          },
          "spec": {
            "capabilities": {
              "AcceptsOpAMPConnectionSettings": true,
              "AcceptsOtherConnectionSettings": true,
              "AcceptsRemoteConfig": true,
              "AcceptsRestartCommand": true,
              "ReportsEffectiveConfig": true,
              "ReportsHealth": true,
              "ReportsOwnLogs": true,
              "ReportsOwnMetrics": true,
              "ReportsOwnTraces": true,
              "ReportsRemoteConfig": true,
              "ReportsStatus": true
            },
            "componentsAllowed": {
              "exporters": [
                "logging"
              ],
              "processors": [
                "memory_limiter"
              ],
              "receivers": [
                "otlp"
              ]
            },
            "endpoint": "ws://opamp-server:4320/v1/opamp"
          }
        },
        {
          "apiVersion": "opentelemetry.io/v1alpha1",
          "kind": "OpenTelemetryCollector",
          "metadata": {
            "name": "otel"
          },
          "spec": {
            "config": "receivers:\n  otlp:\n    protocols: \n      grpc:\n      http:\n\nexporters:\n  debug:\n\nservice:\n  pipelines:\n    traces:\n      receivers: [otlp]\n      exporters: [debug]\n"
          }
        }
      ]
    capabilities: Deep Insights
    categories: Logging & Tracing,Monitoring
    certified: "false"
    containerImage: ghcr.io/open-telemetry/opentelemetry-operator/opentelemetry-operator
<<<<<<< HEAD
    createdAt: "2023-11-28T11:01:16Z"
=======
    createdAt: "2023-12-06T14:31:16Z"
>>>>>>> c8b29701
    description: Provides the OpenTelemetry components, including the Collector
    operators.operatorframework.io/builder: operator-sdk-v1.29.0
    operators.operatorframework.io/project_layout: go.kubebuilder.io/v3
    repository: github.com/open-telemetry/opentelemetry-operator
    support: OpenTelemetry Community
  name: opentelemetry-operator.v0.90.0
  namespace: placeholder
spec:
  apiservicedefinitions: {}
  customresourcedefinitions:
    owned:
    - description: Instrumentation is the spec for OpenTelemetry instrumentation.
      displayName: OpenTelemetry Instrumentation
      kind: Instrumentation
      name: instrumentations.opentelemetry.io
      resources:
      - kind: Pod
        name: ""
        version: v1
      version: v1alpha1
    - description: OpAMPBridge is the Schema for the opampbridges API.
      displayName: OpAMP Bridge
      kind: OpAMPBridge
      name: opampbridges.opentelemetry.io
      resources:
      - kind: ConfigMaps
        name: ""
        version: v1
      - kind: Deployment
        name: ""
        version: apps/v1
      - kind: Pod
        name: ""
        version: v1
      - kind: Service
        name: ""
        version: v1
      version: v1alpha1
    - description: OpenTelemetryCollector is the Schema for the opentelemetrycollectors
        API.
      displayName: OpenTelemetry Collector
      kind: OpenTelemetryCollector
      name: opentelemetrycollectors.opentelemetry.io
      resources:
      - kind: ConfigMaps
        name: ""
        version: v1
      - kind: DaemonSets
        name: ""
        version: apps/v1
      - kind: Deployment
        name: ""
        version: apps/v1
      - kind: Pod
        name: ""
        version: v1
      - kind: Service
        name: ""
        version: v1
      - kind: StatefulSets
        name: ""
        version: apps/v1
      specDescriptors:
      - description: ObservabilitySpec defines how telemetry data gets handled.
        displayName: Observability
        path: observability
      - description: Metrics defines the metrics configuration for operands.
        displayName: Metrics Config
        path: observability.metrics
      - description: EnableMetrics specifies if ServiceMonitor or PodMonitor(for sidecar
          mode) should be created for the OpenTelemetry Collector and Prometheus Exporters.
          The operator.observability.prometheus feature gate must be enabled to use
          this feature.
        displayName: Create ServiceMonitors for OpenTelemetry Collector
        path: observability.metrics.enableMetrics
      version: v1alpha1
  description: |-
    OpenTelemetry is a collection of tools, APIs, and SDKs. You use it to instrument, generate, collect, and export telemetry data (metrics, logs, and traces) for analysis in order to understand your software's performance and behavior.

    ### Operator features

    * **Sidecar injection** - annotate your pods and let the operator inject a sidecar.
    * **Managed upgrades** - updating the operator will automatically update your OpenTelemetry collectors.
    * **Deployment modes** - your collector can be deployed as sidecar, daemon set, or regular deployment.
    * **Service port management** - the operator detects which ports need to be exposed based on the provided configuration.
  displayName: Community OpenTelemetry Operator
  icon:
  - base64data: PHN2ZyB4bWxucz0iaHR0cDovL3d3dy53My5vcmcvMjAwMC9zdmciIHJvbGU9ImltZyIgdmlld0JveD0iLTEyLjcwIC0xMi43MCAxMDI0LjQwIDEwMjQuNDAiPjxzdHlsZT5zdmcge2VuYWJsZS1iYWNrZ3JvdW5kOm5ldyAwIDAgMTAwMCAxMDAwfTwvc3R5bGU+PHBhdGggZmlsbD0iI2Y1YTgwMCIgZD0iTTUyOC43IDU0NS45Yy00MiA0Mi00MiAxMTAuMSAwIDE1Mi4xczExMC4xIDQyIDE1Mi4xIDAgNDItMTEwLjEgMC0xNTIuMS0xMTAuMS00Mi0xNTIuMSAwem0xMTMuNyAxMTMuOGMtMjAuOCAyMC44LTU0LjUgMjAuOC03NS4zIDAtMjAuOC0yMC44LTIwLjgtNTQuNSAwLTc1LjMgMjAuOC0yMC44IDU0LjUtMjAuOCA3NS4zIDAgMjAuOCAyMC43IDIwLjggNTQuNSAwIDc1LjN6bTM2LjYtNjQzbC02NS45IDY1LjljLTEyLjkgMTIuOS0xMi45IDM0LjEgMCA0N2wyNTcuMyAyNTcuM2MxMi45IDEyLjkgMzQuMSAxMi45IDQ3IDBsNjUuOS02NS45YzEyLjktMTIuOSAxMi45LTM0LjEgMC00N0w3MjUuOSAxNi43Yy0xMi45LTEyLjktMzQtMTIuOS00Ni45IDB6TTIxNy4zIDg1OC44YzExLjctMTEuNyAxMS43LTMwLjggMC00Mi41bC0zMy41LTMzLjVjLTExLjctMTEuNy0zMC44LTExLjctNDIuNSAwTDcyLjEgODUybC0uMS4xLTE5LTE5Yy0xMC41LTEwLjUtMjcuNi0xMC41LTM4IDAtMTAuNSAxMC41LTEwLjUgMjcuNiAwIDM4bDExNCAxMTRjMTAuNSAxMC41IDI3LjYgMTAuNSAzOCAwczEwLjUtMjcuNiAwLTM4bC0xOS0xOSAuMS0uMSA2OS4yLTY5LjJ6Ii8+PHBhdGggZmlsbD0iIzQyNWNjNyIgZD0iTTU2NS45IDIwNS45TDQxOS41IDM1Mi4zYy0xMyAxMy0xMyAzNC40IDAgNDcuNGw5MC40IDkwLjRjNjMuOS00NiAxNTMuNS00MC4zIDIxMSAxNy4ybDczLjItNzMuMmMxMy0xMyAxMy0zNC40IDAtNDcuNEw2MTMuMyAyMDUuOWMtMTMtMTMuMS0zNC40LTEzLjEtNDcuNCAwem0tOTQgMzIyLjNsLTUzLjQtNTMuNGMtMTIuNS0xMi41LTMzLTEyLjUtNDUuNSAwTDE4NC43IDY2My4yYy0xMi41IDEyLjUtMTIuNSAzMyAwIDQ1LjVsMTA2LjcgMTA2LjdjMTIuNSAxMi41IDMzIDEyLjUgNDUuNSAwTDQ1OCA2OTQuMWMtMjUuNi01Mi45LTIxLTExNi44IDEzLjktMTY1Ljl6Ii8+PC9zdmc+
    mediatype: image/svg+xml
  install:
    spec:
      clusterPermissions:
      - rules:
        - apiGroups:
          - ""
          resources:
          - configmaps
          - pods
          - serviceaccounts
          - services
          verbs:
          - create
          - delete
          - get
          - list
          - patch
          - update
          - watch
        - apiGroups:
          - ""
          resources:
          - events
          verbs:
          - create
          - patch
        - apiGroups:
          - ""
          resources:
          - namespaces
          verbs:
          - list
          - watch
        - apiGroups:
          - apps
          resources:
          - daemonsets
          - deployments
          - statefulsets
          verbs:
          - create
          - delete
          - get
          - list
          - patch
          - update
          - watch
        - apiGroups:
          - apps
          resources:
          - replicasets
          verbs:
          - get
          - list
          - watch
        - apiGroups:
          - autoscaling
          resources:
          - horizontalpodautoscalers
          verbs:
          - create
          - delete
          - get
          - list
          - patch
          - update
          - watch
        - apiGroups:
          - config.openshift.io
          resources:
          - infrastructures
          - infrastructures/status
          verbs:
          - get
          - list
          - watch
        - apiGroups:
          - coordination.k8s.io
          resources:
          - leases
          verbs:
          - create
          - get
          - list
          - update
        - apiGroups:
          - monitoring.coreos.com
          resources:
          - podmonitors
          - servicemonitors
          verbs:
          - create
          - delete
          - get
          - list
          - patch
          - update
          - watch
        - apiGroups:
          - networking.k8s.io
          resources:
          - ingresses
          verbs:
          - create
          - delete
          - get
          - list
          - patch
          - update
          - watch
        - apiGroups:
          - opentelemetry.io
          resources:
          - instrumentations
          verbs:
          - get
          - list
          - patch
          - update
          - watch
        - apiGroups:
          - opentelemetry.io
          resources:
          - opampbridges
          verbs:
          - create
          - delete
          - get
          - list
          - patch
          - update
          - watch
        - apiGroups:
          - opentelemetry.io
          resources:
          - opampbridges/finalizers
          verbs:
          - update
        - apiGroups:
          - opentelemetry.io
          resources:
          - opampbridges/status
          verbs:
          - get
          - patch
          - update
        - apiGroups:
          - opentelemetry.io
          resources:
          - opentelemetrycollectors
          verbs:
          - get
          - list
          - patch
          - update
          - watch
        - apiGroups:
          - opentelemetry.io
          resources:
          - opentelemetrycollectors/finalizers
          verbs:
          - get
          - patch
          - update
        - apiGroups:
          - opentelemetry.io
          resources:
          - opentelemetrycollectors/status
          verbs:
          - get
          - patch
          - update
        - apiGroups:
          - policy
          resources:
          - poddisruptionbudgets
          verbs:
          - create
          - delete
          - get
          - list
          - patch
          - update
          - watch
        - apiGroups:
          - rbac.authorization.k8s.io
          resources:
          - clusterrolebindings
          - clusterroles
          verbs:
          - create
          - delete
          - get
          - list
          - patch
          - update
          - watch
        - apiGroups:
          - route.openshift.io
          resources:
          - routes
          - routes/custom-host
          verbs:
          - create
          - delete
          - get
          - list
          - patch
          - update
          - watch
        - apiGroups:
          - authentication.k8s.io
          resources:
          - tokenreviews
          verbs:
          - create
        - apiGroups:
          - authorization.k8s.io
          resources:
          - subjectaccessreviews
          verbs:
          - create
        serviceAccountName: opentelemetry-operator-controller-manager
      deployments:
      - label:
          app.kubernetes.io/name: opentelemetry-operator
          control-plane: controller-manager
        name: opentelemetry-operator-controller-manager
        spec:
          replicas: 1
          selector:
            matchLabels:
              app.kubernetes.io/name: opentelemetry-operator
              control-plane: controller-manager
          strategy: {}
          template:
            metadata:
              labels:
                app.kubernetes.io/name: opentelemetry-operator
                control-plane: controller-manager
            spec:
              containers:
              - args:
                - --metrics-addr=127.0.0.1:8080
                - --enable-leader-election
                - --zap-log-level=info
                - --zap-time-encoding=rfc3339nano
                - --feature-gates=+operator.autoinstrumentation.go,+operator.autoinstrumentation.nginx
                image: ghcr.io/open-telemetry/opentelemetry-operator/opentelemetry-operator:0.90.0
                livenessProbe:
                  httpGet:
                    path: /healthz
                    port: 8081
                  initialDelaySeconds: 15
                  periodSeconds: 20
                name: manager
                ports:
                - containerPort: 9443
                  name: webhook-server
                  protocol: TCP
                readinessProbe:
                  httpGet:
                    path: /readyz
                    port: 8081
                  initialDelaySeconds: 5
                  periodSeconds: 10
                resources:
                  requests:
                    cpu: 100m
                    memory: 64Mi
                volumeMounts:
                - mountPath: /tmp/k8s-webhook-server/serving-certs
                  name: cert
                  readOnly: true
              - args:
                - --secure-listen-address=0.0.0.0:8443
                - --upstream=http://127.0.0.1:8080/
                - --logtostderr=true
                - --v=0
                image: gcr.io/kubebuilder/kube-rbac-proxy:v0.13.1
                name: kube-rbac-proxy
                ports:
                - containerPort: 8443
                  name: https
                  protocol: TCP
                resources:
                  limits:
                    cpu: 500m
                    memory: 128Mi
                  requests:
                    cpu: 5m
                    memory: 64Mi
              serviceAccountName: opentelemetry-operator-controller-manager
              terminationGracePeriodSeconds: 10
              volumes:
              - name: cert
                secret:
                  defaultMode: 420
                  secretName: opentelemetry-operator-controller-manager-service-cert
      permissions:
      - rules:
        - apiGroups:
          - ""
          resources:
          - configmaps
          verbs:
          - get
          - list
          - watch
          - create
          - update
          - patch
          - delete
        - apiGroups:
          - ""
          resources:
          - configmaps/status
          verbs:
          - get
          - update
          - patch
        - apiGroups:
          - ""
          resources:
          - events
          verbs:
          - create
          - patch
        serviceAccountName: opentelemetry-operator-controller-manager
    strategy: deployment
  installModes:
  - supported: true
    type: OwnNamespace
  - supported: true
    type: SingleNamespace
  - supported: false
    type: MultiNamespace
  - supported: true
    type: AllNamespaces
  keywords:
  - opentelemetry
  - tracing
  - logging
  - metrics
  - monitoring
  - troubleshooting
  links:
  - name: OpenTelemetry Operator
    url: https://github.com/open-telemetry/opentelemetry-operator
  maintainers:
  - email: jpkroehling@redhat.com
    name: Juraci Paixão Kröhling
  maturity: alpha
  minKubeVersion: 1.23.0
  provider:
    name: OpenTelemetry Community
  version: 0.90.0
  webhookdefinitions:
  - admissionReviewVersions:
    - v1
    containerPort: 443
    deploymentName: opentelemetry-operator-controller-manager
    failurePolicy: Fail
    generateName: minstrumentation.kb.io
    rules:
    - apiGroups:
      - opentelemetry.io
      apiVersions:
      - v1alpha1
      operations:
      - CREATE
      - UPDATE
      resources:
      - instrumentations
    sideEffects: None
    targetPort: 9443
    type: MutatingAdmissionWebhook
    webhookPath: /mutate-opentelemetry-io-v1alpha1-instrumentation
  - admissionReviewVersions:
    - v1
    containerPort: 443
    deploymentName: opentelemetry-operator-controller-manager
    failurePolicy: Fail
    generateName: mopampbridge.kb.io
    rules:
    - apiGroups:
      - opentelemetry.io
      apiVersions:
      - v1alpha1
      operations:
      - CREATE
      - UPDATE
      resources:
      - opampbridges
    sideEffects: None
    targetPort: 9443
    type: MutatingAdmissionWebhook
    webhookPath: /mutate-opentelemetry-io-v1alpha1-opampbridge
  - admissionReviewVersions:
    - v1
    containerPort: 443
    deploymentName: opentelemetry-operator-controller-manager
    failurePolicy: Fail
    generateName: mopentelemetrycollector.kb.io
    rules:
    - apiGroups:
      - opentelemetry.io
      apiVersions:
      - v1alpha1
      operations:
      - CREATE
      - UPDATE
      resources:
      - opentelemetrycollectors
    sideEffects: None
    targetPort: 9443
    type: MutatingAdmissionWebhook
    webhookPath: /mutate-opentelemetry-io-v1alpha1-opentelemetrycollector
  - admissionReviewVersions:
    - v1
    containerPort: 443
    deploymentName: opentelemetry-operator-controller-manager
    failurePolicy: Ignore
    generateName: mpod.kb.io
    rules:
    - apiGroups:
      - ""
      apiVersions:
      - v1
      operations:
      - CREATE
      - UPDATE
      resources:
      - pods
    sideEffects: None
    targetPort: 9443
    type: MutatingAdmissionWebhook
    webhookPath: /mutate-v1-pod
  - admissionReviewVersions:
    - v1
    containerPort: 443
    deploymentName: opentelemetry-operator-controller-manager
    failurePolicy: Fail
    generateName: vinstrumentationcreateupdate.kb.io
    rules:
    - apiGroups:
      - opentelemetry.io
      apiVersions:
      - v1alpha1
      operations:
      - CREATE
      - UPDATE
      resources:
      - instrumentations
    sideEffects: None
    targetPort: 9443
    type: ValidatingAdmissionWebhook
    webhookPath: /validate-opentelemetry-io-v1alpha1-instrumentation
  - admissionReviewVersions:
    - v1
    containerPort: 443
    deploymentName: opentelemetry-operator-controller-manager
    failurePolicy: Ignore
    generateName: vinstrumentationdelete.kb.io
    rules:
    - apiGroups:
      - opentelemetry.io
      apiVersions:
      - v1alpha1
      operations:
      - DELETE
      resources:
      - instrumentations
    sideEffects: None
    targetPort: 9443
    type: ValidatingAdmissionWebhook
    webhookPath: /validate-opentelemetry-io-v1alpha1-instrumentation
  - admissionReviewVersions:
    - v1
    containerPort: 443
    deploymentName: opentelemetry-operator-controller-manager
    failurePolicy: Fail
    generateName: vopampbridgecreateupdate.kb.io
    rules:
    - apiGroups:
      - opentelemetry.io
      apiVersions:
      - v1alpha1
      operations:
      - CREATE
      - UPDATE
      resources:
      - opampbridges
    sideEffects: None
    targetPort: 9443
    type: ValidatingAdmissionWebhook
    webhookPath: /validate-opentelemetry-io-v1alpha1-opampbridge
  - admissionReviewVersions:
    - v1
    containerPort: 443
    deploymentName: opentelemetry-operator-controller-manager
    failurePolicy: Ignore
    generateName: vopampbridgedelete.kb.io
    rules:
    - apiGroups:
      - opentelemetry.io
      apiVersions:
      - v1alpha1
      operations:
      - DELETE
      resources:
      - opampbridges
    sideEffects: None
    targetPort: 9443
    type: ValidatingAdmissionWebhook
    webhookPath: /validate-opentelemetry-io-v1alpha1-opampbridge
  - admissionReviewVersions:
    - v1
    containerPort: 443
    deploymentName: opentelemetry-operator-controller-manager
    failurePolicy: Fail
    generateName: vopentelemetrycollectorcreateupdate.kb.io
    rules:
    - apiGroups:
      - opentelemetry.io
      apiVersions:
      - v1alpha1
      operations:
      - CREATE
      - UPDATE
      resources:
      - opentelemetrycollectors
    sideEffects: None
    targetPort: 9443
    type: ValidatingAdmissionWebhook
    webhookPath: /validate-opentelemetry-io-v1alpha1-opentelemetrycollector
  - admissionReviewVersions:
    - v1
    containerPort: 443
    deploymentName: opentelemetry-operator-controller-manager
    failurePolicy: Ignore
    generateName: vopentelemetrycollectordelete.kb.io
    rules:
    - apiGroups:
      - opentelemetry.io
      apiVersions:
      - v1alpha1
      operations:
      - DELETE
      resources:
      - opentelemetrycollectors
    sideEffects: None
    targetPort: 9443
    type: ValidatingAdmissionWebhook
    webhookPath: /validate-opentelemetry-io-v1alpha1-opentelemetrycollector<|MERGE_RESOLUTION|>--- conflicted
+++ resolved
@@ -65,11 +65,7 @@
     categories: Logging & Tracing,Monitoring
     certified: "false"
     containerImage: ghcr.io/open-telemetry/opentelemetry-operator/opentelemetry-operator
-<<<<<<< HEAD
-    createdAt: "2023-11-28T11:01:16Z"
-=======
     createdAt: "2023-12-06T14:31:16Z"
->>>>>>> c8b29701
     description: Provides the OpenTelemetry components, including the Collector
     operators.operatorframework.io/builder: operator-sdk-v1.29.0
     operators.operatorframework.io/project_layout: go.kubebuilder.io/v3
