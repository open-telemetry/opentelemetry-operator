apiVersion: operators.coreos.com/v1alpha1
kind: ClusterServiceVersion
metadata:
  annotations:
    alm-examples: |-
      [
        {
          "apiVersion": "opentelemetry.io/v1alpha1",
          "kind": "Instrumentation",
          "metadata": {
            "name": "instrumentation"
          },
          "spec": {
            "exporter": {
              "endpoint": "http://otel-collector-headless:4317"
            }
          }
        },
        {
          "apiVersion": "opentelemetry.io/v1alpha1",
          "kind": "OpenTelemetryCollector",
          "metadata": {
            "name": "otel"
          },
          "spec": {
            "config": "receivers:\n  otlp:\n    protocols: \n      grpc:\n      http:\n\nexporters:\n  logging:\n\nservice:\n  pipelines:\n    traces:\n      receivers: [otlp]\n      exporters: [logging]\n"
          }
        }
      ]
    capabilities: Basic Install
    categories: Logging & Tracing
    certified: "false"
    containerImage: ghcr.io/logicmonitor/opentelemetry-operator/opentelemetry-operator
    createdAt: "2020-12-16T13:37:00+00:00"
    description: Provides the OpenTelemetry components, including the Collector
    operators.operatorframework.io/builder: operator-sdk-v1.16.0+git
    operators.operatorframework.io/project_layout: go.kubebuilder.io/v3
    repository: github.com/open-telemetry/opentelemetry-operator
    support: OpenTelemetry Community
  name: opentelemetry-operator.v0.49.0
  namespace: placeholder
spec:
  apiservicedefinitions: {}
  customresourcedefinitions:
    owned:
    - description: Instrumentation is the spec for OpenTelemetry instrumentation.
      displayName: OpenTelemetry Instrumentation
      kind: Instrumentation
      name: instrumentations.opentelemetry.io
      resources:
      - kind: Pod
        name: ""
        version: v1
      version: v1alpha1
    - description: OpenTelemetryCollector is the Schema for the opentelemetrycollectors
        API.
      displayName: OpenTelemetry Collector
      kind: OpenTelemetryCollector
      name: opentelemetrycollectors.opentelemetry.io
      resources:
      - kind: ConfigMaps
        name: ""
        version: v1
      - kind: DaemonSets
        name: ""
        version: apps/v1
      - kind: Deployment
        name: ""
        version: apps/v1
      - kind: Pod
        name: ""
        version: v1
      - kind: Service
        name: ""
        version: v1
      - kind: StatefulSets
        name: ""
        version: apps/v1
      version: v1alpha1
  description: |-
    OpenTelemetry is a collection of tools, APIs, and SDKs. You use it to instrument, generate, collect, and export telemetry data (metrics, logs, and traces) for analysis in order to understand your software's performance and behavior.

    ### Operator features

    * **Sidecar injection** - annotate your pods and let the operator inject a sidecar.
    * **Managed upgrades** - updating the operator will automatically update your OpenTelemetry collectors.
    * **Deployment modes** - your collector can be deployed as sidecar, daemon set, or regular deployment.
    * **Service port management** - the operator detects which ports need to be exposed based on the provided configuration.
  displayName: Community OpenTelemetry Operator
  icon:
  - base64data: PHN2ZyB4bWxucz0iaHR0cDovL3d3dy53My5vcmcvMjAwMC9zdmciIHJvbGU9ImltZyIgdmlld0JveD0iLTEyLjcwIC0xMi43MCAxMDI0LjQwIDEwMjQuNDAiPjxzdHlsZT5zdmcge2VuYWJsZS1iYWNrZ3JvdW5kOm5ldyAwIDAgMTAwMCAxMDAwfTwvc3R5bGU+PHBhdGggZmlsbD0iI2Y1YTgwMCIgZD0iTTUyOC43IDU0NS45Yy00MiA0Mi00MiAxMTAuMSAwIDE1Mi4xczExMC4xIDQyIDE1Mi4xIDAgNDItMTEwLjEgMC0xNTIuMS0xMTAuMS00Mi0xNTIuMSAwem0xMTMuNyAxMTMuOGMtMjAuOCAyMC44LTU0LjUgMjAuOC03NS4zIDAtMjAuOC0yMC44LTIwLjgtNTQuNSAwLTc1LjMgMjAuOC0yMC44IDU0LjUtMjAuOCA3NS4zIDAgMjAuOCAyMC43IDIwLjggNTQuNSAwIDc1LjN6bTM2LjYtNjQzbC02NS45IDY1LjljLTEyLjkgMTIuOS0xMi45IDM0LjEgMCA0N2wyNTcuMyAyNTcuM2MxMi45IDEyLjkgMzQuMSAxMi45IDQ3IDBsNjUuOS02NS45YzEyLjktMTIuOSAxMi45LTM0LjEgMC00N0w3MjUuOSAxNi43Yy0xMi45LTEyLjktMzQtMTIuOS00Ni45IDB6TTIxNy4zIDg1OC44YzExLjctMTEuNyAxMS43LTMwLjggMC00Mi41bC0zMy41LTMzLjVjLTExLjctMTEuNy0zMC44LTExLjctNDIuNSAwTDcyLjEgODUybC0uMS4xLTE5LTE5Yy0xMC41LTEwLjUtMjcuNi0xMC41LTM4IDAtMTAuNSAxMC41LTEwLjUgMjcuNiAwIDM4bDExNCAxMTRjMTAuNSAxMC41IDI3LjYgMTAuNSAzOCAwczEwLjUtMjcuNiAwLTM4bC0xOS0xOSAuMS0uMSA2OS4yLTY5LjJ6Ii8+PHBhdGggZmlsbD0iIzQyNWNjNyIgZD0iTTU2NS45IDIwNS45TDQxOS41IDM1Mi4zYy0xMyAxMy0xMyAzNC40IDAgNDcuNGw5MC40IDkwLjRjNjMuOS00NiAxNTMuNS00MC4zIDIxMSAxNy4ybDczLjItNzMuMmMxMy0xMyAxMy0zNC40IDAtNDcuNEw2MTMuMyAyMDUuOWMtMTMtMTMuMS0zNC40LTEzLjEtNDcuNCAwem0tOTQgMzIyLjNsLTUzLjQtNTMuNGMtMTIuNS0xMi41LTMzLTEyLjUtNDUuNSAwTDE4NC43IDY2My4yYy0xMi41IDEyLjUtMTIuNSAzMyAwIDQ1LjVsMTA2LjcgMTA2LjdjMTIuNSAxMi41IDMzIDEyLjUgNDUuNSAwTDQ1OCA2OTQuMWMtMjUuNi01Mi45LTIxLTExNi44IDEzLjktMTY1Ljl6Ii8+PC9zdmc+
    mediatype: image/svg+xml
  install:
    spec:
      clusterPermissions:
      - rules:
        - apiGroups:
          - ""
          resources:
          - configmaps
          verbs:
          - create
          - delete
          - get
          - list
          - patch
          - update
          - watch
        - apiGroups:
          - ""
          resources:
          - events
          verbs:
          - create
          - patch
        - apiGroups:
          - ""
          resources:
          - namespaces
          verbs:
          - list
          - watch
        - apiGroups:
          - ""
          resources:
          - serviceaccounts
          verbs:
          - create
          - delete
          - get
          - list
          - patch
          - update
          - watch
        - apiGroups:
          - ""
          resources:
          - services
          verbs:
          - create
          - delete
          - get
          - list
          - patch
          - update
          - watch
        - apiGroups:
          - apps
          resources:
          - daemonsets
          verbs:
          - create
          - delete
          - get
          - list
          - patch
          - update
          - watch
        - apiGroups:
          - apps
          resources:
          - deployments
          verbs:
          - create
          - delete
          - get
          - list
          - patch
          - update
          - watch
        - apiGroups:
          - apps
          resources:
          - replicasets
          verbs:
          - get
          - list
          - watch
        - apiGroups:
          - apps
          resources:
          - statefulsets
          verbs:
          - create
          - delete
          - get
          - list
          - patch
          - update
          - watch
        - apiGroups:
          - autoscaling
          resources:
          - horizontalpodautoscalers
          verbs:
          - create
          - delete
          - get
          - list
          - patch
          - update
          - watch
        - apiGroups:
          - coordination.k8s.io
          resources:
          - leases
          verbs:
          - create
          - get
          - list
          - update
        - apiGroups:
          - opentelemetry.io
          resources:
          - instrumentations
          verbs:
          - get
          - list
          - patch
          - update
          - watch
        - apiGroups:
          - opentelemetry.io
          resources:
          - opentelemetrycollectors
          verbs:
          - create
          - delete
          - get
          - list
          - patch
          - update
          - watch
        - apiGroups:
          - opentelemetry.io
          resources:
          - opentelemetrycollectors/finalizers
          verbs:
          - get
          - patch
          - update
        - apiGroups:
          - opentelemetry.io
          resources:
          - opentelemetrycollectors/status
          verbs:
          - get
          - patch
          - update
        - apiGroups:
          - authentication.k8s.io
          resources:
          - tokenreviews
          verbs:
          - create
        - apiGroups:
          - authorization.k8s.io
          resources:
          - subjectaccessreviews
          verbs:
          - create
        serviceAccountName: opentelemetry-operator-controller-manager
      deployments:
      - name: opentelemetry-operator-controller-manager
        spec:
          replicas: 1
          selector:
            matchLabels:
              app.kubernetes.io/name: opentelemetry-operator
              control-plane: controller-manager
          strategy: {}
          template:
            metadata:
              labels:
                app.kubernetes.io/name: opentelemetry-operator
                control-plane: controller-manager
            spec:
              containers:
              - args:
                - --secure-listen-address=0.0.0.0:8443
                - --upstream=http://127.0.0.1:8080/
                - --logtostderr=true
                - --v=0
                image: gcr.io/kubebuilder/kube-rbac-proxy:v0.11.0
                name: kube-rbac-proxy
                ports:
                - containerPort: 8443
                  name: https
                  protocol: TCP
                resources:
                  limits:
                    cpu: 500m
                    memory: 128Mi
                  requests:
                    cpu: 5m
                    memory: 64Mi
              - args:
                - --metrics-addr=127.0.0.1:8080
                - --enable-leader-election
<<<<<<< HEAD
                image: ghcr.io/logicmonitor/opentelemetry-operator/opentelemetry-operator:0.48.0
=======
                image: ghcr.io/open-telemetry/opentelemetry-operator/opentelemetry-operator:0.49.0
>>>>>>> 665d4ad6
                livenessProbe:
                  httpGet:
                    path: /healthz
                    port: 8081
                  initialDelaySeconds: 15
                  periodSeconds: 20
                name: manager
                ports:
                - containerPort: 9443
                  name: webhook-server
                  protocol: TCP
                readinessProbe:
                  httpGet:
                    path: /readyz
                    port: 8081
                  initialDelaySeconds: 5
                  periodSeconds: 10
                resources:
                  limits:
                    cpu: 200m
                    memory: 256Mi
                  requests:
                    cpu: 100m
                    memory: 64Mi
                volumeMounts:
                - mountPath: /tmp/k8s-webhook-server/serving-certs
                  name: cert
                  readOnly: true
              serviceAccountName: opentelemetry-operator-controller-manager
              terminationGracePeriodSeconds: 10
              volumes:
              - name: cert
                secret:
                  defaultMode: 420
                  secretName: opentelemetry-operator-controller-manager-service-cert
      permissions:
      - rules:
        - apiGroups:
          - ""
          resources:
          - configmaps
          verbs:
          - get
          - list
          - watch
          - create
          - update
          - patch
          - delete
        - apiGroups:
          - ""
          resources:
          - configmaps/status
          verbs:
          - get
          - update
          - patch
        - apiGroups:
          - ""
          resources:
          - events
          verbs:
          - create
          - patch
        serviceAccountName: opentelemetry-operator-controller-manager
    strategy: deployment
  installModes:
  - supported: true
    type: OwnNamespace
  - supported: true
    type: SingleNamespace
  - supported: false
    type: MultiNamespace
  - supported: true
    type: AllNamespaces
  keywords:
  - opentelemetry
  - tracing
  - logging
  - metrics
  - monitoring
  - troubleshooting
  links:
  - name: OpenTelemetry Operator
    url: https://github.com/open-telemetry/opentelemetry-operator
  maintainers:
  - email: jpkroehling@redhat.com
    name: Juraci Paixão Kröhling
  maturity: alpha
  provider:
    name: OpenTelemetry Community
  version: 0.49.0
  webhookdefinitions:
  - admissionReviewVersions:
    - v1
    containerPort: 443
    deploymentName: opentelemetry-operator-controller-manager
    failurePolicy: Fail
    generateName: minstrumentation.kb.io
    rules:
    - apiGroups:
      - opentelemetry.io
      apiVersions:
      - v1alpha1
      operations:
      - CREATE
      - UPDATE
      resources:
      - instrumentations
    sideEffects: None
    targetPort: 9443
    type: MutatingAdmissionWebhook
    webhookPath: /mutate-opentelemetry-io-v1alpha1-instrumentation
  - admissionReviewVersions:
    - v1
    containerPort: 443
    deploymentName: opentelemetry-operator-controller-manager
    failurePolicy: Fail
    generateName: mopentelemetrycollector.kb.io
    rules:
    - apiGroups:
      - opentelemetry.io
      apiVersions:
      - v1alpha1
      operations:
      - CREATE
      - UPDATE
      resources:
      - opentelemetrycollectors
    sideEffects: None
    targetPort: 9443
    type: MutatingAdmissionWebhook
    webhookPath: /mutate-opentelemetry-io-v1alpha1-opentelemetrycollector
  - admissionReviewVersions:
    - v1
    containerPort: 443
    deploymentName: opentelemetry-operator-controller-manager
    failurePolicy: Ignore
    generateName: mpod.kb.io
    rules:
    - apiGroups:
      - ""
      apiVersions:
      - v1
      operations:
      - CREATE
      - UPDATE
      resources:
      - pods
    sideEffects: None
    targetPort: 9443
    type: MutatingAdmissionWebhook
    webhookPath: /mutate-v1-pod
  - admissionReviewVersions:
    - v1
    containerPort: 443
    deploymentName: opentelemetry-operator-controller-manager
    failurePolicy: Fail
    generateName: vinstrumentationcreateupdate.kb.io
    rules:
    - apiGroups:
      - opentelemetry.io
      apiVersions:
      - v1alpha1
      operations:
      - CREATE
      - UPDATE
      resources:
      - instrumentations
    sideEffects: None
    targetPort: 9443
    type: ValidatingAdmissionWebhook
    webhookPath: /validate-opentelemetry-io-v1alpha1-instrumentation
  - admissionReviewVersions:
    - v1
    containerPort: 443
    deploymentName: opentelemetry-operator-controller-manager
    failurePolicy: Ignore
    generateName: vinstrumentationdelete.kb.io
    rules:
    - apiGroups:
      - opentelemetry.io
      apiVersions:
      - v1alpha1
      operations:
      - DELETE
      resources:
      - instrumentations
    sideEffects: None
    targetPort: 9443
    type: ValidatingAdmissionWebhook
    webhookPath: /validate-opentelemetry-io-v1alpha1-instrumentation
  - admissionReviewVersions:
    - v1
    containerPort: 443
    deploymentName: opentelemetry-operator-controller-manager
    failurePolicy: Fail
    generateName: vopentelemetrycollectorcreateupdate.kb.io
    rules:
    - apiGroups:
      - opentelemetry.io
      apiVersions:
      - v1alpha1
      operations:
      - CREATE
      - UPDATE
      resources:
      - opentelemetrycollectors
    sideEffects: None
    targetPort: 9443
    type: ValidatingAdmissionWebhook
    webhookPath: /validate-opentelemetry-io-v1alpha1-opentelemetrycollector
  - admissionReviewVersions:
    - v1
    containerPort: 443
    deploymentName: opentelemetry-operator-controller-manager
    failurePolicy: Ignore
    generateName: vopentelemetrycollectordelete.kb.io
    rules:
    - apiGroups:
      - opentelemetry.io
      apiVersions:
      - v1alpha1
      operations:
      - DELETE
      resources:
      - opentelemetrycollectors
    sideEffects: None
    targetPort: 9443
    type: ValidatingAdmissionWebhook
    webhookPath: /validate-opentelemetry-io-v1alpha1-opentelemetrycollector<|MERGE_RESOLUTION|>--- conflicted
+++ resolved
@@ -297,11 +297,7 @@
               - args:
                 - --metrics-addr=127.0.0.1:8080
                 - --enable-leader-election
-<<<<<<< HEAD
-                image: ghcr.io/logicmonitor/opentelemetry-operator/opentelemetry-operator:0.48.0
-=======
-                image: ghcr.io/open-telemetry/opentelemetry-operator/opentelemetry-operator:0.49.0
->>>>>>> 665d4ad6
+                image: ghcr.io/logicmonitor/opentelemetry-operator/opentelemetry-operator:0.49.0
                 livenessProbe:
                   httpGet:
                     path: /healthz
