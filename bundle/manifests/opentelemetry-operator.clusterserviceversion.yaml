apiVersion: operators.coreos.com/v1alpha1
kind: ClusterServiceVersion
metadata:
  annotations:
    alm-examples: |-
      [
        {
          "apiVersion": "opentelemetry.io/v1alpha1",
          "kind": "Instrumentation",
          "metadata": {
            "name": "instrumentation"
          },
          "spec": {
            "exporter": {
              "endpoint": "http://otel-collector-headless:4317"
            }
          }
        },
        {
          "apiVersion": "opentelemetry.io/v1alpha1",
          "kind": "OpenTelemetryCollector",
          "metadata": {
            "name": "otel"
          },
          "spec": {
            "config": "receivers:\n  otlp:\n    protocols: \n      grpc:\n      http:\n\nexporters:\n  logging:\n\nservice:\n  pipelines:\n    traces:\n      receivers: [otlp]\n      exporters: [logging]\n"
          }
        }
      ]
    capabilities: Basic Install
    categories: Logging & Tracing
    certified: "false"
    containerImage: ghcr.io/open-telemetry/opentelemetry-operator/opentelemetry-operator
<<<<<<< HEAD
    createdAt: "2023-06-01T13:35:12Z"
=======
    createdAt: "2023-06-01T18:31:31Z"
>>>>>>> c19b6063
    description: Provides the OpenTelemetry components, including the Collector
    operators.operatorframework.io/builder: operator-sdk-v1.27.0
    operators.operatorframework.io/project_layout: go.kubebuilder.io/v3
    repository: github.com/open-telemetry/opentelemetry-operator
    support: OpenTelemetry Community
  name: opentelemetry-operator.v0.78.0
  namespace: placeholder
spec:
  apiservicedefinitions: {}
  customresourcedefinitions:
    owned:
    - description: Instrumentation is the spec for OpenTelemetry instrumentation.
      displayName: OpenTelemetry Instrumentation
      kind: Instrumentation
      name: instrumentations.opentelemetry.io
      resources:
      - kind: Pod
        name: ""
        version: v1
      version: v1alpha1
    - description: OpenTelemetryCollector is the Schema for the opentelemetrycollectors
        API.
      displayName: OpenTelemetry Collector
      kind: OpenTelemetryCollector
      name: opentelemetrycollectors.opentelemetry.io
      resources:
      - kind: ConfigMaps
        name: ""
        version: v1
      - kind: DaemonSets
        name: ""
        version: apps/v1
      - kind: Deployment
        name: ""
        version: apps/v1
      - kind: Pod
        name: ""
        version: v1
      - kind: Service
        name: ""
        version: v1
      - kind: StatefulSets
        name: ""
        version: apps/v1
      version: v1alpha1
  description: |-
    OpenTelemetry is a collection of tools, APIs, and SDKs. You use it to instrument, generate, collect, and export telemetry data (metrics, logs, and traces) for analysis in order to understand your software's performance and behavior.

    ### Operator features

    * **Sidecar injection** - annotate your pods and let the operator inject a sidecar.
    * **Managed upgrades** - updating the operator will automatically update your OpenTelemetry collectors.
    * **Deployment modes** - your collector can be deployed as sidecar, daemon set, or regular deployment.
    * **Service port management** - the operator detects which ports need to be exposed based on the provided configuration.
  displayName: Community OpenTelemetry Operator
  icon:
  - base64data: PHN2ZyB4bWxucz0iaHR0cDovL3d3dy53My5vcmcvMjAwMC9zdmciIHJvbGU9ImltZyIgdmlld0JveD0iLTEyLjcwIC0xMi43MCAxMDI0LjQwIDEwMjQuNDAiPjxzdHlsZT5zdmcge2VuYWJsZS1iYWNrZ3JvdW5kOm5ldyAwIDAgMTAwMCAxMDAwfTwvc3R5bGU+PHBhdGggZmlsbD0iI2Y1YTgwMCIgZD0iTTUyOC43IDU0NS45Yy00MiA0Mi00MiAxMTAuMSAwIDE1Mi4xczExMC4xIDQyIDE1Mi4xIDAgNDItMTEwLjEgMC0xNTIuMS0xMTAuMS00Mi0xNTIuMSAwem0xMTMuNyAxMTMuOGMtMjAuOCAyMC44LTU0LjUgMjAuOC03NS4zIDAtMjAuOC0yMC44LTIwLjgtNTQuNSAwLTc1LjMgMjAuOC0yMC44IDU0LjUtMjAuOCA3NS4zIDAgMjAuOCAyMC43IDIwLjggNTQuNSAwIDc1LjN6bTM2LjYtNjQzbC02NS45IDY1LjljLTEyLjkgMTIuOS0xMi45IDM0LjEgMCA0N2wyNTcuMyAyNTcuM2MxMi45IDEyLjkgMzQuMSAxMi45IDQ3IDBsNjUuOS02NS45YzEyLjktMTIuOSAxMi45LTM0LjEgMC00N0w3MjUuOSAxNi43Yy0xMi45LTEyLjktMzQtMTIuOS00Ni45IDB6TTIxNy4zIDg1OC44YzExLjctMTEuNyAxMS43LTMwLjggMC00Mi41bC0zMy41LTMzLjVjLTExLjctMTEuNy0zMC44LTExLjctNDIuNSAwTDcyLjEgODUybC0uMS4xLTE5LTE5Yy0xMC41LTEwLjUtMjcuNi0xMC41LTM4IDAtMTAuNSAxMC41LTEwLjUgMjcuNiAwIDM4bDExNCAxMTRjMTAuNSAxMC41IDI3LjYgMTAuNSAzOCAwczEwLjUtMjcuNiAwLTM4bC0xOS0xOSAuMS0uMSA2OS4yLTY5LjJ6Ii8+PHBhdGggZmlsbD0iIzQyNWNjNyIgZD0iTTU2NS45IDIwNS45TDQxOS41IDM1Mi4zYy0xMyAxMy0xMyAzNC40IDAgNDcuNGw5MC40IDkwLjRjNjMuOS00NiAxNTMuNS00MC4zIDIxMSAxNy4ybDczLjItNzMuMmMxMy0xMyAxMy0zNC40IDAtNDcuNEw2MTMuMyAyMDUuOWMtMTMtMTMuMS0zNC40LTEzLjEtNDcuNCAwem0tOTQgMzIyLjNsLTUzLjQtNTMuNGMtMTIuNS0xMi41LTMzLTEyLjUtNDUuNSAwTDE4NC43IDY2My4yYy0xMi41IDEyLjUtMTIuNSAzMyAwIDQ1LjVsMTA2LjcgMTA2LjdjMTIuNSAxMi41IDMzIDEyLjUgNDUuNSAwTDQ1OCA2OTQuMWMtMjUuNi01Mi45LTIxLTExNi44IDEzLjktMTY1Ljl6Ii8+PC9zdmc+
    mediatype: image/svg+xml
  install:
    spec:
      clusterPermissions:
      - rules:
        - apiGroups:
          - ""
          resources:
          - configmaps
          verbs:
          - create
          - delete
          - get
          - list
          - patch
          - update
          - watch
        - apiGroups:
          - ""
          resources:
          - events
          verbs:
          - create
          - patch
        - apiGroups:
          - ""
          resources:
          - namespaces
          verbs:
          - list
          - watch
        - apiGroups:
          - ""
          resources:
          - serviceaccounts
          verbs:
          - create
          - delete
          - get
          - list
          - patch
          - update
          - watch
        - apiGroups:
          - ""
          resources:
          - services
          verbs:
          - create
          - delete
          - get
          - list
          - patch
          - update
          - watch
        - apiGroups:
          - apps
          resources:
          - daemonsets
          verbs:
          - create
          - delete
          - get
          - list
          - patch
          - update
          - watch
        - apiGroups:
          - apps
          resources:
          - deployments
          verbs:
          - create
          - delete
          - get
          - list
          - patch
          - update
          - watch
        - apiGroups:
          - apps
          resources:
          - replicasets
          verbs:
          - get
          - list
          - watch
        - apiGroups:
          - apps
          resources:
          - statefulsets
          verbs:
          - create
          - delete
          - get
          - list
          - patch
          - update
          - watch
        - apiGroups:
          - autoscaling
          resources:
          - horizontalpodautoscalers
          verbs:
          - create
          - delete
          - get
          - list
          - patch
          - update
          - watch
        - apiGroups:
          - coordination.k8s.io
          resources:
          - leases
          verbs:
          - create
          - get
          - list
          - update
        - apiGroups:
          - networking.k8s.io
          resources:
          - ingresses
          verbs:
          - create
          - delete
          - get
          - list
          - patch
          - update
          - watch
        - apiGroups:
          - opentelemetry.io
          resources:
          - instrumentations
          verbs:
          - get
          - list
          - patch
          - update
          - watch
        - apiGroups:
          - opentelemetry.io
          resources:
          - opentelemetrycollectors
          verbs:
          - get
          - list
          - patch
          - update
          - watch
        - apiGroups:
          - opentelemetry.io
          resources:
          - opentelemetrycollectors/finalizers
          verbs:
          - get
          - patch
          - update
        - apiGroups:
          - opentelemetry.io
          resources:
          - opentelemetrycollectors/status
          verbs:
          - get
          - patch
          - update
        - apiGroups:
          - route.openshift.io
          resources:
          - routes
          - routes/custom-host
          verbs:
          - create
          - delete
          - get
          - list
          - patch
          - update
          - watch
        - apiGroups:
          - authentication.k8s.io
          resources:
          - tokenreviews
          verbs:
          - create
        - apiGroups:
          - authorization.k8s.io
          resources:
          - subjectaccessreviews
          verbs:
          - create
        serviceAccountName: opentelemetry-operator-controller-manager
      deployments:
      - label:
          app.kubernetes.io/name: opentelemetry-operator
          control-plane: controller-manager
        name: opentelemetry-operator-controller-manager
        spec:
          replicas: 1
          selector:
            matchLabels:
              app.kubernetes.io/name: opentelemetry-operator
              control-plane: controller-manager
          strategy: {}
          template:
            metadata:
              labels:
                app.kubernetes.io/name: opentelemetry-operator
                control-plane: controller-manager
            spec:
              containers:
              - args:
                - --metrics-addr=127.0.0.1:8080
                - --enable-leader-election
                - --zap-log-level=info
                - --zap-time-encoding=rfc3339nano
                - --feature-gates=+operator.autoinstrumentation.go
                image: ghcr.io/open-telemetry/opentelemetry-operator/opentelemetry-operator:0.78.0
                livenessProbe:
                  httpGet:
                    path: /healthz
                    port: 8081
                  initialDelaySeconds: 15
                  periodSeconds: 20
                name: manager
                ports:
                - containerPort: 9443
                  name: webhook-server
                  protocol: TCP
                readinessProbe:
                  httpGet:
                    path: /readyz
                    port: 8081
                  initialDelaySeconds: 5
                  periodSeconds: 10
                resources:
                  requests:
                    cpu: 100m
                    memory: 64Mi
                volumeMounts:
                - mountPath: /tmp/k8s-webhook-server/serving-certs
                  name: cert
                  readOnly: true
              - args:
                - --secure-listen-address=0.0.0.0:8443
                - --upstream=http://127.0.0.1:8080/
                - --logtostderr=true
                - --v=0
                image: gcr.io/kubebuilder/kube-rbac-proxy:v0.13.0
                name: kube-rbac-proxy
                ports:
                - containerPort: 8443
                  name: https
                  protocol: TCP
                resources:
                  limits:
                    cpu: 500m
                    memory: 128Mi
                  requests:
                    cpu: 5m
                    memory: 64Mi
              serviceAccountName: opentelemetry-operator-controller-manager
              terminationGracePeriodSeconds: 10
              volumes:
              - name: cert
                secret:
                  defaultMode: 420
                  secretName: opentelemetry-operator-controller-manager-service-cert
      permissions:
      - rules:
        - apiGroups:
          - ""
          resources:
          - configmaps
          verbs:
          - get
          - list
          - watch
          - create
          - update
          - patch
          - delete
        - apiGroups:
          - ""
          resources:
          - configmaps/status
          verbs:
          - get
          - update
          - patch
        - apiGroups:
          - ""
          resources:
          - events
          verbs:
          - create
          - patch
        serviceAccountName: opentelemetry-operator-controller-manager
    strategy: deployment
  installModes:
  - supported: true
    type: OwnNamespace
  - supported: true
    type: SingleNamespace
  - supported: false
    type: MultiNamespace
  - supported: true
    type: AllNamespaces
  keywords:
  - opentelemetry
  - tracing
  - logging
  - metrics
  - monitoring
  - troubleshooting
  links:
  - name: OpenTelemetry Operator
    url: https://github.com/open-telemetry/opentelemetry-operator
  maintainers:
  - email: jpkroehling@redhat.com
    name: Juraci Paixão Kröhling
  maturity: alpha
  provider:
    name: OpenTelemetry Community
  version: 0.78.0
  webhookdefinitions:
  - admissionReviewVersions:
    - v1
    containerPort: 443
    deploymentName: opentelemetry-operator-controller-manager
    failurePolicy: Fail
    generateName: minstrumentation.kb.io
    rules:
    - apiGroups:
      - opentelemetry.io
      apiVersions:
      - v1alpha1
      operations:
      - CREATE
      - UPDATE
      resources:
      - instrumentations
    sideEffects: None
    targetPort: 9443
    type: MutatingAdmissionWebhook
    webhookPath: /mutate-opentelemetry-io-v1alpha1-instrumentation
  - admissionReviewVersions:
    - v1
    containerPort: 443
    deploymentName: opentelemetry-operator-controller-manager
    failurePolicy: Fail
    generateName: mopentelemetrycollector.kb.io
    rules:
    - apiGroups:
      - opentelemetry.io
      apiVersions:
      - v1alpha1
      operations:
      - CREATE
      - UPDATE
      resources:
      - opentelemetrycollectors
    sideEffects: None
    targetPort: 9443
    type: MutatingAdmissionWebhook
    webhookPath: /mutate-opentelemetry-io-v1alpha1-opentelemetrycollector
  - admissionReviewVersions:
    - v1
    containerPort: 443
    deploymentName: opentelemetry-operator-controller-manager
    failurePolicy: Ignore
    generateName: mpod.kb.io
    rules:
    - apiGroups:
      - ""
      apiVersions:
      - v1
      operations:
      - CREATE
      - UPDATE
      resources:
      - pods
    sideEffects: None
    targetPort: 9443
    type: MutatingAdmissionWebhook
    webhookPath: /mutate-v1-pod
  - admissionReviewVersions:
    - v1
    containerPort: 443
    deploymentName: opentelemetry-operator-controller-manager
    failurePolicy: Fail
    generateName: vinstrumentationcreateupdate.kb.io
    rules:
    - apiGroups:
      - opentelemetry.io
      apiVersions:
      - v1alpha1
      operations:
      - CREATE
      - UPDATE
      resources:
      - instrumentations
    sideEffects: None
    targetPort: 9443
    type: ValidatingAdmissionWebhook
    webhookPath: /validate-opentelemetry-io-v1alpha1-instrumentation
  - admissionReviewVersions:
    - v1
    containerPort: 443
    deploymentName: opentelemetry-operator-controller-manager
    failurePolicy: Ignore
    generateName: vinstrumentationdelete.kb.io
    rules:
    - apiGroups:
      - opentelemetry.io
      apiVersions:
      - v1alpha1
      operations:
      - DELETE
      resources:
      - instrumentations
    sideEffects: None
    targetPort: 9443
    type: ValidatingAdmissionWebhook
    webhookPath: /validate-opentelemetry-io-v1alpha1-instrumentation
  - admissionReviewVersions:
    - v1
    containerPort: 443
    deploymentName: opentelemetry-operator-controller-manager
    failurePolicy: Fail
    generateName: vopentelemetrycollectorcreateupdate.kb.io
    rules:
    - apiGroups:
      - opentelemetry.io
      apiVersions:
      - v1alpha1
      operations:
      - CREATE
      - UPDATE
      resources:
      - opentelemetrycollectors
    sideEffects: None
    targetPort: 9443
    type: ValidatingAdmissionWebhook
    webhookPath: /validate-opentelemetry-io-v1alpha1-opentelemetrycollector
  - admissionReviewVersions:
    - v1
    containerPort: 443
    deploymentName: opentelemetry-operator-controller-manager
    failurePolicy: Ignore
    generateName: vopentelemetrycollectordelete.kb.io
    rules:
    - apiGroups:
      - opentelemetry.io
      apiVersions:
      - v1alpha1
      operations:
      - DELETE
      resources:
      - opentelemetrycollectors
    sideEffects: None
    targetPort: 9443
    type: ValidatingAdmissionWebhook
    webhookPath: /validate-opentelemetry-io-v1alpha1-opentelemetrycollector<|MERGE_RESOLUTION|>--- conflicted
+++ resolved
@@ -31,11 +31,7 @@
     categories: Logging & Tracing
     certified: "false"
     containerImage: ghcr.io/open-telemetry/opentelemetry-operator/opentelemetry-operator
-<<<<<<< HEAD
-    createdAt: "2023-06-01T13:35:12Z"
-=======
     createdAt: "2023-06-01T18:31:31Z"
->>>>>>> c19b6063
     description: Provides the OpenTelemetry components, including the Collector
     operators.operatorframework.io/builder: operator-sdk-v1.27.0
     operators.operatorframework.io/project_layout: go.kubebuilder.io/v3
