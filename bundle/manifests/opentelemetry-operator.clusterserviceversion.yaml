--- conflicted
+++ resolved
@@ -31,11 +31,7 @@
     categories: Logging & Tracing
     certified: "false"
     containerImage: ghcr.io/open-telemetry/opentelemetry-operator/opentelemetry-operator
-<<<<<<< HEAD
-    createdAt: "2023-06-18T11:41:05Z"
-=======
     createdAt: "2023-06-20T11:50:16Z"
->>>>>>> a8653601
     description: Provides the OpenTelemetry components, including the Collector
     operators.operatorframework.io/builder: operator-sdk-v1.29.0
     operators.operatorframework.io/project_layout: go.kubebuilder.io/v3
