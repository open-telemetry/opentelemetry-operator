--- conflicted
+++ resolved
@@ -37,11 +37,7 @@
     operators.operatorframework.io/project_layout: go.kubebuilder.io/v3
     repository: github.com/open-telemetry/opentelemetry-operator
     support: OpenTelemetry Community
-<<<<<<< HEAD
-  name: opentelemetry-operator.v0.71.0-11-gcf5fc89
-=======
   name: opentelemetry-operator.v0.74.0
->>>>>>> c8a3f9f6
   namespace: placeholder
 spec:
   apiservicedefinitions: {}
@@ -311,11 +307,7 @@
                 - --enable-leader-election
                 - --zap-log-level=info
                 - --zap-time-encoding=rfc3339nano
-<<<<<<< HEAD
-                image: ghcr.io/mohamed.osman/opentelemetry-operator/opentelemetry-operator:0.71.0-11-gcf5fc89
-=======
                 image: ghcr.io/open-telemetry/opentelemetry-operator/opentelemetry-operator:0.74.0
->>>>>>> c8a3f9f6
                 livenessProbe:
                   httpGet:
                     path: /healthz
@@ -422,11 +414,7 @@
   maturity: alpha
   provider:
     name: OpenTelemetry Community
-<<<<<<< HEAD
-  version: 0.71.0-11-gcf5fc89
-=======
   version: 0.74.0
->>>>>>> c8a3f9f6
   webhookdefinitions:
   - admissionReviewVersions:
     - v1
