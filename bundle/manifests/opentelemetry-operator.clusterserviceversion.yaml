--- conflicted
+++ resolved
@@ -31,11 +31,7 @@
     categories: Logging & Tracing
     certified: "false"
     containerImage: ghcr.io/open-telemetry/opentelemetry-operator/opentelemetry-operator
-<<<<<<< HEAD
-    createdAt: "2023-08-04T18:03:34Z"
-=======
-    createdAt: "2023-08-04T13:28:05Z"
->>>>>>> 4fdb4c59
+    createdAt: "2023-08-04T18:07:51Z"
     description: Provides the OpenTelemetry components, including the Collector
     operators.operatorframework.io/builder: operator-sdk-v1.29.0
     operators.operatorframework.io/project_layout: go.kubebuilder.io/v3
