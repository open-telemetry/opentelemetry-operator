--- conflicted
+++ resolved
@@ -57,20 +57,18 @@
                     description: Image is a container image with javaagent JAR.
                     type: string
                 type: object
-<<<<<<< HEAD
               nodejs:
                 description: NodeJS defines configuration for nodejs auto-instrumentation.
                 properties:
                   image:
                     description: Image is a container image with NodeJS SDK and autoinstrumentation.
                     type: string
-=======
+                type: object
               resourceAttributes:
                 additionalProperties:
                   type: string
                 description: ResourceAttributes defines attributes that are added
                   to resource.
->>>>>>> bb210f55
                 type: object
             type: object
           status:
