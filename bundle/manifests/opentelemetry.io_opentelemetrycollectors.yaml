--- conflicted
+++ resolved
@@ -61,8947 +61,6 @@
       openAPIV3Schema:
         properties:
           apiVersion:
-<<<<<<< HEAD
-            description: |-
-              APIVersion defines the versioned schema of this representation of an object.
-              Servers should convert recognized schemas to the latest internal value, and
-              may reject unrecognized values.
-            type: string
-          kind:
-            description: |-
-              Kind is a string value representing the REST resource this object represents.
-              Servers may infer this from the endpoint the client submits requests to.
-              Cannot be updated.
-              In CamelCase.
-=======
-            type: string
-          kind:
->>>>>>> fbbca3d5
-            type: string
-          metadata:
-            type: object
-          spec:
-            properties:
-              additionalContainers:
-                items:
-                  properties:
-                    args:
-<<<<<<< HEAD
-                      description: |-
-                        Arguments to the entrypoint.
-                        The container image's CMD is used if this is not provided.
-                        Variable references $(VAR_NAME) are expanded using the container's environment.
-=======
->>>>>>> fbbca3d5
-                      items:
-                        type: string
-                      type: array
-                    command:
-<<<<<<< HEAD
-                      description: |-
-                        Entrypoint array. Not executed within a shell.
-                        The container image's ENTRYPOINT is used if this is not provided.
-                        Variable references $(VAR_NAME) are expanded using the container's environment.
-=======
->>>>>>> fbbca3d5
-                      items:
-                        type: string
-                      type: array
-                    env:
-<<<<<<< HEAD
-                      description: |-
-                        List of environment variables to set in the container.
-                        Cannot be updated.
-=======
->>>>>>> fbbca3d5
-                      items:
-                        properties:
-                          name:
-                            type: string
-                          value:
-<<<<<<< HEAD
-                            description: |-
-                              Variable references $(VAR_NAME) are expanded
-                              using the previously defined environment variables in the container and
-                              any service environment variables.
-=======
->>>>>>> fbbca3d5
-                            type: string
-                          valueFrom:
-                            properties:
-                              configMapKeyRef:
-                                properties:
-                                  key:
-                                    type: string
-                                  name:
-<<<<<<< HEAD
-                                    description: |-
-                                      Name of the referent.
-                                      More info: https://kubernetes.io/docs/concepts/overview/working-with-objects/names/#names
-                                      TODO: Add other useful fields. apiVersion, kind, uid?
-=======
->>>>>>> fbbca3d5
-                                    type: string
-                                  optional:
-                                    type: boolean
-                                required:
-                                - key
-                                type: object
-                                x-kubernetes-map-type: atomic
-                              fieldRef:
-<<<<<<< HEAD
-                                description: |-
-                                  Selects a field of the pod: supports metadata.name, metadata.namespace, `metadata.labels['<KEY>']`, `metadata.annotations['<KEY>']`,
-                                  spec.nodeName, spec.serviceAccountName, status.hostIP, status.
-=======
->>>>>>> fbbca3d5
-                                properties:
-                                  apiVersion:
-                                    type: string
-                                  fieldPath:
-                                    type: string
-                                required:
-                                - fieldPath
-                                type: object
-                                x-kubernetes-map-type: atomic
-                              resourceFieldRef:
-<<<<<<< HEAD
-                                description: |-
-                                  Selects a resource of the container: only resources limits and requests
-                                  (limits.cpu, limits.memory, limits.ephemeral-storage, requests.cpu, requests.memory and requests.
-=======
->>>>>>> fbbca3d5
-                                properties:
-                                  containerName:
-                                    type: string
-                                  divisor:
-                                    anyOf:
-                                    - type: integer
-                                    - type: string
-                                    pattern: ^(\+|-)?(([0-9]+(\.[0-9]*)?)|(\.[0-9]+))(([KMGTPE]i)|[numkMGTPE]|([eE](\+|-)?(([0-9]+(\.[0-9]*)?)|(\.[0-9]+))))?$
-                                    x-kubernetes-int-or-string: true
-                                  resource:
-                                    type: string
-                                required:
-                                - resource
-                                type: object
-                                x-kubernetes-map-type: atomic
-                              secretKeyRef:
-                                properties:
-                                  key:
-                                    type: string
-                                  name:
-<<<<<<< HEAD
-                                    description: |-
-                                      Name of the referent.
-                                      More info: https://kubernetes.io/docs/concepts/overview/working-with-objects/names/#names
-                                      TODO: Add other useful fields. apiVersion, kind, uid?
-=======
->>>>>>> fbbca3d5
-                                    type: string
-                                  optional:
-                                    type: boolean
-                                required:
-                                - key
-                                type: object
-                                x-kubernetes-map-type: atomic
-                            type: object
-                        required:
-                        - name
-                        type: object
-                      type: array
-                    envFrom:
-<<<<<<< HEAD
-                      description: |-
-                        List of sources to populate environment variables in the container.
-                        The keys defined within a source must be a C_IDENTIFIER.
-=======
->>>>>>> fbbca3d5
-                      items:
-                        properties:
-                          configMapRef:
-                            properties:
-                              name:
-<<<<<<< HEAD
-                                description: |-
-                                  Name of the referent.
-                                  More info: https://kubernetes.io/docs/concepts/overview/working-with-objects/names/#names
-                                  TODO: Add other useful fields. apiVersion, kind, uid?
-=======
->>>>>>> fbbca3d5
-                                type: string
-                              optional:
-                                type: boolean
-                            type: object
-                            x-kubernetes-map-type: atomic
-                          prefix:
-                            type: string
-                          secretRef:
-                            properties:
-                              name:
-<<<<<<< HEAD
-                                description: |-
-                                  Name of the referent.
-                                  More info: https://kubernetes.io/docs/concepts/overview/working-with-objects/names/#names
-                                  TODO: Add other useful fields. apiVersion, kind, uid?
-=======
->>>>>>> fbbca3d5
-                                type: string
-                              optional:
-                                type: boolean
-                            type: object
-                            x-kubernetes-map-type: atomic
-                        type: object
-                      type: array
-                    image:
-<<<<<<< HEAD
-                      description: |-
-                        Container image name.
-                        More info: https://kubernetes.
-                      type: string
-                    imagePullPolicy:
-                      description: |-
-                        Image pull policy.
-                        One of Always, Never, IfNotPresent.
-                        Defaults to Always if :latest tag is specified, or IfNotPresent otherwise.
-                        Cannot be updated.
-                        More info: https://kubernetes.
-                      type: string
-                    lifecycle:
-                      description: |-
-                        Actions that the management system should take in response to container lifecycle events.
-                        Cannot be updated.
-                      properties:
-                        postStart:
-                          description: |-
-                            PostStart is called immediately after a container is created. If the handler fails,
-                            the container is terminated and restarted according to its restart policy.
-=======
-                      type: string
-                    imagePullPolicy:
-                      type: string
-                    lifecycle:
-                      properties:
-                        postStart:
->>>>>>> fbbca3d5
-                          properties:
-                            exec:
-                              properties:
-                                command:
-<<<<<<< HEAD
-                                  description: |-
-                                    Command is the command line to execute inside the container, the working directory for the
-                                    command  is root ('/') in the container's filesystem.
-=======
->>>>>>> fbbca3d5
-                                  items:
-                                    type: string
-                                  type: array
-                              type: object
-                            httpGet:
-                              properties:
-                                host:
-<<<<<<< HEAD
-                                  description: |-
-                                    Host name to connect to, defaults to the pod IP. You probably want to set
-                                    "Host" in httpHeaders instead.
-=======
->>>>>>> fbbca3d5
-                                  type: string
-                                httpHeaders:
-                                  items:
-                                    properties:
-                                      name:
-<<<<<<< HEAD
-                                        description: |-
-                                          The header field name.
-                                          This will be canonicalized upon output, so case-variant names will be understood as the same header.
-=======
->>>>>>> fbbca3d5
-                                        type: string
-                                      value:
-                                        type: string
-                                    required:
-                                    - name
-                                    - value
-                                    type: object
-                                  type: array
-                                path:
-                                  type: string
-                                port:
-                                  anyOf:
-                                  - type: integer
-                                  - type: string
-<<<<<<< HEAD
-                                  description: |-
-                                    Name or number of the port to access on the container.
-                                    Number must be in the range 1 to 65535.
-                                    Name must be an IANA_SVC_NAME.
-                                  x-kubernetes-int-or-string: true
-                                scheme:
-                                  description: |-
-                                    Scheme to use for connecting to the host.
-                                    Defaults to HTTP.
-=======
-                                  x-kubernetes-int-or-string: true
-                                scheme:
->>>>>>> fbbca3d5
-                                  type: string
-                              required:
-                              - port
-                              type: object
-                            sleep:
-                              properties:
-                                seconds:
-                                  format: int64
-                                  type: integer
-                              required:
-                              - seconds
-                              type: object
-                            tcpSocket:
-<<<<<<< HEAD
-                              description: |-
-                                Deprecated. TCPSocket is NOT supported as a LifecycleHandler and kept
-                                for the backward compatibility.
-=======
->>>>>>> fbbca3d5
-                              properties:
-                                host:
-                                  type: string
-                                port:
-                                  anyOf:
-                                  - type: integer
-                                  - type: string
-<<<<<<< HEAD
-                                  description: |-
-                                    Number or name of the port to access on the container.
-                                    Number must be in the range 1 to 65535.
-                                    Name must be an IANA_SVC_NAME.
-=======
->>>>>>> fbbca3d5
-                                  x-kubernetes-int-or-string: true
-                              required:
-                              - port
-                              type: object
-                          type: object
-                        preStop:
-<<<<<<< HEAD
-                          description: |-
-                            PreStop is called immediately before a container is terminated due to an
-                            API request or management event such as liveness/startup probe failure,
-                            preemption, resource contention, etc.
-=======
->>>>>>> fbbca3d5
-                          properties:
-                            exec:
-                              properties:
-                                command:
-<<<<<<< HEAD
-                                  description: |-
-                                    Command is the command line to execute inside the container, the working directory for the
-                                    command  is root ('/') in the container's filesystem.
-=======
->>>>>>> fbbca3d5
-                                  items:
-                                    type: string
-                                  type: array
-                              type: object
-                            httpGet:
-                              properties:
-                                host:
-<<<<<<< HEAD
-                                  description: |-
-                                    Host name to connect to, defaults to the pod IP. You probably want to set
-                                    "Host" in httpHeaders instead.
-=======
->>>>>>> fbbca3d5
-                                  type: string
-                                httpHeaders:
-                                  items:
-                                    properties:
-                                      name:
-<<<<<<< HEAD
-                                        description: |-
-                                          The header field name.
-                                          This will be canonicalized upon output, so case-variant names will be understood as the same header.
-=======
->>>>>>> fbbca3d5
-                                        type: string
-                                      value:
-                                        type: string
-                                    required:
-                                    - name
-                                    - value
-                                    type: object
-                                  type: array
-                                path:
-                                  type: string
-                                port:
-                                  anyOf:
-                                  - type: integer
-                                  - type: string
-<<<<<<< HEAD
-                                  description: |-
-                                    Name or number of the port to access on the container.
-                                    Number must be in the range 1 to 65535.
-                                    Name must be an IANA_SVC_NAME.
-                                  x-kubernetes-int-or-string: true
-                                scheme:
-                                  description: |-
-                                    Scheme to use for connecting to the host.
-                                    Defaults to HTTP.
-=======
-                                  x-kubernetes-int-or-string: true
-                                scheme:
->>>>>>> fbbca3d5
-                                  type: string
-                              required:
-                              - port
-                              type: object
-                            sleep:
-                              properties:
-                                seconds:
-                                  format: int64
-                                  type: integer
-                              required:
-                              - seconds
-                              type: object
-                            tcpSocket:
-<<<<<<< HEAD
-                              description: |-
-                                Deprecated. TCPSocket is NOT supported as a LifecycleHandler and kept
-                                for the backward compatibility.
-=======
->>>>>>> fbbca3d5
-                              properties:
-                                host:
-                                  type: string
-                                port:
-                                  anyOf:
-                                  - type: integer
-                                  - type: string
-<<<<<<< HEAD
-                                  description: |-
-                                    Number or name of the port to access on the container.
-                                    Number must be in the range 1 to 65535.
-                                    Name must be an IANA_SVC_NAME.
-=======
->>>>>>> fbbca3d5
-                                  x-kubernetes-int-or-string: true
-                              required:
-                              - port
-                              type: object
-                          type: object
-                      type: object
-                    livenessProbe:
-<<<<<<< HEAD
-                      description: |-
-                        Periodic probe of container liveness.
-                        Container will be restarted if the probe fails.
-                        Cannot be updated.
-                        More info: https://kubernetes.io/docs/concepts/workloads/pods/pod-lifecycle#container-probes
-=======
->>>>>>> fbbca3d5
-                      properties:
-                        exec:
-                          properties:
-                            command:
-<<<<<<< HEAD
-                              description: |-
-                                Command is the command line to execute inside the container, the working directory for the
-                                command  is root ('/') in the container's filesystem.
-=======
->>>>>>> fbbca3d5
-                              items:
-                                type: string
-                              type: array
-                          type: object
-                        failureThreshold:
-<<<<<<< HEAD
-                          description: |-
-                            Minimum consecutive failures for the probe to be considered failed after having succeeded.
-                            Defaults to 3. Minimum value is 1.
-=======
->>>>>>> fbbca3d5
-                          format: int32
-                          type: integer
-                        grpc:
-                          properties:
-                            port:
-                              format: int32
-                              type: integer
-                            service:
-<<<<<<< HEAD
-                              description: |-
-                                Service is the name of the service to place in the gRPC HealthCheckRequest
-                                (see https://github.com/grpc/grpc/blob/master/doc/health-checking.md).
-=======
->>>>>>> fbbca3d5
-                              type: string
-                          required:
-                          - port
-                          type: object
-                        httpGet:
-                          properties:
-                            host:
-<<<<<<< HEAD
-                              description: |-
-                                Host name to connect to, defaults to the pod IP. You probably want to set
-                                "Host" in httpHeaders instead.
-=======
->>>>>>> fbbca3d5
-                              type: string
-                            httpHeaders:
-                              items:
-                                properties:
-                                  name:
-<<<<<<< HEAD
-                                    description: |-
-                                      The header field name.
-                                      This will be canonicalized upon output, so case-variant names will be understood as the same header.
-=======
->>>>>>> fbbca3d5
-                                    type: string
-                                  value:
-                                    type: string
-                                required:
-                                - name
-                                - value
-                                type: object
-                              type: array
-                            path:
-                              type: string
-                            port:
-                              anyOf:
-                              - type: integer
-                              - type: string
-<<<<<<< HEAD
-                              description: |-
-                                Name or number of the port to access on the container.
-                                Number must be in the range 1 to 65535.
-                                Name must be an IANA_SVC_NAME.
-                              x-kubernetes-int-or-string: true
-                            scheme:
-                              description: |-
-                                Scheme to use for connecting to the host.
-                                Defaults to HTTP.
-=======
-                              x-kubernetes-int-or-string: true
-                            scheme:
->>>>>>> fbbca3d5
-                              type: string
-                          required:
-                          - port
-                          type: object
-                        initialDelaySeconds:
-<<<<<<< HEAD
-                          description: |-
-                            Number of seconds after the container has started before liveness probes are initiated.
-                            More info: https://kubernetes.io/docs/concepts/workloads/pods/pod-lifecycle#container-probes
-                          format: int32
-                          type: integer
-                        periodSeconds:
-                          description: |-
-                            How often (in seconds) to perform the probe.
-                            Default to 10 seconds. Minimum value is 1.
-                          format: int32
-                          type: integer
-                        successThreshold:
-                          description: |-
-                            Minimum consecutive successes for the probe to be considered successful after having failed.
-                            Defaults to 1. Must be 1 for liveness and startup. Minimum value is 1.
-=======
-                          format: int32
-                          type: integer
-                        periodSeconds:
-                          format: int32
-                          type: integer
-                        successThreshold:
->>>>>>> fbbca3d5
-                          format: int32
-                          type: integer
-                        tcpSocket:
-                          properties:
-                            host:
-                              type: string
-                            port:
-                              anyOf:
-                              - type: integer
-                              - type: string
-<<<<<<< HEAD
-                              description: |-
-                                Number or name of the port to access on the container.
-                                Number must be in the range 1 to 65535.
-                                Name must be an IANA_SVC_NAME.
-=======
->>>>>>> fbbca3d5
-                              x-kubernetes-int-or-string: true
-                          required:
-                          - port
-                          type: object
-                        terminationGracePeriodSeconds:
-                          format: int64
-                          type: integer
-                        timeoutSeconds:
-<<<<<<< HEAD
-                          description: |-
-                            Number of seconds after which the probe times out.
-                            Defaults to 1 second. Minimum value is 1.
-                            More info: https://kubernetes.io/docs/concepts/workloads/pods/pod-lifecycle#container-probes
-=======
->>>>>>> fbbca3d5
-                          format: int32
-                          type: integer
-                      type: object
-                    name:
-<<<<<<< HEAD
-                      description: |-
-                        Name of the container specified as a DNS_LABEL.
-                        Each container in a pod must have a unique name (DNS_LABEL).
-                        Cannot be updated.
-                      type: string
-                    ports:
-                      description: |-
-                        List of ports to expose from the container. Not specifying a port here
-                        DOES NOT prevent that port from being exposed. Any port which is
-                        listening on the default "0.0.0.
-=======
-                      type: string
-                    ports:
->>>>>>> fbbca3d5
-                      items:
-                        properties:
-                          containerPort:
-<<<<<<< HEAD
-                            description: |-
-                              Number of port to expose on the pod's IP address.
-                              This must be a valid port number, 0 < x < 65536.
-=======
->>>>>>> fbbca3d5
-                            format: int32
-                            type: integer
-                          hostIP:
-                            type: string
-                          hostPort:
-<<<<<<< HEAD
-                            description: |-
-                              Number of port to expose on the host.
-                              If specified, this must be a valid port number, 0 < x < 65536.
-                              If HostNetwork is specified, this must match ContainerPort.
-                              Most containers do not need this.
-                            format: int32
-                            type: integer
-                          name:
-                            description: |-
-                              If specified, this must be an IANA_SVC_NAME and unique within the pod. Each
-                              named port in a pod must have a unique name. Name for the port that can be
-                              referred to by services.
-                            type: string
-                          protocol:
-                            default: TCP
-                            description: |-
-                              Protocol for port. Must be UDP, TCP, or SCTP.
-                              Defaults to "TCP".
-=======
-                            format: int32
-                            type: integer
-                          name:
-                            type: string
-                          protocol:
-                            default: TCP
->>>>>>> fbbca3d5
-                            type: string
-                        required:
-                        - containerPort
-                        type: object
-                      type: array
-                      x-kubernetes-list-map-keys:
-                      - containerPort
-                      - protocol
-                      x-kubernetes-list-type: map
-                    readinessProbe:
-<<<<<<< HEAD
-                      description: |-
-                        Periodic probe of container service readiness.
-                        Container will be removed from service endpoints if the probe fails.
-                        Cannot be updated.
-                        More info: https://kubernetes.
-=======
->>>>>>> fbbca3d5
-                      properties:
-                        exec:
-                          properties:
-                            command:
-<<<<<<< HEAD
-                              description: |-
-                                Command is the command line to execute inside the container, the working directory for the
-                                command  is root ('/') in the container's filesystem.
-=======
->>>>>>> fbbca3d5
-                              items:
-                                type: string
-                              type: array
-                          type: object
-                        failureThreshold:
-<<<<<<< HEAD
-                          description: |-
-                            Minimum consecutive failures for the probe to be considered failed after having succeeded.
-                            Defaults to 3. Minimum value is 1.
-=======
->>>>>>> fbbca3d5
-                          format: int32
-                          type: integer
-                        grpc:
-                          properties:
-                            port:
-                              format: int32
-                              type: integer
-                            service:
-<<<<<<< HEAD
-                              description: |-
-                                Service is the name of the service to place in the gRPC HealthCheckRequest
-                                (see https://github.com/grpc/grpc/blob/master/doc/health-checking.md).
-=======
->>>>>>> fbbca3d5
-                              type: string
-                          required:
-                          - port
-                          type: object
-                        httpGet:
-                          properties:
-                            host:
-<<<<<<< HEAD
-                              description: |-
-                                Host name to connect to, defaults to the pod IP. You probably want to set
-                                "Host" in httpHeaders instead.
-=======
->>>>>>> fbbca3d5
-                              type: string
-                            httpHeaders:
-                              items:
-                                properties:
-                                  name:
-<<<<<<< HEAD
-                                    description: |-
-                                      The header field name.
-                                      This will be canonicalized upon output, so case-variant names will be understood as the same header.
-=======
->>>>>>> fbbca3d5
-                                    type: string
-                                  value:
-                                    type: string
-                                required:
-                                - name
-                                - value
-                                type: object
-                              type: array
-                            path:
-                              type: string
-                            port:
-                              anyOf:
-                              - type: integer
-                              - type: string
-<<<<<<< HEAD
-                              description: |-
-                                Name or number of the port to access on the container.
-                                Number must be in the range 1 to 65535.
-                                Name must be an IANA_SVC_NAME.
-                              x-kubernetes-int-or-string: true
-                            scheme:
-                              description: |-
-                                Scheme to use for connecting to the host.
-                                Defaults to HTTP.
-=======
-                              x-kubernetes-int-or-string: true
-                            scheme:
->>>>>>> fbbca3d5
-                              type: string
-                          required:
-                          - port
-                          type: object
-                        initialDelaySeconds:
-<<<<<<< HEAD
-                          description: |-
-                            Number of seconds after the container has started before liveness probes are initiated.
-                            More info: https://kubernetes.io/docs/concepts/workloads/pods/pod-lifecycle#container-probes
-                          format: int32
-                          type: integer
-                        periodSeconds:
-                          description: |-
-                            How often (in seconds) to perform the probe.
-                            Default to 10 seconds. Minimum value is 1.
-                          format: int32
-                          type: integer
-                        successThreshold:
-                          description: |-
-                            Minimum consecutive successes for the probe to be considered successful after having failed.
-                            Defaults to 1. Must be 1 for liveness and startup. Minimum value is 1.
-=======
-                          format: int32
-                          type: integer
-                        periodSeconds:
-                          format: int32
-                          type: integer
-                        successThreshold:
->>>>>>> fbbca3d5
-                          format: int32
-                          type: integer
-                        tcpSocket:
-                          properties:
-                            host:
-                              type: string
-                            port:
-                              anyOf:
-                              - type: integer
-                              - type: string
-<<<<<<< HEAD
-                              description: |-
-                                Number or name of the port to access on the container.
-                                Number must be in the range 1 to 65535.
-                                Name must be an IANA_SVC_NAME.
-=======
->>>>>>> fbbca3d5
-                              x-kubernetes-int-or-string: true
-                          required:
-                          - port
-                          type: object
-                        terminationGracePeriodSeconds:
-                          format: int64
-                          type: integer
-                        timeoutSeconds:
-<<<<<<< HEAD
-                          description: |-
-                            Number of seconds after which the probe times out.
-                            Defaults to 1 second. Minimum value is 1.
-                            More info: https://kubernetes.io/docs/concepts/workloads/pods/pod-lifecycle#container-probes
-=======
->>>>>>> fbbca3d5
-                          format: int32
-                          type: integer
-                      type: object
-                    resizePolicy:
-                      items:
-                        properties:
-                          resourceName:
-<<<<<<< HEAD
-                            description: |-
-                              Name of the resource to which this resource resize policy applies.
-                              Supported values: cpu, memory.
-                            type: string
-                          restartPolicy:
-                            description: |-
-                              Restart policy to apply when specified resource is resized.
-                              If not specified, it defaults to NotRequired.
-=======
-                            type: string
-                          restartPolicy:
->>>>>>> fbbca3d5
-                            type: string
-                        required:
-                        - resourceName
-                        - restartPolicy
-                        type: object
-                      type: array
-                      x-kubernetes-list-type: atomic
-                    resources:
-<<<<<<< HEAD
-                      description: |-
-                        Compute Resources required by this container.
-                        Cannot be updated.
-                        More info: https://kubernetes.io/docs/concepts/configuration/manage-resources-containers/
-                      properties:
-                        claims:
-                          description: |-
-                            Claims lists the names of resources, defined in spec.resourceClaims,
-                            that are used by this container.
-
-
-                            This is an alpha field and requires enabling the
-                            DynamicResourceAllocation feature gate.
-=======
-                      properties:
-                        claims:
->>>>>>> fbbca3d5
-                          items:
-                            properties:
-                              name:
-<<<<<<< HEAD
-                                description: |-
-                                  Name must match the name of one entry in pod.spec.resourceClaims of
-                                  the Pod where this field is used. It makes that resource available
-                                  inside a container.
-=======
->>>>>>> fbbca3d5
-                                type: string
-                            required:
-                            - name
-                            type: object
-                          type: array
-                          x-kubernetes-list-map-keys:
-                          - name
-                          x-kubernetes-list-type: map
-                        limits:
-                          additionalProperties:
-                            anyOf:
-                            - type: integer
-                            - type: string
-                            pattern: ^(\+|-)?(([0-9]+(\.[0-9]*)?)|(\.[0-9]+))(([KMGTPE]i)|[numkMGTPE]|([eE](\+|-)?(([0-9]+(\.[0-9]*)?)|(\.[0-9]+))))?$
-                            x-kubernetes-int-or-string: true
-<<<<<<< HEAD
-                          description: |-
-                            Limits describes the maximum amount of compute resources allowed.
-                            More info: https://kubernetes.io/docs/concepts/configuration/manage-resources-containers/
-=======
->>>>>>> fbbca3d5
-                          type: object
-                        requests:
-                          additionalProperties:
-                            anyOf:
-                            - type: integer
-                            - type: string
-                            pattern: ^(\+|-)?(([0-9]+(\.[0-9]*)?)|(\.[0-9]+))(([KMGTPE]i)|[numkMGTPE]|([eE](\+|-)?(([0-9]+(\.[0-9]*)?)|(\.[0-9]+))))?$
-                            x-kubernetes-int-or-string: true
-                          type: object
-                      type: object
-                    restartPolicy:
-<<<<<<< HEAD
-                      description: |-
-                        RestartPolicy defines the restart behavior of individual containers in a pod.
-                        This field may only be set for init containers, and the only allowed value is "Always".
-                      type: string
-                    securityContext:
-                      description: |-
-                        SecurityContext defines the security options the container should be run with.
-                        If set, the fields of SecurityContext override the equivalent fields of PodSecurityContext.
-                      properties:
-                        allowPrivilegeEscalation:
-                          description: |-
-                            AllowPrivilegeEscalation controls whether a process can gain more
-                            privileges than its parent process. This bool directly controls if
-                            the no_new_privs flag will be set on the container process.
-                          type: boolean
-                        capabilities:
-                          description: |-
-                            The capabilities to add/drop when running containers.
-                            Defaults to the default set of capabilities granted by the container runtime.
-                            Note that this field cannot be set when spec.os.name is windows.
-=======
-                      type: string
-                    securityContext:
-                      properties:
-                        allowPrivilegeEscalation:
-                          type: boolean
-                        capabilities:
->>>>>>> fbbca3d5
-                          properties:
-                            add:
-                              items:
-                                type: string
-                              type: array
-                            drop:
-                              items:
-                                type: string
-                              type: array
-                          type: object
-                        privileged:
-<<<<<<< HEAD
-                          description: |-
-                            Run container in privileged mode.
-                            Processes in privileged containers are essentially equivalent to root on the host.
-                            Defaults to false.
-                            Note that this field cannot be set when spec.os.name is windows.
-                          type: boolean
-                        procMount:
-                          description: |-
-                            procMount denotes the type of proc mount to use for the containers.
-                            The default is DefaultProcMount which uses the container runtime defaults for
-                            readonly paths and masked paths.
-                          type: string
-                        readOnlyRootFilesystem:
-                          description: |-
-                            Whether this container has a read-only root filesystem.
-                            Default is false.
-                            Note that this field cannot be set when spec.os.name is windows.
-                          type: boolean
-                        runAsGroup:
-                          description: |-
-                            The GID to run the entrypoint of the container process.
-                            Uses runtime default if unset.
-                            May also be set in PodSecurityContext.
-=======
-                          type: boolean
-                        procMount:
-                          type: string
-                        readOnlyRootFilesystem:
-                          type: boolean
-                        runAsGroup:
->>>>>>> fbbca3d5
-                          format: int64
-                          type: integer
-                        runAsNonRoot:
-                          type: boolean
-                        runAsUser:
-<<<<<<< HEAD
-                          description: |-
-                            The UID to run the entrypoint of the container process.
-                            Defaults to user specified in image metadata if unspecified.
-                            May also be set in PodSecurityContext.
-                          format: int64
-                          type: integer
-                        seLinuxOptions:
-                          description: |-
-                            The SELinux context to be applied to the container.
-                            If unspecified, the container runtime will allocate a random SELinux context for each
-                            container.  May also be set in PodSecurityContext.
-=======
-                          format: int64
-                          type: integer
-                        seLinuxOptions:
->>>>>>> fbbca3d5
-                          properties:
-                            level:
-                              type: string
-                            role:
-                              type: string
-                            type:
-                              type: string
-                            user:
-                              type: string
-                          type: object
-                        seccompProfile:
-<<<<<<< HEAD
-                          description: |-
-                            The seccomp options to use by this container. If seccomp options are
-                            provided at both the pod & container level, the container options
-                            override the pod options.
-                          properties:
-                            localhostProfile:
-                              description: |-
-                                localhostProfile indicates a profile defined in a file on the node should be used.
-                                The profile must be preconfigured on the node to work.
-                              type: string
-                            type:
-                              description: |-
-                                type indicates which kind of seccomp profile will be applied.
-                                Valid options are:
-
-
-                                Localhost - a profile defined in a file on the node should be used.
-=======
-                          properties:
-                            localhostProfile:
-                              type: string
-                            type:
->>>>>>> fbbca3d5
-                              type: string
-                          required:
-                          - type
-                          type: object
-                        windowsOptions:
-<<<<<<< HEAD
-                          description: |-
-                            The Windows specific settings applied to all containers.
-                            If unspecified, the options from the PodSecurityContext will be used.
-                          properties:
-                            gmsaCredentialSpec:
-                              description: |-
-                                GMSACredentialSpec is where the GMSA admission webhook
-                                (https://github.com/kubernetes-sigs/windows-gmsa) inlines the contents of the
-                                GMSA credential spec named by the GMSACredentialSpecName field.
-=======
-                          properties:
-                            gmsaCredentialSpec:
->>>>>>> fbbca3d5
-                              type: string
-                            gmsaCredentialSpecName:
-                              type: string
-                            hostProcess:
-                              type: boolean
-                            runAsUserName:
-<<<<<<< HEAD
-                              description: |-
-                                The UserName in Windows to run the entrypoint of the container process.
-                                Defaults to the user specified in image metadata if unspecified.
-                                May also be set in PodSecurityContext.
-=======
->>>>>>> fbbca3d5
-                              type: string
-                          type: object
-                      type: object
-                    startupProbe:
-<<<<<<< HEAD
-                      description: |-
-                        StartupProbe indicates that the Pod has successfully initialized.
-                        If specified, no other probes are executed until this completes successfully.
-=======
->>>>>>> fbbca3d5
-                      properties:
-                        exec:
-                          properties:
-                            command:
-<<<<<<< HEAD
-                              description: |-
-                                Command is the command line to execute inside the container, the working directory for the
-                                command  is root ('/') in the container's filesystem.
-=======
->>>>>>> fbbca3d5
-                              items:
-                                type: string
-                              type: array
-                          type: object
-                        failureThreshold:
-<<<<<<< HEAD
-                          description: |-
-                            Minimum consecutive failures for the probe to be considered failed after having succeeded.
-                            Defaults to 3. Minimum value is 1.
-=======
->>>>>>> fbbca3d5
-                          format: int32
-                          type: integer
-                        grpc:
-                          properties:
-                            port:
-                              format: int32
-                              type: integer
-                            service:
-<<<<<<< HEAD
-                              description: |-
-                                Service is the name of the service to place in the gRPC HealthCheckRequest
-                                (see https://github.com/grpc/grpc/blob/master/doc/health-checking.md).
-=======
->>>>>>> fbbca3d5
-                              type: string
-                          required:
-                          - port
-                          type: object
-                        httpGet:
-                          properties:
-                            host:
-<<<<<<< HEAD
-                              description: |-
-                                Host name to connect to, defaults to the pod IP. You probably want to set
-                                "Host" in httpHeaders instead.
-=======
->>>>>>> fbbca3d5
-                              type: string
-                            httpHeaders:
-                              items:
-                                properties:
-                                  name:
-<<<<<<< HEAD
-                                    description: |-
-                                      The header field name.
-                                      This will be canonicalized upon output, so case-variant names will be understood as the same header.
-=======
->>>>>>> fbbca3d5
-                                    type: string
-                                  value:
-                                    type: string
-                                required:
-                                - name
-                                - value
-                                type: object
-                              type: array
-                            path:
-                              type: string
-                            port:
-                              anyOf:
-                              - type: integer
-                              - type: string
-<<<<<<< HEAD
-                              description: |-
-                                Name or number of the port to access on the container.
-                                Number must be in the range 1 to 65535.
-                                Name must be an IANA_SVC_NAME.
-                              x-kubernetes-int-or-string: true
-                            scheme:
-                              description: |-
-                                Scheme to use for connecting to the host.
-                                Defaults to HTTP.
-=======
-                              x-kubernetes-int-or-string: true
-                            scheme:
->>>>>>> fbbca3d5
-                              type: string
-                          required:
-                          - port
-                          type: object
-                        initialDelaySeconds:
-<<<<<<< HEAD
-                          description: |-
-                            Number of seconds after the container has started before liveness probes are initiated.
-                            More info: https://kubernetes.io/docs/concepts/workloads/pods/pod-lifecycle#container-probes
-                          format: int32
-                          type: integer
-                        periodSeconds:
-                          description: |-
-                            How often (in seconds) to perform the probe.
-                            Default to 10 seconds. Minimum value is 1.
-                          format: int32
-                          type: integer
-                        successThreshold:
-                          description: |-
-                            Minimum consecutive successes for the probe to be considered successful after having failed.
-                            Defaults to 1. Must be 1 for liveness and startup. Minimum value is 1.
-=======
-                          format: int32
-                          type: integer
-                        periodSeconds:
-                          format: int32
-                          type: integer
-                        successThreshold:
->>>>>>> fbbca3d5
-                          format: int32
-                          type: integer
-                        tcpSocket:
-                          properties:
-                            host:
-                              type: string
-                            port:
-                              anyOf:
-                              - type: integer
-                              - type: string
-<<<<<<< HEAD
-                              description: |-
-                                Number or name of the port to access on the container.
-                                Number must be in the range 1 to 65535.
-                                Name must be an IANA_SVC_NAME.
-=======
->>>>>>> fbbca3d5
-                              x-kubernetes-int-or-string: true
-                          required:
-                          - port
-                          type: object
-                        terminationGracePeriodSeconds:
-                          format: int64
-                          type: integer
-                        timeoutSeconds:
-<<<<<<< HEAD
-                          description: |-
-                            Number of seconds after which the probe times out.
-                            Defaults to 1 second. Minimum value is 1.
-                            More info: https://kubernetes.io/docs/concepts/workloads/pods/pod-lifecycle#container-probes
-=======
->>>>>>> fbbca3d5
-                          format: int32
-                          type: integer
-                      type: object
-                    stdin:
-<<<<<<< HEAD
-                      description: |-
-                        Whether this container should allocate a buffer for stdin in the container runtime. If this
-                        is not set, reads from stdin in the container will always result in EOF.
-                        Default is false.
-                      type: boolean
-                    stdinOnce:
-                      description: |-
-                        Whether the container runtime should close the stdin channel after it has been opened by
-                        a single attach. When stdin is true the stdin stream will remain open across multiple attach
-                        sessions.
-                      type: boolean
-                    terminationMessagePath:
-                      description: |-
-                        Optional: Path at which the file to which the container's termination message
-                        will be written is mounted into the container's filesystem.
-                      type: string
-                    terminationMessagePolicy:
-                      description: |-
-                        Indicate how the termination message should be populated. File will use the contents of
-                        terminationMessagePath to populate the container status message on both success and failure.
-                      type: string
-                    tty:
-                      description: |-
-                        Whether this container should allocate a TTY for itself, also requires 'stdin' to be true.
-                        Default is false.
-=======
-                      type: boolean
-                    stdinOnce:
-                      type: boolean
-                    terminationMessagePath:
-                      type: string
-                    terminationMessagePolicy:
-                      type: string
-                    tty:
->>>>>>> fbbca3d5
-                      type: boolean
-                    volumeDevices:
-                      items:
-                        properties:
-                          devicePath:
-                            type: string
-                          name:
-                            type: string
-                        required:
-                        - devicePath
-                        - name
-                        type: object
-                      type: array
-                    volumeMounts:
-<<<<<<< HEAD
-                      description: |-
-                        Pod volumes to mount into the container's filesystem.
-                        Cannot be updated.
-=======
->>>>>>> fbbca3d5
-                      items:
-                        properties:
-                          mountPath:
-<<<<<<< HEAD
-                            description: |-
-                              Path within the container at which the volume should be mounted.  Must
-                              not contain ':'.
-                            type: string
-                          mountPropagation:
-                            description: |-
-                              mountPropagation determines how mounts are propagated from the host
-                              to container and the other way around.
-                              When not set, MountPropagationNone is used.
-                              This field is beta in 1.10.
-=======
-                            type: string
-                          mountPropagation:
->>>>>>> fbbca3d5
-                            type: string
-                          name:
-                            type: string
-                          readOnly:
-<<<<<<< HEAD
-                            description: |-
-                              Mounted read-only if true, read-write otherwise (false or unspecified).
-                              Defaults to false.
-                            type: boolean
-                          subPath:
-                            description: |-
-                              Path within the volume from which the container's volume should be mounted.
-                              Defaults to "" (volume's root).
-=======
-                            type: boolean
-                          subPath:
->>>>>>> fbbca3d5
-                            type: string
-                          subPathExpr:
-                            type: string
-                        required:
-                        - mountPath
-                        - name
-                        type: object
-                      type: array
-                    workingDir:
-<<<<<<< HEAD
-                      description: |-
-                        Container's working directory.
-                        If not specified, the container runtime's default will be used, which
-                        might be configured in the container image.
-                        Cannot be updated.
-=======
->>>>>>> fbbca3d5
-                      type: string
-                  required:
-                  - name
-                  type: object
-                type: array
-              affinity:
-                properties:
-                  nodeAffinity:
-                    properties:
-                      preferredDuringSchedulingIgnoredDuringExecution:
-<<<<<<< HEAD
-                        description: |-
-                          The scheduler will prefer to schedule pods to nodes that satisfy
-                          the affinity expressions specified by this field, but it may choose
-                          a node that violates one or more of the expressions.
-                        items:
-                          description: |-
-                            An empty preferred scheduling term matches all objects with implicit weight 0
-                            (i.e. it's a no-op). A null preferred scheduling term matches no objects (i.e. is also a no-op).
-=======
-                        items:
->>>>>>> fbbca3d5
-                          properties:
-                            preference:
-                              properties:
-                                matchExpressions:
-                                  items:
-<<<<<<< HEAD
-                                    description: |-
-                                      A node selector requirement is a selector that contains values, a key, and an operator
-                                      that relates the key and values.
-=======
->>>>>>> fbbca3d5
-                                    properties:
-                                      key:
-                                        type: string
-                                      operator:
-<<<<<<< HEAD
-                                        description: |-
-                                          Represents a key's relationship to a set of values.
-                                          Valid operators are In, NotIn, Exists, DoesNotExist. Gt, and Lt.
-                                        type: string
-                                      values:
-                                        description: |-
-                                          An array of string values. If the operator is In or NotIn,
-                                          the values array must be non-empty. If the operator is Exists or DoesNotExist,
-                                          the values array must be empty.
-=======
-                                        type: string
-                                      values:
->>>>>>> fbbca3d5
-                                        items:
-                                          type: string
-                                        type: array
-                                    required:
-                                    - key
-                                    - operator
-                                    type: object
-                                  type: array
-                                matchFields:
-                                  items:
-<<<<<<< HEAD
-                                    description: |-
-                                      A node selector requirement is a selector that contains values, a key, and an operator
-                                      that relates the key and values.
-=======
->>>>>>> fbbca3d5
-                                    properties:
-                                      key:
-                                        type: string
-                                      operator:
-<<<<<<< HEAD
-                                        description: |-
-                                          Represents a key's relationship to a set of values.
-                                          Valid operators are In, NotIn, Exists, DoesNotExist. Gt, and Lt.
-                                        type: string
-                                      values:
-                                        description: |-
-                                          An array of string values. If the operator is In or NotIn,
-                                          the values array must be non-empty. If the operator is Exists or DoesNotExist,
-                                          the values array must be empty.
-=======
-                                        type: string
-                                      values:
->>>>>>> fbbca3d5
-                                        items:
-                                          type: string
-                                        type: array
-                                    required:
-                                    - key
-                                    - operator
-                                    type: object
-                                  type: array
-                              type: object
-                              x-kubernetes-map-type: atomic
-                            weight:
-                              format: int32
-                              type: integer
-                          required:
-                          - preference
-                          - weight
-                          type: object
-                        type: array
-                      requiredDuringSchedulingIgnoredDuringExecution:
-<<<<<<< HEAD
-                        description: |-
-                          If the affinity requirements specified by this field are not met at
-                          scheduling time, the pod will not be scheduled onto the node.
-=======
->>>>>>> fbbca3d5
-                        properties:
-                          nodeSelectorTerms:
-                            items:
-<<<<<<< HEAD
-                              description: |-
-                                A null or empty node selector term matches no objects. The requirements of
-                                them are ANDed.
-                                The TopologySelectorTerm type implements a subset of the NodeSelectorTerm.
-=======
->>>>>>> fbbca3d5
-                              properties:
-                                matchExpressions:
-                                  items:
-<<<<<<< HEAD
-                                    description: |-
-                                      A node selector requirement is a selector that contains values, a key, and an operator
-                                      that relates the key and values.
-=======
->>>>>>> fbbca3d5
-                                    properties:
-                                      key:
-                                        type: string
-                                      operator:
-<<<<<<< HEAD
-                                        description: |-
-                                          Represents a key's relationship to a set of values.
-                                          Valid operators are In, NotIn, Exists, DoesNotExist. Gt, and Lt.
-                                        type: string
-                                      values:
-                                        description: |-
-                                          An array of string values. If the operator is In or NotIn,
-                                          the values array must be non-empty. If the operator is Exists or DoesNotExist,
-                                          the values array must be empty.
-=======
-                                        type: string
-                                      values:
->>>>>>> fbbca3d5
-                                        items:
-                                          type: string
-                                        type: array
-                                    required:
-                                    - key
-                                    - operator
-                                    type: object
-                                  type: array
-                                matchFields:
-                                  items:
-<<<<<<< HEAD
-                                    description: |-
-                                      A node selector requirement is a selector that contains values, a key, and an operator
-                                      that relates the key and values.
-=======
->>>>>>> fbbca3d5
-                                    properties:
-                                      key:
-                                        type: string
-                                      operator:
-<<<<<<< HEAD
-                                        description: |-
-                                          Represents a key's relationship to a set of values.
-                                          Valid operators are In, NotIn, Exists, DoesNotExist. Gt, and Lt.
-                                        type: string
-                                      values:
-                                        description: |-
-                                          An array of string values. If the operator is In or NotIn,
-                                          the values array must be non-empty. If the operator is Exists or DoesNotExist,
-                                          the values array must be empty.
-=======
-                                        type: string
-                                      values:
->>>>>>> fbbca3d5
-                                        items:
-                                          type: string
-                                        type: array
-                                    required:
-                                    - key
-                                    - operator
-                                    type: object
-                                  type: array
-                              type: object
-                              x-kubernetes-map-type: atomic
-                            type: array
-                        required:
-                        - nodeSelectorTerms
-                        type: object
-                        x-kubernetes-map-type: atomic
-                    type: object
-                  podAffinity:
-                    properties:
-                      preferredDuringSchedulingIgnoredDuringExecution:
-<<<<<<< HEAD
-                        description: |-
-                          The scheduler will prefer to schedule pods to nodes that satisfy
-                          the affinity expressions specified by this field, but it may choose
-                          a node that violates one or more of the expressions.
-=======
->>>>>>> fbbca3d5
-                        items:
-                          properties:
-                            podAffinityTerm:
-                              properties:
-                                labelSelector:
-<<<<<<< HEAD
-                                  description: |-
-                                    A label query over a set of resources, in this case pods.
-                                    If it's null, this PodAffinityTerm matches with no Pods.
-=======
->>>>>>> fbbca3d5
-                                  properties:
-                                    matchExpressions:
-                                      items:
-<<<<<<< HEAD
-                                        description: |-
-                                          A label selector requirement is a selector that contains values, a key, and an operator that
-                                          relates the key and values.
-=======
->>>>>>> fbbca3d5
-                                        properties:
-                                          key:
-                                            type: string
-                                          operator:
-<<<<<<< HEAD
-                                            description: |-
-                                              operator represents a key's relationship to a set of values.
-                                              Valid operators are In, NotIn, Exists and DoesNotExist.
-                                            type: string
-                                          values:
-                                            description: |-
-                                              values is an array of string values. If the operator is In or NotIn,
-                                              the values array must be non-empty. If the operator is Exists or DoesNotExist,
-                                              the values array must be empty.
-=======
-                                            type: string
-                                          values:
->>>>>>> fbbca3d5
-                                            items:
-                                              type: string
-                                            type: array
-                                        required:
-                                        - key
-                                        - operator
-                                        type: object
-                                      type: array
-                                    matchLabels:
-                                      additionalProperties:
-                                        type: string
-                                      type: object
-                                  type: object
-                                  x-kubernetes-map-type: atomic
-                                matchLabelKeys:
-<<<<<<< HEAD
-                                  description: |-
-                                    MatchLabelKeys is a set of pod label keys to select which pods will
-                                    be taken into consideration.
-=======
->>>>>>> fbbca3d5
-                                  items:
-                                    type: string
-                                  type: array
-                                  x-kubernetes-list-type: atomic
-                                mismatchLabelKeys:
-<<<<<<< HEAD
-                                  description: |-
-                                    MismatchLabelKeys is a set of pod label keys to select which pods will
-                                    be taken into consideration.
-=======
->>>>>>> fbbca3d5
-                                  items:
-                                    type: string
-                                  type: array
-                                  x-kubernetes-list-type: atomic
-                                namespaceSelector:
-<<<<<<< HEAD
-                                  description: |-
-                                    A label query over the set of namespaces that the term applies to.
-                                    The term is applied to the union of the namespaces selected by this field
-                                    and the ones listed in the namespaces field.
-=======
->>>>>>> fbbca3d5
-                                  properties:
-                                    matchExpressions:
-                                      items:
-<<<<<<< HEAD
-                                        description: |-
-                                          A label selector requirement is a selector that contains values, a key, and an operator that
-                                          relates the key and values.
-=======
->>>>>>> fbbca3d5
-                                        properties:
-                                          key:
-                                            type: string
-                                          operator:
-<<<<<<< HEAD
-                                            description: |-
-                                              operator represents a key's relationship to a set of values.
-                                              Valid operators are In, NotIn, Exists and DoesNotExist.
-                                            type: string
-                                          values:
-                                            description: |-
-                                              values is an array of string values. If the operator is In or NotIn,
-                                              the values array must be non-empty. If the operator is Exists or DoesNotExist,
-                                              the values array must be empty.
-=======
-                                            type: string
-                                          values:
->>>>>>> fbbca3d5
-                                            items:
-                                              type: string
-                                            type: array
-                                        required:
-                                        - key
-                                        - operator
-                                        type: object
-                                      type: array
-                                    matchLabels:
-                                      additionalProperties:
-                                        type: string
-                                      type: object
-                                  type: object
-                                  x-kubernetes-map-type: atomic
-                                namespaces:
-<<<<<<< HEAD
-                                  description: |-
-                                    namespaces specifies a static list of namespace names that the term applies to.
-                                    The term is applied to the union of the namespaces listed in this field
-                                    and the ones selected by namespaceSelector.
-=======
->>>>>>> fbbca3d5
-                                  items:
-                                    type: string
-                                  type: array
-                                topologyKey:
-<<<<<<< HEAD
-                                  description: "This pod should be co-located (affinity)
-                                    or not co-located (anti-affinity) with the pods
-                                    matching\nthe labelSelector in the specified namespaces,
-                                    where co-located is defined as running on a node\nwhose "
-=======
->>>>>>> fbbca3d5
-                                  type: string
-                              required:
-                              - topologyKey
-                              type: object
-                            weight:
-<<<<<<< HEAD
-                              description: |-
-                                weight associated with matching the corresponding podAffinityTerm,
-                                in the range 1-100.
-=======
->>>>>>> fbbca3d5
-                              format: int32
-                              type: integer
-                          required:
-                          - podAffinityTerm
-                          - weight
-                          type: object
-                        type: array
-                      requiredDuringSchedulingIgnoredDuringExecution:
-<<<<<<< HEAD
-                        description: |-
-                          If the affinity requirements specified by this field are not met at
-                          scheduling time, the pod will not be scheduled onto the node.
-                        items:
-                          description: |-
-                            Defines a set of pods (namely those matching the labelSelector
-                            relative to the given namespace(s)) that this pod should be
-                            co-located (affinity) or not co-located (anti-affinity) with,
-                            where co-locate
-                          properties:
-                            labelSelector:
-                              description: |-
-                                A label query over a set of resources, in this case pods.
-                                If it's null, this PodAffinityTerm matches with no Pods.
-=======
-                        items:
-                          properties:
-                            labelSelector:
->>>>>>> fbbca3d5
-                              properties:
-                                matchExpressions:
-                                  items:
-<<<<<<< HEAD
-                                    description: |-
-                                      A label selector requirement is a selector that contains values, a key, and an operator that
-                                      relates the key and values.
-=======
->>>>>>> fbbca3d5
-                                    properties:
-                                      key:
-                                        type: string
-                                      operator:
-<<<<<<< HEAD
-                                        description: |-
-                                          operator represents a key's relationship to a set of values.
-                                          Valid operators are In, NotIn, Exists and DoesNotExist.
-                                        type: string
-                                      values:
-                                        description: |-
-                                          values is an array of string values. If the operator is In or NotIn,
-                                          the values array must be non-empty. If the operator is Exists or DoesNotExist,
-                                          the values array must be empty.
-=======
-                                        type: string
-                                      values:
->>>>>>> fbbca3d5
-                                        items:
-                                          type: string
-                                        type: array
-                                    required:
-                                    - key
-                                    - operator
-                                    type: object
-                                  type: array
-                                matchLabels:
-                                  additionalProperties:
-                                    type: string
-                                  type: object
-                              type: object
-                              x-kubernetes-map-type: atomic
-                            matchLabelKeys:
-<<<<<<< HEAD
-                              description: |-
-                                MatchLabelKeys is a set of pod label keys to select which pods will
-                                be taken into consideration.
-=======
->>>>>>> fbbca3d5
-                              items:
-                                type: string
-                              type: array
-                              x-kubernetes-list-type: atomic
-                            mismatchLabelKeys:
-<<<<<<< HEAD
-                              description: |-
-                                MismatchLabelKeys is a set of pod label keys to select which pods will
-                                be taken into consideration.
-=======
->>>>>>> fbbca3d5
-                              items:
-                                type: string
-                              type: array
-                              x-kubernetes-list-type: atomic
-                            namespaceSelector:
-<<<<<<< HEAD
-                              description: |-
-                                A label query over the set of namespaces that the term applies to.
-                                The term is applied to the union of the namespaces selected by this field
-                                and the ones listed in the namespaces field.
-=======
->>>>>>> fbbca3d5
-                              properties:
-                                matchExpressions:
-                                  items:
-<<<<<<< HEAD
-                                    description: |-
-                                      A label selector requirement is a selector that contains values, a key, and an operator that
-                                      relates the key and values.
-=======
->>>>>>> fbbca3d5
-                                    properties:
-                                      key:
-                                        type: string
-                                      operator:
-<<<<<<< HEAD
-                                        description: |-
-                                          operator represents a key's relationship to a set of values.
-                                          Valid operators are In, NotIn, Exists and DoesNotExist.
-                                        type: string
-                                      values:
-                                        description: |-
-                                          values is an array of string values. If the operator is In or NotIn,
-                                          the values array must be non-empty. If the operator is Exists or DoesNotExist,
-                                          the values array must be empty.
-=======
-                                        type: string
-                                      values:
->>>>>>> fbbca3d5
-                                        items:
-                                          type: string
-                                        type: array
-                                    required:
-                                    - key
-                                    - operator
-                                    type: object
-                                  type: array
-                                matchLabels:
-                                  additionalProperties:
-                                    type: string
-                                  type: object
-                              type: object
-                              x-kubernetes-map-type: atomic
-                            namespaces:
-<<<<<<< HEAD
-                              description: |-
-                                namespaces specifies a static list of namespace names that the term applies to.
-                                The term is applied to the union of the namespaces listed in this field
-                                and the ones selected by namespaceSelector.
-=======
->>>>>>> fbbca3d5
-                              items:
-                                type: string
-                              type: array
-                            topologyKey:
-<<<<<<< HEAD
-                              description: "This pod should be co-located (affinity)
-                                or not co-located (anti-affinity) with the pods matching\nthe
-                                labelSelector in the specified namespaces, where co-located
-                                is defined as running on a node\nwhose "
-=======
->>>>>>> fbbca3d5
-                              type: string
-                          required:
-                          - topologyKey
-                          type: object
-                        type: array
-                    type: object
-                  podAntiAffinity:
-                    properties:
-                      preferredDuringSchedulingIgnoredDuringExecution:
-<<<<<<< HEAD
-                        description: |-
-                          The scheduler will prefer to schedule pods to nodes that satisfy
-                          the anti-affinity expressions specified by this field, but it may choose
-                          a node that violates one or more of the expressions.
-=======
->>>>>>> fbbca3d5
-                        items:
-                          properties:
-                            podAffinityTerm:
-                              properties:
-                                labelSelector:
-<<<<<<< HEAD
-                                  description: |-
-                                    A label query over a set of resources, in this case pods.
-                                    If it's null, this PodAffinityTerm matches with no Pods.
-=======
->>>>>>> fbbca3d5
-                                  properties:
-                                    matchExpressions:
-                                      items:
-<<<<<<< HEAD
-                                        description: |-
-                                          A label selector requirement is a selector that contains values, a key, and an operator that
-                                          relates the key and values.
-=======
->>>>>>> fbbca3d5
-                                        properties:
-                                          key:
-                                            type: string
-                                          operator:
-<<<<<<< HEAD
-                                            description: |-
-                                              operator represents a key's relationship to a set of values.
-                                              Valid operators are In, NotIn, Exists and DoesNotExist.
-                                            type: string
-                                          values:
-                                            description: |-
-                                              values is an array of string values. If the operator is In or NotIn,
-                                              the values array must be non-empty. If the operator is Exists or DoesNotExist,
-                                              the values array must be empty.
-=======
-                                            type: string
-                                          values:
->>>>>>> fbbca3d5
-                                            items:
-                                              type: string
-                                            type: array
-                                        required:
-                                        - key
-                                        - operator
-                                        type: object
-                                      type: array
-                                    matchLabels:
-                                      additionalProperties:
-                                        type: string
-                                      type: object
-                                  type: object
-                                  x-kubernetes-map-type: atomic
-                                matchLabelKeys:
-<<<<<<< HEAD
-                                  description: |-
-                                    MatchLabelKeys is a set of pod label keys to select which pods will
-                                    be taken into consideration.
-=======
->>>>>>> fbbca3d5
-                                  items:
-                                    type: string
-                                  type: array
-                                  x-kubernetes-list-type: atomic
-                                mismatchLabelKeys:
-<<<<<<< HEAD
-                                  description: |-
-                                    MismatchLabelKeys is a set of pod label keys to select which pods will
-                                    be taken into consideration.
-=======
->>>>>>> fbbca3d5
-                                  items:
-                                    type: string
-                                  type: array
-                                  x-kubernetes-list-type: atomic
-                                namespaceSelector:
-<<<<<<< HEAD
-                                  description: |-
-                                    A label query over the set of namespaces that the term applies to.
-                                    The term is applied to the union of the namespaces selected by this field
-                                    and the ones listed in the namespaces field.
-=======
->>>>>>> fbbca3d5
-                                  properties:
-                                    matchExpressions:
-                                      items:
-<<<<<<< HEAD
-                                        description: |-
-                                          A label selector requirement is a selector that contains values, a key, and an operator that
-                                          relates the key and values.
-=======
->>>>>>> fbbca3d5
-                                        properties:
-                                          key:
-                                            type: string
-                                          operator:
-<<<<<<< HEAD
-                                            description: |-
-                                              operator represents a key's relationship to a set of values.
-                                              Valid operators are In, NotIn, Exists and DoesNotExist.
-                                            type: string
-                                          values:
-                                            description: |-
-                                              values is an array of string values. If the operator is In or NotIn,
-                                              the values array must be non-empty. If the operator is Exists or DoesNotExist,
-                                              the values array must be empty.
-=======
-                                            type: string
-                                          values:
->>>>>>> fbbca3d5
-                                            items:
-                                              type: string
-                                            type: array
-                                        required:
-                                        - key
-                                        - operator
-                                        type: object
-                                      type: array
-                                    matchLabels:
-                                      additionalProperties:
-                                        type: string
-                                      type: object
-                                  type: object
-                                  x-kubernetes-map-type: atomic
-                                namespaces:
-<<<<<<< HEAD
-                                  description: |-
-                                    namespaces specifies a static list of namespace names that the term applies to.
-                                    The term is applied to the union of the namespaces listed in this field
-                                    and the ones selected by namespaceSelector.
-=======
->>>>>>> fbbca3d5
-                                  items:
-                                    type: string
-                                  type: array
-                                topologyKey:
-<<<<<<< HEAD
-                                  description: "This pod should be co-located (affinity)
-                                    or not co-located (anti-affinity) with the pods
-                                    matching\nthe labelSelector in the specified namespaces,
-                                    where co-located is defined as running on a node\nwhose "
-=======
->>>>>>> fbbca3d5
-                                  type: string
-                              required:
-                              - topologyKey
-                              type: object
-                            weight:
-<<<<<<< HEAD
-                              description: |-
-                                weight associated with matching the corresponding podAffinityTerm,
-                                in the range 1-100.
-=======
->>>>>>> fbbca3d5
-                              format: int32
-                              type: integer
-                          required:
-                          - podAffinityTerm
-                          - weight
-                          type: object
-                        type: array
-                      requiredDuringSchedulingIgnoredDuringExecution:
-<<<<<<< HEAD
-                        description: |-
-                          If the anti-affinity requirements specified by this field are not met at
-                          scheduling time, the pod will not be scheduled onto the node.
-                        items:
-                          description: |-
-                            Defines a set of pods (namely those matching the labelSelector
-                            relative to the given namespace(s)) that this pod should be
-                            co-located (affinity) or not co-located (anti-affinity) with,
-                            where co-locate
-                          properties:
-                            labelSelector:
-                              description: |-
-                                A label query over a set of resources, in this case pods.
-                                If it's null, this PodAffinityTerm matches with no Pods.
-=======
-                        items:
-                          properties:
-                            labelSelector:
->>>>>>> fbbca3d5
-                              properties:
-                                matchExpressions:
-                                  items:
-<<<<<<< HEAD
-                                    description: |-
-                                      A label selector requirement is a selector that contains values, a key, and an operator that
-                                      relates the key and values.
-=======
->>>>>>> fbbca3d5
-                                    properties:
-                                      key:
-                                        type: string
-                                      operator:
-<<<<<<< HEAD
-                                        description: |-
-                                          operator represents a key's relationship to a set of values.
-                                          Valid operators are In, NotIn, Exists and DoesNotExist.
-                                        type: string
-                                      values:
-                                        description: |-
-                                          values is an array of string values. If the operator is In or NotIn,
-                                          the values array must be non-empty. If the operator is Exists or DoesNotExist,
-                                          the values array must be empty.
-=======
-                                        type: string
-                                      values:
->>>>>>> fbbca3d5
-                                        items:
-                                          type: string
-                                        type: array
-                                    required:
-                                    - key
-                                    - operator
-                                    type: object
-                                  type: array
-                                matchLabels:
-                                  additionalProperties:
-                                    type: string
-                                  type: object
-                              type: object
-                              x-kubernetes-map-type: atomic
-                            matchLabelKeys:
-<<<<<<< HEAD
-                              description: |-
-                                MatchLabelKeys is a set of pod label keys to select which pods will
-                                be taken into consideration.
-=======
->>>>>>> fbbca3d5
-                              items:
-                                type: string
-                              type: array
-                              x-kubernetes-list-type: atomic
-                            mismatchLabelKeys:
-<<<<<<< HEAD
-                              description: |-
-                                MismatchLabelKeys is a set of pod label keys to select which pods will
-                                be taken into consideration.
-=======
->>>>>>> fbbca3d5
-                              items:
-                                type: string
-                              type: array
-                              x-kubernetes-list-type: atomic
-                            namespaceSelector:
-<<<<<<< HEAD
-                              description: |-
-                                A label query over the set of namespaces that the term applies to.
-                                The term is applied to the union of the namespaces selected by this field
-                                and the ones listed in the namespaces field.
-=======
->>>>>>> fbbca3d5
-                              properties:
-                                matchExpressions:
-                                  items:
-<<<<<<< HEAD
-                                    description: |-
-                                      A label selector requirement is a selector that contains values, a key, and an operator that
-                                      relates the key and values.
-=======
->>>>>>> fbbca3d5
-                                    properties:
-                                      key:
-                                        type: string
-                                      operator:
-<<<<<<< HEAD
-                                        description: |-
-                                          operator represents a key's relationship to a set of values.
-                                          Valid operators are In, NotIn, Exists and DoesNotExist.
-                                        type: string
-                                      values:
-                                        description: |-
-                                          values is an array of string values. If the operator is In or NotIn,
-                                          the values array must be non-empty. If the operator is Exists or DoesNotExist,
-                                          the values array must be empty.
-=======
-                                        type: string
-                                      values:
->>>>>>> fbbca3d5
-                                        items:
-                                          type: string
-                                        type: array
-                                    required:
-                                    - key
-                                    - operator
-                                    type: object
-                                  type: array
-                                matchLabels:
-                                  additionalProperties:
-                                    type: string
-                                  type: object
-                              type: object
-                              x-kubernetes-map-type: atomic
-                            namespaces:
-<<<<<<< HEAD
-                              description: |-
-                                namespaces specifies a static list of namespace names that the term applies to.
-                                The term is applied to the union of the namespaces listed in this field
-                                and the ones selected by namespaceSelector.
-=======
->>>>>>> fbbca3d5
-                              items:
-                                type: string
-                              type: array
-                            topologyKey:
-<<<<<<< HEAD
-                              description: "This pod should be co-located (affinity)
-                                or not co-located (anti-affinity) with the pods matching\nthe
-                                labelSelector in the specified namespaces, where co-located
-                                is defined as running on a node\nwhose "
-=======
->>>>>>> fbbca3d5
-                              type: string
-                          required:
-                          - topologyKey
-                          type: object
-                        type: array
-                    type: object
-                type: object
-              args:
-                additionalProperties:
-                  type: string
-                type: object
-              autoscaler:
-<<<<<<< HEAD
-                description: |-
-                  Autoscaler specifies the pod autoscaling configuration to use
-                  for the OpenTelemetryCollector workload.
-                properties:
-                  behavior:
-                    description: |-
-                      HorizontalPodAutoscalerBehavior configures the scaling behavior of the target
-                      in both Up and Down directions (scaleUp and scaleDown fields respectively).
-                    properties:
-                      scaleDown:
-                        description: |-
-                          scaleDown is scaling policy for scaling Down.
-                          If not set, the default value is to allow to scale down to minReplicas pods, with a
-                          300 second stabilization window (i.e.
-                        properties:
-                          policies:
-                            description: |-
-                              policies is a list of potential scaling polices which can be used during scaling.
-                              At least one policy must be specified, otherwise the HPAScalingRules will be discarded as invalid
-=======
-                properties:
-                  behavior:
-                    properties:
-                      scaleDown:
-                        properties:
-                          policies:
->>>>>>> fbbca3d5
-                            items:
-                              properties:
-                                periodSeconds:
-<<<<<<< HEAD
-                                  description: |-
-                                    periodSeconds specifies the window of time for which the policy should hold true.
-                                    PeriodSeconds must be greater than zero and less than or equal to 1800 (30 min).
-=======
->>>>>>> fbbca3d5
-                                  format: int32
-                                  type: integer
-                                type:
-                                  type: string
-                                value:
-<<<<<<< HEAD
-                                  description: |-
-                                    value contains the amount of change which is permitted by the policy.
-                                    It must be greater than zero
-=======
->>>>>>> fbbca3d5
-                                  format: int32
-                                  type: integer
-                              required:
-                              - periodSeconds
-                              - type
-                              - value
-                              type: object
-                            type: array
-                            x-kubernetes-list-type: atomic
-                          selectPolicy:
-<<<<<<< HEAD
-                            description: |-
-                              selectPolicy is used to specify which policy should be used.
-                              If not set, the default value Max is used.
-                            type: string
-                          stabilizationWindowSeconds:
-                            description: |-
-                              stabilizationWindowSeconds is the number of seconds for which past recommendations should be
-                              considered while scaling up or scaling down.
-=======
-                            type: string
-                          stabilizationWindowSeconds:
->>>>>>> fbbca3d5
-                            format: int32
-                            type: integer
-                        type: object
-                      scaleUp:
-                        properties:
-                          policies:
-<<<<<<< HEAD
-                            description: |-
-                              policies is a list of potential scaling polices which can be used during scaling.
-                              At least one policy must be specified, otherwise the HPAScalingRules will be discarded as invalid
-=======
->>>>>>> fbbca3d5
-                            items:
-                              properties:
-                                periodSeconds:
-<<<<<<< HEAD
-                                  description: |-
-                                    periodSeconds specifies the window of time for which the policy should hold true.
-                                    PeriodSeconds must be greater than zero and less than or equal to 1800 (30 min).
-=======
->>>>>>> fbbca3d5
-                                  format: int32
-                                  type: integer
-                                type:
-                                  type: string
-                                value:
-<<<<<<< HEAD
-                                  description: |-
-                                    value contains the amount of change which is permitted by the policy.
-                                    It must be greater than zero
-=======
->>>>>>> fbbca3d5
-                                  format: int32
-                                  type: integer
-                              required:
-                              - periodSeconds
-                              - type
-                              - value
-                              type: object
-                            type: array
-                            x-kubernetes-list-type: atomic
-                          selectPolicy:
-<<<<<<< HEAD
-                            description: |-
-                              selectPolicy is used to specify which policy should be used.
-                              If not set, the default value Max is used.
-                            type: string
-                          stabilizationWindowSeconds:
-                            description: |-
-                              stabilizationWindowSeconds is the number of seconds for which past recommendations should be
-                              considered while scaling up or scaling down.
-=======
-                            type: string
-                          stabilizationWindowSeconds:
->>>>>>> fbbca3d5
-                            format: int32
-                            type: integer
-                        type: object
-                    type: object
-                  maxReplicas:
-                    format: int32
-                    type: integer
-                  metrics:
-<<<<<<< HEAD
-                    description: |-
-                      Metrics is meant to provide a customizable way to configure HPA metrics.
-                      currently the only supported custom metrics is type=Pod.
-                    items:
-                      description: |-
-                        MetricSpec defines a subset of metrics to be defined for the HPA's metric array
-                        more metric type can be supported as needed.
-                        See https://pkg.go.dev/k8s.io/api/autoscaling/v2#MetricSpec for reference.
-                      properties:
-                        pods:
-                          description: |-
-                            PodsMetricSource indicates how to scale on a metric describing each pod in
-                            the current scale target (for example, transactions-processed-per-second).
-=======
-                    items:
-                      properties:
-                        pods:
->>>>>>> fbbca3d5
-                          properties:
-                            metric:
-                              properties:
-                                name:
-                                  type: string
-                                selector:
-<<<<<<< HEAD
-                                  description: |-
-                                    selector is the string-encoded form of a standard kubernetes label selector for the given metric
-                                    When set, it is passed as an additional parameter to the metrics server for more specific metrics scopi
-=======
->>>>>>> fbbca3d5
-                                  properties:
-                                    matchExpressions:
-                                      items:
-<<<<<<< HEAD
-                                        description: |-
-                                          A label selector requirement is a selector that contains values, a key, and an operator that
-                                          relates the key and values.
-=======
->>>>>>> fbbca3d5
-                                        properties:
-                                          key:
-                                            type: string
-                                          operator:
-<<<<<<< HEAD
-                                            description: |-
-                                              operator represents a key's relationship to a set of values.
-                                              Valid operators are In, NotIn, Exists and DoesNotExist.
-                                            type: string
-                                          values:
-                                            description: |-
-                                              values is an array of string values. If the operator is In or NotIn,
-                                              the values array must be non-empty. If the operator is Exists or DoesNotExist,
-                                              the values array must be empty.
-=======
-                                            type: string
-                                          values:
->>>>>>> fbbca3d5
-                                            items:
-                                              type: string
-                                            type: array
-                                        required:
-                                        - key
-                                        - operator
-                                        type: object
-                                      type: array
-                                    matchLabels:
-                                      additionalProperties:
-                                        type: string
-                                      type: object
-                                  type: object
-                                  x-kubernetes-map-type: atomic
-                              required:
-                              - name
-                              type: object
-                            target:
-                              properties:
-                                averageUtilization:
-<<<<<<< HEAD
-                                  description: |-
-                                    averageUtilization is the target value of the average of the
-                                    resource metric across all relevant pods, represented as a percentage of
-                                    the requested value of the resource for the pods.
-=======
->>>>>>> fbbca3d5
-                                  format: int32
-                                  type: integer
-                                averageValue:
-                                  anyOf:
-                                  - type: integer
-                                  - type: string
-<<<<<<< HEAD
-                                  description: |-
-                                    averageValue is the target value of the average of the
-                                    metric across all relevant pods (as a quantity)
-=======
->>>>>>> fbbca3d5
-                                  pattern: ^(\+|-)?(([0-9]+(\.[0-9]*)?)|(\.[0-9]+))(([KMGTPE]i)|[numkMGTPE]|([eE](\+|-)?(([0-9]+(\.[0-9]*)?)|(\.[0-9]+))))?$
-                                  x-kubernetes-int-or-string: true
-                                type:
-                                  type: string
-                                value:
-                                  anyOf:
-                                  - type: integer
-                                  - type: string
-                                  pattern: ^(\+|-)?(([0-9]+(\.[0-9]*)?)|(\.[0-9]+))(([KMGTPE]i)|[numkMGTPE]|([eE](\+|-)?(([0-9]+(\.[0-9]*)?)|(\.[0-9]+))))?$
-                                  x-kubernetes-int-or-string: true
-                              required:
-                              - type
-                              type: object
-                          required:
-                          - metric
-                          - target
-                          type: object
-                        type:
-                          type: string
-                      required:
-                      - type
-                      type: object
-                    type: array
-                  minReplicas:
-                    format: int32
-                    type: integer
-                  targetCPUUtilization:
-<<<<<<< HEAD
-                    description: |-
-                      TargetCPUUtilization sets the target average CPU used across all replicas.
-                      If average CPU exceeds this value, the HPA will scale up. Defaults to 90 percent.
-=======
->>>>>>> fbbca3d5
-                    format: int32
-                    type: integer
-                  targetMemoryUtilization:
-                    format: int32
-                    type: integer
-                type: object
-              config:
-                type: string
-              configmaps:
-<<<<<<< HEAD
-                description: |-
-                  ConfigMaps is a list of ConfigMaps in the same namespace as the OpenTelemetryCollector
-                  object, which shall be mounted into the Collector Pods.
-=======
->>>>>>> fbbca3d5
-                items:
-                  properties:
-                    mountpath:
-                      type: string
-                    name:
-                      type: string
-                  required:
-                  - mountpath
-                  - name
-                  type: object
-                type: array
-              deploymentUpdateStrategy:
-<<<<<<< HEAD
-                description: |-
-                  UpdateStrategy represents the strategy the operator will take replacing existing Deployment pods with new pods
-                  https://kubernetes.
-                properties:
-                  rollingUpdate:
-                    description: |-
-                      Rolling update config params. Present only if DeploymentStrategyType =
-                      RollingUpdate.
-                      ---
-                      TODO: Update this to follow our convention for oneOf, whatever we decide it
-                      to be.
-=======
-                properties:
-                  rollingUpdate:
->>>>>>> fbbca3d5
-                    properties:
-                      maxSurge:
-                        anyOf:
-                        - type: integer
-                        - type: string
-<<<<<<< HEAD
-                        description: |-
-                          The maximum number of pods that can be scheduled above the desired number of
-                          pods.
-                          Value can be an absolute number (ex: 5) or a percentage of desired pods (ex: 10%).
-=======
->>>>>>> fbbca3d5
-                        x-kubernetes-int-or-string: true
-                      maxUnavailable:
-                        anyOf:
-                        - type: integer
-                        - type: string
-<<<<<<< HEAD
-                        description: |-
-                          The maximum number of pods that can be unavailable during the update.
-                          Value can be an absolute number (ex: 5) or a percentage of desired pods (ex: 10%).
-=======
->>>>>>> fbbca3d5
-                        x-kubernetes-int-or-string: true
-                    type: object
-                  type:
-                    type: string
-                type: object
-              env:
-<<<<<<< HEAD
-                description: |-
-                  ENV vars to set on the OpenTelemetry Collector's Pods. These can then in certain cases be
-                  consumed in the config file for the Collector.
-=======
->>>>>>> fbbca3d5
-                items:
-                  properties:
-                    name:
-                      type: string
-                    value:
-<<<<<<< HEAD
-                      description: |-
-                        Variable references $(VAR_NAME) are expanded
-                        using the previously defined environment variables in the container and
-                        any service environment variables.
-=======
->>>>>>> fbbca3d5
-                      type: string
-                    valueFrom:
-                      properties:
-                        configMapKeyRef:
-                          properties:
-                            key:
-                              type: string
-                            name:
-<<<<<<< HEAD
-                              description: |-
-                                Name of the referent.
-                                More info: https://kubernetes.io/docs/concepts/overview/working-with-objects/names/#names
-                                TODO: Add other useful fields. apiVersion, kind, uid?
-=======
->>>>>>> fbbca3d5
-                              type: string
-                            optional:
-                              type: boolean
-                          required:
-                          - key
-                          type: object
-                          x-kubernetes-map-type: atomic
-                        fieldRef:
-<<<<<<< HEAD
-                          description: |-
-                            Selects a field of the pod: supports metadata.name, metadata.namespace, `metadata.labels['<KEY>']`, `metadata.annotations['<KEY>']`,
-                            spec.nodeName, spec.serviceAccountName, status.hostIP, status.
-=======
->>>>>>> fbbca3d5
-                          properties:
-                            apiVersion:
-                              type: string
-                            fieldPath:
-                              type: string
-                          required:
-                          - fieldPath
-                          type: object
-                          x-kubernetes-map-type: atomic
-                        resourceFieldRef:
-<<<<<<< HEAD
-                          description: |-
-                            Selects a resource of the container: only resources limits and requests
-                            (limits.cpu, limits.memory, limits.ephemeral-storage, requests.cpu, requests.memory and requests.
-=======
->>>>>>> fbbca3d5
-                          properties:
-                            containerName:
-                              type: string
-                            divisor:
-                              anyOf:
-                              - type: integer
-                              - type: string
-                              pattern: ^(\+|-)?(([0-9]+(\.[0-9]*)?)|(\.[0-9]+))(([KMGTPE]i)|[numkMGTPE]|([eE](\+|-)?(([0-9]+(\.[0-9]*)?)|(\.[0-9]+))))?$
-                              x-kubernetes-int-or-string: true
-                            resource:
-                              type: string
-                          required:
-                          - resource
-                          type: object
-                          x-kubernetes-map-type: atomic
-                        secretKeyRef:
-                          properties:
-                            key:
-                              type: string
-                            name:
-<<<<<<< HEAD
-                              description: |-
-                                Name of the referent.
-                                More info: https://kubernetes.io/docs/concepts/overview/working-with-objects/names/#names
-                                TODO: Add other useful fields. apiVersion, kind, uid?
-=======
->>>>>>> fbbca3d5
-                              type: string
-                            optional:
-                              type: boolean
-                          required:
-                          - key
-                          type: object
-                          x-kubernetes-map-type: atomic
-                      type: object
-                  required:
-                  - name
-                  type: object
-                type: array
-              envFrom:
-<<<<<<< HEAD
-                description: |-
-                  List of sources to populate environment variables on the OpenTelemetry Collector's Pods.
-                  These can then in certain cases be consumed in the config file for the Collector.
-=======
->>>>>>> fbbca3d5
-                items:
-                  properties:
-                    configMapRef:
-                      properties:
-                        name:
-<<<<<<< HEAD
-                          description: |-
-                            Name of the referent.
-                            More info: https://kubernetes.io/docs/concepts/overview/working-with-objects/names/#names
-                            TODO: Add other useful fields. apiVersion, kind, uid?
-=======
->>>>>>> fbbca3d5
-                          type: string
-                        optional:
-                          type: boolean
-                      type: object
-                      x-kubernetes-map-type: atomic
-                    prefix:
-                      type: string
-                    secretRef:
-                      properties:
-                        name:
-<<<<<<< HEAD
-                          description: |-
-                            Name of the referent.
-                            More info: https://kubernetes.io/docs/concepts/overview/working-with-objects/names/#names
-                            TODO: Add other useful fields. apiVersion, kind, uid?
-=======
->>>>>>> fbbca3d5
-                          type: string
-                        optional:
-                          type: boolean
-                      type: object
-                      x-kubernetes-map-type: atomic
-                  type: object
-                type: array
-              hostNetwork:
-                type: boolean
-              image:
-                type: string
-              imagePullPolicy:
-                type: string
-              ingress:
-<<<<<<< HEAD
-                description: |-
-                  Ingress is used to specify how OpenTelemetry Collector is exposed. This
-                  functionality is only available if one of the valid modes is set.
-                  Valid modes are: deployment, daemonset and statefulset.
-=======
->>>>>>> fbbca3d5
-                properties:
-                  annotations:
-                    additionalProperties:
-                      type: string
-<<<<<<< HEAD
-                    description: |-
-                      Annotations to add to ingress.
-                      e.g. 'cert-manager.io/cluster-issuer: "letsencrypt"'
-=======
->>>>>>> fbbca3d5
-                    type: object
-                  hostname:
-                    type: string
-                  ingressClassName:
-<<<<<<< HEAD
-                    description: |-
-                      IngressClassName is the name of an IngressClass cluster resource. Ingress
-                      controller implementations use this field to know whether they should be
-                      serving this Ingress resource.
-                    type: string
-                  route:
-                    description: |-
-                      Route is an OpenShift specific section that is only considered when
-                      type "route" is used.
-=======
-                    type: string
-                  route:
->>>>>>> fbbca3d5
-                    properties:
-                      termination:
-                        enum:
-                        - insecure
-                        - edge
-                        - passthrough
-                        - reencrypt
-                        type: string
-                    type: object
-                  ruleType:
-<<<<<<< HEAD
-                    description: |-
-                      RuleType defines how Ingress exposes collector receivers.
-                      IngressRuleTypePath ("path") exposes each receiver port on a unique path on single domain defined in Hostname.
-=======
->>>>>>> fbbca3d5
-                    enum:
-                    - path
-                    - subdomain
-                    type: string
-                  tls:
-                    items:
-                      properties:
-                        hosts:
-<<<<<<< HEAD
-                          description: |-
-                            hosts is a list of hosts included in the TLS certificate. The values in
-                            this list must match the name/s used in the tlsSecret.
-=======
->>>>>>> fbbca3d5
-                          items:
-                            type: string
-                          type: array
-                          x-kubernetes-list-type: atomic
-                        secretName:
-<<<<<<< HEAD
-                          description: |-
-                            secretName is the name of the secret used to terminate TLS traffic on
-                            port 443. Field is left optional to allow TLS routing based on SNI
-                            hostname alone.
-=======
->>>>>>> fbbca3d5
-                          type: string
-                      type: object
-                    type: array
-                  type:
-<<<<<<< HEAD
-                    description: |-
-                      Type default value is: ""
-                      Supported types are: ingress, route
-=======
->>>>>>> fbbca3d5
-                    enum:
-                    - ingress
-                    - route
-                    type: string
-                type: object
-              initContainers:
-                items:
-                  properties:
-                    args:
-<<<<<<< HEAD
-                      description: |-
-                        Arguments to the entrypoint.
-                        The container image's CMD is used if this is not provided.
-                        Variable references $(VAR_NAME) are expanded using the container's environment.
-=======
->>>>>>> fbbca3d5
-                      items:
-                        type: string
-                      type: array
-                    command:
-<<<<<<< HEAD
-                      description: |-
-                        Entrypoint array. Not executed within a shell.
-                        The container image's ENTRYPOINT is used if this is not provided.
-                        Variable references $(VAR_NAME) are expanded using the container's environment.
-=======
->>>>>>> fbbca3d5
-                      items:
-                        type: string
-                      type: array
-                    env:
-<<<<<<< HEAD
-                      description: |-
-                        List of environment variables to set in the container.
-                        Cannot be updated.
-=======
->>>>>>> fbbca3d5
-                      items:
-                        properties:
-                          name:
-                            type: string
-                          value:
-<<<<<<< HEAD
-                            description: |-
-                              Variable references $(VAR_NAME) are expanded
-                              using the previously defined environment variables in the container and
-                              any service environment variables.
-=======
->>>>>>> fbbca3d5
-                            type: string
-                          valueFrom:
-                            properties:
-                              configMapKeyRef:
-                                properties:
-                                  key:
-                                    type: string
-                                  name:
-<<<<<<< HEAD
-                                    description: |-
-                                      Name of the referent.
-                                      More info: https://kubernetes.io/docs/concepts/overview/working-with-objects/names/#names
-                                      TODO: Add other useful fields. apiVersion, kind, uid?
-=======
->>>>>>> fbbca3d5
-                                    type: string
-                                  optional:
-                                    type: boolean
-                                required:
-                                - key
-                                type: object
-                                x-kubernetes-map-type: atomic
-                              fieldRef:
-<<<<<<< HEAD
-                                description: |-
-                                  Selects a field of the pod: supports metadata.name, metadata.namespace, `metadata.labels['<KEY>']`, `metadata.annotations['<KEY>']`,
-                                  spec.nodeName, spec.serviceAccountName, status.hostIP, status.
-=======
->>>>>>> fbbca3d5
-                                properties:
-                                  apiVersion:
-                                    type: string
-                                  fieldPath:
-                                    type: string
-                                required:
-                                - fieldPath
-                                type: object
-                                x-kubernetes-map-type: atomic
-                              resourceFieldRef:
-<<<<<<< HEAD
-                                description: |-
-                                  Selects a resource of the container: only resources limits and requests
-                                  (limits.cpu, limits.memory, limits.ephemeral-storage, requests.cpu, requests.memory and requests.
-=======
->>>>>>> fbbca3d5
-                                properties:
-                                  containerName:
-                                    type: string
-                                  divisor:
-                                    anyOf:
-                                    - type: integer
-                                    - type: string
-                                    pattern: ^(\+|-)?(([0-9]+(\.[0-9]*)?)|(\.[0-9]+))(([KMGTPE]i)|[numkMGTPE]|([eE](\+|-)?(([0-9]+(\.[0-9]*)?)|(\.[0-9]+))))?$
-                                    x-kubernetes-int-or-string: true
-                                  resource:
-                                    type: string
-                                required:
-                                - resource
-                                type: object
-                                x-kubernetes-map-type: atomic
-                              secretKeyRef:
-                                properties:
-                                  key:
-                                    type: string
-                                  name:
-<<<<<<< HEAD
-                                    description: |-
-                                      Name of the referent.
-                                      More info: https://kubernetes.io/docs/concepts/overview/working-with-objects/names/#names
-                                      TODO: Add other useful fields. apiVersion, kind, uid?
-=======
->>>>>>> fbbca3d5
-                                    type: string
-                                  optional:
-                                    type: boolean
-                                required:
-                                - key
-                                type: object
-                                x-kubernetes-map-type: atomic
-                            type: object
-                        required:
-                        - name
-                        type: object
-                      type: array
-                    envFrom:
-<<<<<<< HEAD
-                      description: |-
-                        List of sources to populate environment variables in the container.
-                        The keys defined within a source must be a C_IDENTIFIER.
-=======
->>>>>>> fbbca3d5
-                      items:
-                        properties:
-                          configMapRef:
-                            properties:
-                              name:
-<<<<<<< HEAD
-                                description: |-
-                                  Name of the referent.
-                                  More info: https://kubernetes.io/docs/concepts/overview/working-with-objects/names/#names
-                                  TODO: Add other useful fields. apiVersion, kind, uid?
-=======
->>>>>>> fbbca3d5
-                                type: string
-                              optional:
-                                type: boolean
-                            type: object
-                            x-kubernetes-map-type: atomic
-                          prefix:
-                            type: string
-                          secretRef:
-                            properties:
-                              name:
-<<<<<<< HEAD
-                                description: |-
-                                  Name of the referent.
-                                  More info: https://kubernetes.io/docs/concepts/overview/working-with-objects/names/#names
-                                  TODO: Add other useful fields. apiVersion, kind, uid?
-=======
->>>>>>> fbbca3d5
-                                type: string
-                              optional:
-                                type: boolean
-                            type: object
-                            x-kubernetes-map-type: atomic
-                        type: object
-                      type: array
-                    image:
-<<<<<<< HEAD
-                      description: |-
-                        Container image name.
-                        More info: https://kubernetes.
-                      type: string
-                    imagePullPolicy:
-                      description: |-
-                        Image pull policy.
-                        One of Always, Never, IfNotPresent.
-                        Defaults to Always if :latest tag is specified, or IfNotPresent otherwise.
-                        Cannot be updated.
-                        More info: https://kubernetes.
-                      type: string
-                    lifecycle:
-                      description: |-
-                        Actions that the management system should take in response to container lifecycle events.
-                        Cannot be updated.
-                      properties:
-                        postStart:
-                          description: |-
-                            PostStart is called immediately after a container is created. If the handler fails,
-                            the container is terminated and restarted according to its restart policy.
-=======
-                      type: string
-                    imagePullPolicy:
-                      type: string
-                    lifecycle:
-                      properties:
-                        postStart:
->>>>>>> fbbca3d5
-                          properties:
-                            exec:
-                              properties:
-                                command:
-<<<<<<< HEAD
-                                  description: |-
-                                    Command is the command line to execute inside the container, the working directory for the
-                                    command  is root ('/') in the container's filesystem.
-=======
->>>>>>> fbbca3d5
-                                  items:
-                                    type: string
-                                  type: array
-                              type: object
-                            httpGet:
-                              properties:
-                                host:
-<<<<<<< HEAD
-                                  description: |-
-                                    Host name to connect to, defaults to the pod IP. You probably want to set
-                                    "Host" in httpHeaders instead.
-=======
->>>>>>> fbbca3d5
-                                  type: string
-                                httpHeaders:
-                                  items:
-                                    properties:
-                                      name:
-<<<<<<< HEAD
-                                        description: |-
-                                          The header field name.
-                                          This will be canonicalized upon output, so case-variant names will be understood as the same header.
-=======
->>>>>>> fbbca3d5
-                                        type: string
-                                      value:
-                                        type: string
-                                    required:
-                                    - name
-                                    - value
-                                    type: object
-                                  type: array
-                                path:
-                                  type: string
-                                port:
-                                  anyOf:
-                                  - type: integer
-                                  - type: string
-<<<<<<< HEAD
-                                  description: |-
-                                    Name or number of the port to access on the container.
-                                    Number must be in the range 1 to 65535.
-                                    Name must be an IANA_SVC_NAME.
-                                  x-kubernetes-int-or-string: true
-                                scheme:
-                                  description: |-
-                                    Scheme to use for connecting to the host.
-                                    Defaults to HTTP.
-=======
-                                  x-kubernetes-int-or-string: true
-                                scheme:
->>>>>>> fbbca3d5
-                                  type: string
-                              required:
-                              - port
-                              type: object
-                            sleep:
-                              properties:
-                                seconds:
-                                  format: int64
-                                  type: integer
-                              required:
-                              - seconds
-                              type: object
-                            tcpSocket:
-<<<<<<< HEAD
-                              description: |-
-                                Deprecated. TCPSocket is NOT supported as a LifecycleHandler and kept
-                                for the backward compatibility.
-=======
->>>>>>> fbbca3d5
-                              properties:
-                                host:
-                                  type: string
-                                port:
-                                  anyOf:
-                                  - type: integer
-                                  - type: string
-<<<<<<< HEAD
-                                  description: |-
-                                    Number or name of the port to access on the container.
-                                    Number must be in the range 1 to 65535.
-                                    Name must be an IANA_SVC_NAME.
-=======
->>>>>>> fbbca3d5
-                                  x-kubernetes-int-or-string: true
-                              required:
-                              - port
-                              type: object
-                          type: object
-                        preStop:
-<<<<<<< HEAD
-                          description: |-
-                            PreStop is called immediately before a container is terminated due to an
-                            API request or management event such as liveness/startup probe failure,
-                            preemption, resource contention, etc.
-=======
->>>>>>> fbbca3d5
-                          properties:
-                            exec:
-                              properties:
-                                command:
-<<<<<<< HEAD
-                                  description: |-
-                                    Command is the command line to execute inside the container, the working directory for the
-                                    command  is root ('/') in the container's filesystem.
-=======
->>>>>>> fbbca3d5
-                                  items:
-                                    type: string
-                                  type: array
-                              type: object
-                            httpGet:
-                              properties:
-                                host:
-<<<<<<< HEAD
-                                  description: |-
-                                    Host name to connect to, defaults to the pod IP. You probably want to set
-                                    "Host" in httpHeaders instead.
-=======
->>>>>>> fbbca3d5
-                                  type: string
-                                httpHeaders:
-                                  items:
-                                    properties:
-                                      name:
-<<<<<<< HEAD
-                                        description: |-
-                                          The header field name.
-                                          This will be canonicalized upon output, so case-variant names will be understood as the same header.
-=======
->>>>>>> fbbca3d5
-                                        type: string
-                                      value:
-                                        type: string
-                                    required:
-                                    - name
-                                    - value
-                                    type: object
-                                  type: array
-                                path:
-                                  type: string
-                                port:
-                                  anyOf:
-                                  - type: integer
-                                  - type: string
-<<<<<<< HEAD
-                                  description: |-
-                                    Name or number of the port to access on the container.
-                                    Number must be in the range 1 to 65535.
-                                    Name must be an IANA_SVC_NAME.
-                                  x-kubernetes-int-or-string: true
-                                scheme:
-                                  description: |-
-                                    Scheme to use for connecting to the host.
-                                    Defaults to HTTP.
-=======
-                                  x-kubernetes-int-or-string: true
-                                scheme:
->>>>>>> fbbca3d5
-                                  type: string
-                              required:
-                              - port
-                              type: object
-                            sleep:
-                              properties:
-                                seconds:
-                                  format: int64
-                                  type: integer
-                              required:
-                              - seconds
-                              type: object
-                            tcpSocket:
-<<<<<<< HEAD
-                              description: |-
-                                Deprecated. TCPSocket is NOT supported as a LifecycleHandler and kept
-                                for the backward compatibility.
-=======
->>>>>>> fbbca3d5
-                              properties:
-                                host:
-                                  type: string
-                                port:
-                                  anyOf:
-                                  - type: integer
-                                  - type: string
-<<<<<<< HEAD
-                                  description: |-
-                                    Number or name of the port to access on the container.
-                                    Number must be in the range 1 to 65535.
-                                    Name must be an IANA_SVC_NAME.
-=======
->>>>>>> fbbca3d5
-                                  x-kubernetes-int-or-string: true
-                              required:
-                              - port
-                              type: object
-                          type: object
-                      type: object
-                    livenessProbe:
-<<<<<<< HEAD
-                      description: |-
-                        Periodic probe of container liveness.
-                        Container will be restarted if the probe fails.
-                        Cannot be updated.
-                        More info: https://kubernetes.io/docs/concepts/workloads/pods/pod-lifecycle#container-probes
-=======
->>>>>>> fbbca3d5
-                      properties:
-                        exec:
-                          properties:
-                            command:
-<<<<<<< HEAD
-                              description: |-
-                                Command is the command line to execute inside the container, the working directory for the
-                                command  is root ('/') in the container's filesystem.
-=======
->>>>>>> fbbca3d5
-                              items:
-                                type: string
-                              type: array
-                          type: object
-                        failureThreshold:
-<<<<<<< HEAD
-                          description: |-
-                            Minimum consecutive failures for the probe to be considered failed after having succeeded.
-                            Defaults to 3. Minimum value is 1.
-=======
->>>>>>> fbbca3d5
-                          format: int32
-                          type: integer
-                        grpc:
-                          properties:
-                            port:
-                              format: int32
-                              type: integer
-                            service:
-<<<<<<< HEAD
-                              description: |-
-                                Service is the name of the service to place in the gRPC HealthCheckRequest
-                                (see https://github.com/grpc/grpc/blob/master/doc/health-checking.md).
-=======
->>>>>>> fbbca3d5
-                              type: string
-                          required:
-                          - port
-                          type: object
-                        httpGet:
-                          properties:
-                            host:
-<<<<<<< HEAD
-                              description: |-
-                                Host name to connect to, defaults to the pod IP. You probably want to set
-                                "Host" in httpHeaders instead.
-=======
->>>>>>> fbbca3d5
-                              type: string
-                            httpHeaders:
-                              items:
-                                properties:
-                                  name:
-<<<<<<< HEAD
-                                    description: |-
-                                      The header field name.
-                                      This will be canonicalized upon output, so case-variant names will be understood as the same header.
-=======
->>>>>>> fbbca3d5
-                                    type: string
-                                  value:
-                                    type: string
-                                required:
-                                - name
-                                - value
-                                type: object
-                              type: array
-                            path:
-                              type: string
-                            port:
-                              anyOf:
-                              - type: integer
-                              - type: string
-<<<<<<< HEAD
-                              description: |-
-                                Name or number of the port to access on the container.
-                                Number must be in the range 1 to 65535.
-                                Name must be an IANA_SVC_NAME.
-                              x-kubernetes-int-or-string: true
-                            scheme:
-                              description: |-
-                                Scheme to use for connecting to the host.
-                                Defaults to HTTP.
-=======
-                              x-kubernetes-int-or-string: true
-                            scheme:
->>>>>>> fbbca3d5
-                              type: string
-                          required:
-                          - port
-                          type: object
-                        initialDelaySeconds:
-<<<<<<< HEAD
-                          description: |-
-                            Number of seconds after the container has started before liveness probes are initiated.
-                            More info: https://kubernetes.io/docs/concepts/workloads/pods/pod-lifecycle#container-probes
-                          format: int32
-                          type: integer
-                        periodSeconds:
-                          description: |-
-                            How often (in seconds) to perform the probe.
-                            Default to 10 seconds. Minimum value is 1.
-                          format: int32
-                          type: integer
-                        successThreshold:
-                          description: |-
-                            Minimum consecutive successes for the probe to be considered successful after having failed.
-                            Defaults to 1. Must be 1 for liveness and startup. Minimum value is 1.
-=======
-                          format: int32
-                          type: integer
-                        periodSeconds:
-                          format: int32
-                          type: integer
-                        successThreshold:
->>>>>>> fbbca3d5
-                          format: int32
-                          type: integer
-                        tcpSocket:
-                          properties:
-                            host:
-                              type: string
-                            port:
-                              anyOf:
-                              - type: integer
-                              - type: string
-<<<<<<< HEAD
-                              description: |-
-                                Number or name of the port to access on the container.
-                                Number must be in the range 1 to 65535.
-                                Name must be an IANA_SVC_NAME.
-=======
->>>>>>> fbbca3d5
-                              x-kubernetes-int-or-string: true
-                          required:
-                          - port
-                          type: object
-                        terminationGracePeriodSeconds:
-                          format: int64
-                          type: integer
-                        timeoutSeconds:
-<<<<<<< HEAD
-                          description: |-
-                            Number of seconds after which the probe times out.
-                            Defaults to 1 second. Minimum value is 1.
-                            More info: https://kubernetes.io/docs/concepts/workloads/pods/pod-lifecycle#container-probes
-=======
->>>>>>> fbbca3d5
-                          format: int32
-                          type: integer
-                      type: object
-                    name:
-<<<<<<< HEAD
-                      description: |-
-                        Name of the container specified as a DNS_LABEL.
-                        Each container in a pod must have a unique name (DNS_LABEL).
-                        Cannot be updated.
-                      type: string
-                    ports:
-                      description: |-
-                        List of ports to expose from the container. Not specifying a port here
-                        DOES NOT prevent that port from being exposed. Any port which is
-                        listening on the default "0.0.0.
-=======
-                      type: string
-                    ports:
->>>>>>> fbbca3d5
-                      items:
-                        properties:
-                          containerPort:
-<<<<<<< HEAD
-                            description: |-
-                              Number of port to expose on the pod's IP address.
-                              This must be a valid port number, 0 < x < 65536.
-=======
->>>>>>> fbbca3d5
-                            format: int32
-                            type: integer
-                          hostIP:
-                            type: string
-                          hostPort:
-<<<<<<< HEAD
-                            description: |-
-                              Number of port to expose on the host.
-                              If specified, this must be a valid port number, 0 < x < 65536.
-                              If HostNetwork is specified, this must match ContainerPort.
-                              Most containers do not need this.
-                            format: int32
-                            type: integer
-                          name:
-                            description: |-
-                              If specified, this must be an IANA_SVC_NAME and unique within the pod. Each
-                              named port in a pod must have a unique name. Name for the port that can be
-                              referred to by services.
-                            type: string
-                          protocol:
-                            default: TCP
-                            description: |-
-                              Protocol for port. Must be UDP, TCP, or SCTP.
-                              Defaults to "TCP".
-=======
-                            format: int32
-                            type: integer
-                          name:
-                            type: string
-                          protocol:
-                            default: TCP
->>>>>>> fbbca3d5
-                            type: string
-                        required:
-                        - containerPort
-                        type: object
-                      type: array
-                      x-kubernetes-list-map-keys:
-                      - containerPort
-                      - protocol
-                      x-kubernetes-list-type: map
-                    readinessProbe:
-<<<<<<< HEAD
-                      description: |-
-                        Periodic probe of container service readiness.
-                        Container will be removed from service endpoints if the probe fails.
-                        Cannot be updated.
-                        More info: https://kubernetes.
-=======
->>>>>>> fbbca3d5
-                      properties:
-                        exec:
-                          properties:
-                            command:
-<<<<<<< HEAD
-                              description: |-
-                                Command is the command line to execute inside the container, the working directory for the
-                                command  is root ('/') in the container's filesystem.
-=======
->>>>>>> fbbca3d5
-                              items:
-                                type: string
-                              type: array
-                          type: object
-                        failureThreshold:
-<<<<<<< HEAD
-                          description: |-
-                            Minimum consecutive failures for the probe to be considered failed after having succeeded.
-                            Defaults to 3. Minimum value is 1.
-=======
->>>>>>> fbbca3d5
-                          format: int32
-                          type: integer
-                        grpc:
-                          properties:
-                            port:
-                              format: int32
-                              type: integer
-                            service:
-<<<<<<< HEAD
-                              description: |-
-                                Service is the name of the service to place in the gRPC HealthCheckRequest
-                                (see https://github.com/grpc/grpc/blob/master/doc/health-checking.md).
-=======
->>>>>>> fbbca3d5
-                              type: string
-                          required:
-                          - port
-                          type: object
-                        httpGet:
-                          properties:
-                            host:
-<<<<<<< HEAD
-                              description: |-
-                                Host name to connect to, defaults to the pod IP. You probably want to set
-                                "Host" in httpHeaders instead.
-=======
->>>>>>> fbbca3d5
-                              type: string
-                            httpHeaders:
-                              items:
-                                properties:
-                                  name:
-<<<<<<< HEAD
-                                    description: |-
-                                      The header field name.
-                                      This will be canonicalized upon output, so case-variant names will be understood as the same header.
-=======
->>>>>>> fbbca3d5
-                                    type: string
-                                  value:
-                                    type: string
-                                required:
-                                - name
-                                - value
-                                type: object
-                              type: array
-                            path:
-                              type: string
-                            port:
-                              anyOf:
-                              - type: integer
-                              - type: string
-<<<<<<< HEAD
-                              description: |-
-                                Name or number of the port to access on the container.
-                                Number must be in the range 1 to 65535.
-                                Name must be an IANA_SVC_NAME.
-                              x-kubernetes-int-or-string: true
-                            scheme:
-                              description: |-
-                                Scheme to use for connecting to the host.
-                                Defaults to HTTP.
-=======
-                              x-kubernetes-int-or-string: true
-                            scheme:
->>>>>>> fbbca3d5
-                              type: string
-                          required:
-                          - port
-                          type: object
-                        initialDelaySeconds:
-<<<<<<< HEAD
-                          description: |-
-                            Number of seconds after the container has started before liveness probes are initiated.
-                            More info: https://kubernetes.io/docs/concepts/workloads/pods/pod-lifecycle#container-probes
-                          format: int32
-                          type: integer
-                        periodSeconds:
-                          description: |-
-                            How often (in seconds) to perform the probe.
-                            Default to 10 seconds. Minimum value is 1.
-                          format: int32
-                          type: integer
-                        successThreshold:
-                          description: |-
-                            Minimum consecutive successes for the probe to be considered successful after having failed.
-                            Defaults to 1. Must be 1 for liveness and startup. Minimum value is 1.
-=======
-                          format: int32
-                          type: integer
-                        periodSeconds:
-                          format: int32
-                          type: integer
-                        successThreshold:
->>>>>>> fbbca3d5
-                          format: int32
-                          type: integer
-                        tcpSocket:
-                          properties:
-                            host:
-                              type: string
-                            port:
-                              anyOf:
-                              - type: integer
-                              - type: string
-<<<<<<< HEAD
-                              description: |-
-                                Number or name of the port to access on the container.
-                                Number must be in the range 1 to 65535.
-                                Name must be an IANA_SVC_NAME.
-=======
->>>>>>> fbbca3d5
-                              x-kubernetes-int-or-string: true
-                          required:
-                          - port
-                          type: object
-                        terminationGracePeriodSeconds:
-                          format: int64
-                          type: integer
-                        timeoutSeconds:
-<<<<<<< HEAD
-                          description: |-
-                            Number of seconds after which the probe times out.
-                            Defaults to 1 second. Minimum value is 1.
-                            More info: https://kubernetes.io/docs/concepts/workloads/pods/pod-lifecycle#container-probes
-=======
->>>>>>> fbbca3d5
-                          format: int32
-                          type: integer
-                      type: object
-                    resizePolicy:
-                      items:
-                        properties:
-                          resourceName:
-<<<<<<< HEAD
-                            description: |-
-                              Name of the resource to which this resource resize policy applies.
-                              Supported values: cpu, memory.
-                            type: string
-                          restartPolicy:
-                            description: |-
-                              Restart policy to apply when specified resource is resized.
-                              If not specified, it defaults to NotRequired.
-=======
-                            type: string
-                          restartPolicy:
->>>>>>> fbbca3d5
-                            type: string
-                        required:
-                        - resourceName
-                        - restartPolicy
-                        type: object
-                      type: array
-                      x-kubernetes-list-type: atomic
-                    resources:
-<<<<<<< HEAD
-                      description: |-
-                        Compute Resources required by this container.
-                        Cannot be updated.
-                        More info: https://kubernetes.io/docs/concepts/configuration/manage-resources-containers/
-                      properties:
-                        claims:
-                          description: |-
-                            Claims lists the names of resources, defined in spec.resourceClaims,
-                            that are used by this container.
-
-
-                            This is an alpha field and requires enabling the
-                            DynamicResourceAllocation feature gate.
-=======
-                      properties:
-                        claims:
->>>>>>> fbbca3d5
-                          items:
-                            properties:
-                              name:
-<<<<<<< HEAD
-                                description: |-
-                                  Name must match the name of one entry in pod.spec.resourceClaims of
-                                  the Pod where this field is used. It makes that resource available
-                                  inside a container.
-=======
->>>>>>> fbbca3d5
-                                type: string
-                            required:
-                            - name
-                            type: object
-                          type: array
-                          x-kubernetes-list-map-keys:
-                          - name
-                          x-kubernetes-list-type: map
-                        limits:
-                          additionalProperties:
-                            anyOf:
-                            - type: integer
-                            - type: string
-                            pattern: ^(\+|-)?(([0-9]+(\.[0-9]*)?)|(\.[0-9]+))(([KMGTPE]i)|[numkMGTPE]|([eE](\+|-)?(([0-9]+(\.[0-9]*)?)|(\.[0-9]+))))?$
-                            x-kubernetes-int-or-string: true
-<<<<<<< HEAD
-                          description: |-
-                            Limits describes the maximum amount of compute resources allowed.
-                            More info: https://kubernetes.io/docs/concepts/configuration/manage-resources-containers/
-=======
->>>>>>> fbbca3d5
-                          type: object
-                        requests:
-                          additionalProperties:
-                            anyOf:
-                            - type: integer
-                            - type: string
-                            pattern: ^(\+|-)?(([0-9]+(\.[0-9]*)?)|(\.[0-9]+))(([KMGTPE]i)|[numkMGTPE]|([eE](\+|-)?(([0-9]+(\.[0-9]*)?)|(\.[0-9]+))))?$
-                            x-kubernetes-int-or-string: true
-                          type: object
-                      type: object
-                    restartPolicy:
-<<<<<<< HEAD
-                      description: |-
-                        RestartPolicy defines the restart behavior of individual containers in a pod.
-                        This field may only be set for init containers, and the only allowed value is "Always".
-                      type: string
-                    securityContext:
-                      description: |-
-                        SecurityContext defines the security options the container should be run with.
-                        If set, the fields of SecurityContext override the equivalent fields of PodSecurityContext.
-                      properties:
-                        allowPrivilegeEscalation:
-                          description: |-
-                            AllowPrivilegeEscalation controls whether a process can gain more
-                            privileges than its parent process. This bool directly controls if
-                            the no_new_privs flag will be set on the container process.
-                          type: boolean
-                        capabilities:
-                          description: |-
-                            The capabilities to add/drop when running containers.
-                            Defaults to the default set of capabilities granted by the container runtime.
-                            Note that this field cannot be set when spec.os.name is windows.
-=======
-                      type: string
-                    securityContext:
-                      properties:
-                        allowPrivilegeEscalation:
-                          type: boolean
-                        capabilities:
->>>>>>> fbbca3d5
-                          properties:
-                            add:
-                              items:
-                                type: string
-                              type: array
-                            drop:
-                              items:
-                                type: string
-                              type: array
-                          type: object
-                        privileged:
-<<<<<<< HEAD
-                          description: |-
-                            Run container in privileged mode.
-                            Processes in privileged containers are essentially equivalent to root on the host.
-                            Defaults to false.
-                            Note that this field cannot be set when spec.os.name is windows.
-                          type: boolean
-                        procMount:
-                          description: |-
-                            procMount denotes the type of proc mount to use for the containers.
-                            The default is DefaultProcMount which uses the container runtime defaults for
-                            readonly paths and masked paths.
-                          type: string
-                        readOnlyRootFilesystem:
-                          description: |-
-                            Whether this container has a read-only root filesystem.
-                            Default is false.
-                            Note that this field cannot be set when spec.os.name is windows.
-                          type: boolean
-                        runAsGroup:
-                          description: |-
-                            The GID to run the entrypoint of the container process.
-                            Uses runtime default if unset.
-                            May also be set in PodSecurityContext.
-=======
-                          type: boolean
-                        procMount:
-                          type: string
-                        readOnlyRootFilesystem:
-                          type: boolean
-                        runAsGroup:
->>>>>>> fbbca3d5
-                          format: int64
-                          type: integer
-                        runAsNonRoot:
-                          type: boolean
-                        runAsUser:
-<<<<<<< HEAD
-                          description: |-
-                            The UID to run the entrypoint of the container process.
-                            Defaults to user specified in image metadata if unspecified.
-                            May also be set in PodSecurityContext.
-                          format: int64
-                          type: integer
-                        seLinuxOptions:
-                          description: |-
-                            The SELinux context to be applied to the container.
-                            If unspecified, the container runtime will allocate a random SELinux context for each
-                            container.  May also be set in PodSecurityContext.
-=======
-                          format: int64
-                          type: integer
-                        seLinuxOptions:
->>>>>>> fbbca3d5
-                          properties:
-                            level:
-                              type: string
-                            role:
-                              type: string
-                            type:
-                              type: string
-                            user:
-                              type: string
-                          type: object
-                        seccompProfile:
-<<<<<<< HEAD
-                          description: |-
-                            The seccomp options to use by this container. If seccomp options are
-                            provided at both the pod & container level, the container options
-                            override the pod options.
-                          properties:
-                            localhostProfile:
-                              description: |-
-                                localhostProfile indicates a profile defined in a file on the node should be used.
-                                The profile must be preconfigured on the node to work.
-                              type: string
-                            type:
-                              description: |-
-                                type indicates which kind of seccomp profile will be applied.
-                                Valid options are:
-
-
-                                Localhost - a profile defined in a file on the node should be used.
-=======
-                          properties:
-                            localhostProfile:
-                              type: string
-                            type:
->>>>>>> fbbca3d5
-                              type: string
-                          required:
-                          - type
-                          type: object
-                        windowsOptions:
-<<<<<<< HEAD
-                          description: |-
-                            The Windows specific settings applied to all containers.
-                            If unspecified, the options from the PodSecurityContext will be used.
-                          properties:
-                            gmsaCredentialSpec:
-                              description: |-
-                                GMSACredentialSpec is where the GMSA admission webhook
-                                (https://github.com/kubernetes-sigs/windows-gmsa) inlines the contents of the
-                                GMSA credential spec named by the GMSACredentialSpecName field.
-=======
-                          properties:
-                            gmsaCredentialSpec:
->>>>>>> fbbca3d5
-                              type: string
-                            gmsaCredentialSpecName:
-                              type: string
-                            hostProcess:
-                              type: boolean
-                            runAsUserName:
-<<<<<<< HEAD
-                              description: |-
-                                The UserName in Windows to run the entrypoint of the container process.
-                                Defaults to the user specified in image metadata if unspecified.
-                                May also be set in PodSecurityContext.
-=======
->>>>>>> fbbca3d5
-                              type: string
-                          type: object
-                      type: object
-                    startupProbe:
-<<<<<<< HEAD
-                      description: |-
-                        StartupProbe indicates that the Pod has successfully initialized.
-                        If specified, no other probes are executed until this completes successfully.
-=======
->>>>>>> fbbca3d5
-                      properties:
-                        exec:
-                          properties:
-                            command:
-<<<<<<< HEAD
-                              description: |-
-                                Command is the command line to execute inside the container, the working directory for the
-                                command  is root ('/') in the container's filesystem.
-=======
->>>>>>> fbbca3d5
-                              items:
-                                type: string
-                              type: array
-                          type: object
-                        failureThreshold:
-<<<<<<< HEAD
-                          description: |-
-                            Minimum consecutive failures for the probe to be considered failed after having succeeded.
-                            Defaults to 3. Minimum value is 1.
-=======
->>>>>>> fbbca3d5
-                          format: int32
-                          type: integer
-                        grpc:
-                          properties:
-                            port:
-                              format: int32
-                              type: integer
-                            service:
-<<<<<<< HEAD
-                              description: |-
-                                Service is the name of the service to place in the gRPC HealthCheckRequest
-                                (see https://github.com/grpc/grpc/blob/master/doc/health-checking.md).
-=======
->>>>>>> fbbca3d5
-                              type: string
-                          required:
-                          - port
-                          type: object
-                        httpGet:
-                          properties:
-                            host:
-<<<<<<< HEAD
-                              description: |-
-                                Host name to connect to, defaults to the pod IP. You probably want to set
-                                "Host" in httpHeaders instead.
-=======
->>>>>>> fbbca3d5
-                              type: string
-                            httpHeaders:
-                              items:
-                                properties:
-                                  name:
-<<<<<<< HEAD
-                                    description: |-
-                                      The header field name.
-                                      This will be canonicalized upon output, so case-variant names will be understood as the same header.
-=======
->>>>>>> fbbca3d5
-                                    type: string
-                                  value:
-                                    type: string
-                                required:
-                                - name
-                                - value
-                                type: object
-                              type: array
-                            path:
-                              type: string
-                            port:
-                              anyOf:
-                              - type: integer
-                              - type: string
-<<<<<<< HEAD
-                              description: |-
-                                Name or number of the port to access on the container.
-                                Number must be in the range 1 to 65535.
-                                Name must be an IANA_SVC_NAME.
-                              x-kubernetes-int-or-string: true
-                            scheme:
-                              description: |-
-                                Scheme to use for connecting to the host.
-                                Defaults to HTTP.
-=======
-                              x-kubernetes-int-or-string: true
-                            scheme:
->>>>>>> fbbca3d5
-                              type: string
-                          required:
-                          - port
-                          type: object
-                        initialDelaySeconds:
-<<<<<<< HEAD
-                          description: |-
-                            Number of seconds after the container has started before liveness probes are initiated.
-                            More info: https://kubernetes.io/docs/concepts/workloads/pods/pod-lifecycle#container-probes
-                          format: int32
-                          type: integer
-                        periodSeconds:
-                          description: |-
-                            How often (in seconds) to perform the probe.
-                            Default to 10 seconds. Minimum value is 1.
-                          format: int32
-                          type: integer
-                        successThreshold:
-                          description: |-
-                            Minimum consecutive successes for the probe to be considered successful after having failed.
-                            Defaults to 1. Must be 1 for liveness and startup. Minimum value is 1.
-=======
-                          format: int32
-                          type: integer
-                        periodSeconds:
-                          format: int32
-                          type: integer
-                        successThreshold:
->>>>>>> fbbca3d5
-                          format: int32
-                          type: integer
-                        tcpSocket:
-                          properties:
-                            host:
-                              type: string
-                            port:
-                              anyOf:
-                              - type: integer
-                              - type: string
-<<<<<<< HEAD
-                              description: |-
-                                Number or name of the port to access on the container.
-                                Number must be in the range 1 to 65535.
-                                Name must be an IANA_SVC_NAME.
-=======
->>>>>>> fbbca3d5
-                              x-kubernetes-int-or-string: true
-                          required:
-                          - port
-                          type: object
-                        terminationGracePeriodSeconds:
-                          format: int64
-                          type: integer
-                        timeoutSeconds:
-<<<<<<< HEAD
-                          description: |-
-                            Number of seconds after which the probe times out.
-                            Defaults to 1 second. Minimum value is 1.
-                            More info: https://kubernetes.io/docs/concepts/workloads/pods/pod-lifecycle#container-probes
-=======
->>>>>>> fbbca3d5
-                          format: int32
-                          type: integer
-                      type: object
-                    stdin:
-<<<<<<< HEAD
-                      description: |-
-                        Whether this container should allocate a buffer for stdin in the container runtime. If this
-                        is not set, reads from stdin in the container will always result in EOF.
-                        Default is false.
-                      type: boolean
-                    stdinOnce:
-                      description: |-
-                        Whether the container runtime should close the stdin channel after it has been opened by
-                        a single attach. When stdin is true the stdin stream will remain open across multiple attach
-                        sessions.
-                      type: boolean
-                    terminationMessagePath:
-                      description: |-
-                        Optional: Path at which the file to which the container's termination message
-                        will be written is mounted into the container's filesystem.
-                      type: string
-                    terminationMessagePolicy:
-                      description: |-
-                        Indicate how the termination message should be populated. File will use the contents of
-                        terminationMessagePath to populate the container status message on both success and failure.
-                      type: string
-                    tty:
-                      description: |-
-                        Whether this container should allocate a TTY for itself, also requires 'stdin' to be true.
-                        Default is false.
-=======
-                      type: boolean
-                    stdinOnce:
-                      type: boolean
-                    terminationMessagePath:
-                      type: string
-                    terminationMessagePolicy:
-                      type: string
-                    tty:
->>>>>>> fbbca3d5
-                      type: boolean
-                    volumeDevices:
-                      items:
-                        properties:
-                          devicePath:
-                            type: string
-                          name:
-                            type: string
-                        required:
-                        - devicePath
-                        - name
-                        type: object
-                      type: array
-                    volumeMounts:
-<<<<<<< HEAD
-                      description: |-
-                        Pod volumes to mount into the container's filesystem.
-                        Cannot be updated.
-=======
->>>>>>> fbbca3d5
-                      items:
-                        properties:
-                          mountPath:
-<<<<<<< HEAD
-                            description: |-
-                              Path within the container at which the volume should be mounted.  Must
-                              not contain ':'.
-                            type: string
-                          mountPropagation:
-                            description: |-
-                              mountPropagation determines how mounts are propagated from the host
-                              to container and the other way around.
-                              When not set, MountPropagationNone is used.
-                              This field is beta in 1.10.
-=======
-                            type: string
-                          mountPropagation:
->>>>>>> fbbca3d5
-                            type: string
-                          name:
-                            type: string
-                          readOnly:
-<<<<<<< HEAD
-                            description: |-
-                              Mounted read-only if true, read-write otherwise (false or unspecified).
-                              Defaults to false.
-                            type: boolean
-                          subPath:
-                            description: |-
-                              Path within the volume from which the container's volume should be mounted.
-                              Defaults to "" (volume's root).
-=======
-                            type: boolean
-                          subPath:
->>>>>>> fbbca3d5
-                            type: string
-                          subPathExpr:
-                            type: string
-                        required:
-                        - mountPath
-                        - name
-                        type: object
-                      type: array
-                    workingDir:
-<<<<<<< HEAD
-                      description: |-
-                        Container's working directory.
-                        If not specified, the container runtime's default will be used, which
-                        might be configured in the container image.
-                        Cannot be updated.
-=======
->>>>>>> fbbca3d5
-                      type: string
-                  required:
-                  - name
-                  type: object
-                type: array
-              lifecycle:
-                properties:
-                  postStart:
-<<<<<<< HEAD
-                    description: |-
-                      PostStart is called immediately after a container is created. If the handler fails,
-                      the container is terminated and restarted according to its restart policy.
-=======
->>>>>>> fbbca3d5
-                    properties:
-                      exec:
-                        properties:
-                          command:
-<<<<<<< HEAD
-                            description: |-
-                              Command is the command line to execute inside the container, the working directory for the
-                              command  is root ('/') in the container's filesystem.
-=======
->>>>>>> fbbca3d5
-                            items:
-                              type: string
-                            type: array
-                        type: object
-                      httpGet:
-                        properties:
-                          host:
-<<<<<<< HEAD
-                            description: |-
-                              Host name to connect to, defaults to the pod IP. You probably want to set
-                              "Host" in httpHeaders instead.
-=======
->>>>>>> fbbca3d5
-                            type: string
-                          httpHeaders:
-                            items:
-                              properties:
-                                name:
-<<<<<<< HEAD
-                                  description: |-
-                                    The header field name.
-                                    This will be canonicalized upon output, so case-variant names will be understood as the same header.
-=======
->>>>>>> fbbca3d5
-                                  type: string
-                                value:
-                                  type: string
-                              required:
-                              - name
-                              - value
-                              type: object
-                            type: array
-                          path:
-                            type: string
-                          port:
-                            anyOf:
-                            - type: integer
-                            - type: string
-<<<<<<< HEAD
-                            description: |-
-                              Name or number of the port to access on the container.
-                              Number must be in the range 1 to 65535.
-                              Name must be an IANA_SVC_NAME.
-                            x-kubernetes-int-or-string: true
-                          scheme:
-                            description: |-
-                              Scheme to use for connecting to the host.
-                              Defaults to HTTP.
-=======
-                            x-kubernetes-int-or-string: true
-                          scheme:
->>>>>>> fbbca3d5
-                            type: string
-                        required:
-                        - port
-                        type: object
-                      sleep:
-                        properties:
-                          seconds:
-                            format: int64
-                            type: integer
-                        required:
-                        - seconds
-                        type: object
-                      tcpSocket:
-<<<<<<< HEAD
-                        description: |-
-                          Deprecated. TCPSocket is NOT supported as a LifecycleHandler and kept
-                          for the backward compatibility.
-=======
->>>>>>> fbbca3d5
-                        properties:
-                          host:
-                            type: string
-                          port:
-                            anyOf:
-                            - type: integer
-                            - type: string
-<<<<<<< HEAD
-                            description: |-
-                              Number or name of the port to access on the container.
-                              Number must be in the range 1 to 65535.
-                              Name must be an IANA_SVC_NAME.
-=======
->>>>>>> fbbca3d5
-                            x-kubernetes-int-or-string: true
-                        required:
-                        - port
-                        type: object
-                    type: object
-                  preStop:
-<<<<<<< HEAD
-                    description: |-
-                      PreStop is called immediately before a container is terminated due to an
-                      API request or management event such as liveness/startup probe failure,
-                      preemption, resource contention, etc.
-=======
->>>>>>> fbbca3d5
-                    properties:
-                      exec:
-                        properties:
-                          command:
-<<<<<<< HEAD
-                            description: |-
-                              Command is the command line to execute inside the container, the working directory for the
-                              command  is root ('/') in the container's filesystem.
-=======
->>>>>>> fbbca3d5
-                            items:
-                              type: string
-                            type: array
-                        type: object
-                      httpGet:
-                        properties:
-                          host:
-<<<<<<< HEAD
-                            description: |-
-                              Host name to connect to, defaults to the pod IP. You probably want to set
-                              "Host" in httpHeaders instead.
-=======
->>>>>>> fbbca3d5
-                            type: string
-                          httpHeaders:
-                            items:
-                              properties:
-                                name:
-<<<<<<< HEAD
-                                  description: |-
-                                    The header field name.
-                                    This will be canonicalized upon output, so case-variant names will be understood as the same header.
-=======
->>>>>>> fbbca3d5
-                                  type: string
-                                value:
-                                  type: string
-                              required:
-                              - name
-                              - value
-                              type: object
-                            type: array
-                          path:
-                            type: string
-                          port:
-                            anyOf:
-                            - type: integer
-                            - type: string
-<<<<<<< HEAD
-                            description: |-
-                              Name or number of the port to access on the container.
-                              Number must be in the range 1 to 65535.
-                              Name must be an IANA_SVC_NAME.
-                            x-kubernetes-int-or-string: true
-                          scheme:
-                            description: |-
-                              Scheme to use for connecting to the host.
-                              Defaults to HTTP.
-=======
-                            x-kubernetes-int-or-string: true
-                          scheme:
->>>>>>> fbbca3d5
-                            type: string
-                        required:
-                        - port
-                        type: object
-                      sleep:
-                        properties:
-                          seconds:
-                            format: int64
-                            type: integer
-                        required:
-                        - seconds
-                        type: object
-                      tcpSocket:
-<<<<<<< HEAD
-                        description: |-
-                          Deprecated. TCPSocket is NOT supported as a LifecycleHandler and kept
-                          for the backward compatibility.
-=======
->>>>>>> fbbca3d5
-                        properties:
-                          host:
-                            type: string
-                          port:
-                            anyOf:
-                            - type: integer
-                            - type: string
-<<<<<<< HEAD
-                            description: |-
-                              Number or name of the port to access on the container.
-                              Number must be in the range 1 to 65535.
-                              Name must be an IANA_SVC_NAME.
-=======
->>>>>>> fbbca3d5
-                            x-kubernetes-int-or-string: true
-                        required:
-                        - port
-                        type: object
-                    type: object
-                type: object
-              livenessProbe:
-                properties:
-                  failureThreshold:
-<<<<<<< HEAD
-                    description: |-
-                      Minimum consecutive failures for the probe to be considered failed after having succeeded.
-                      Defaults to 3. Minimum value is 1.
-                    format: int32
-                    type: integer
-                  initialDelaySeconds:
-                    description: |-
-                      Number of seconds after the container has started before liveness probes are initiated.
-                      Defaults to 0 seconds. Minimum value is 0.
-                      More info: https://kubernetes.
-                    format: int32
-                    type: integer
-                  periodSeconds:
-                    description: |-
-                      How often (in seconds) to perform the probe.
-                      Default to 10 seconds. Minimum value is 1.
-                    format: int32
-                    type: integer
-                  successThreshold:
-                    description: |-
-                      Minimum consecutive successes for the probe to be considered successful after having failed.
-                      Defaults to 1. Must be 1 for liveness and startup. Minimum value is 1.
-=======
-                    format: int32
-                    type: integer
-                  initialDelaySeconds:
-                    format: int32
-                    type: integer
-                  periodSeconds:
-                    format: int32
-                    type: integer
-                  successThreshold:
->>>>>>> fbbca3d5
-                    format: int32
-                    type: integer
-                  terminationGracePeriodSeconds:
-                    format: int64
-                    type: integer
-                  timeoutSeconds:
-<<<<<<< HEAD
-                    description: |-
-                      Number of seconds after which the probe times out.
-                      Defaults to 1 second. Minimum value is 1.
-                      More info: https://kubernetes.io/docs/concepts/workloads/pods/pod-lifecycle#container-probes
-=======
->>>>>>> fbbca3d5
-                    format: int32
-                    type: integer
-                type: object
-              managementState:
-                default: managed
-<<<<<<< HEAD
-                description: |-
-                  ManagementState defines if the CR should be managed by the operator or not.
-                  Default is managed.
-=======
->>>>>>> fbbca3d5
-                enum:
-                - managed
-                - unmanaged
-                type: string
-              maxReplicas:
-<<<<<<< HEAD
-                description: |-
-                  MaxReplicas sets an upper bound to the autoscaling feature. If MaxReplicas is set autoscaling is enabled.
-                  Deprecated: use "OpenTelemetryCollector.Spec.Autoscaler.MaxReplicas" instead.
-                format: int32
-                type: integer
-              minReplicas:
-                description: |-
-                  MinReplicas sets a lower bound to the autoscaling feature.  Set this if you are using autoscaling. It must be at least 1
-                  Deprecated: use "OpenTelemetryCollector.Spec.Autoscaler.MinReplicas" instead.
-=======
-                format: int32
-                type: integer
-              minReplicas:
->>>>>>> fbbca3d5
-                format: int32
-                type: integer
-              mode:
-                enum:
-                - daemonset
-                - deployment
-                - sidecar
-                - statefulset
-                type: string
-              nodeSelector:
-                additionalProperties:
-                  type: string
-<<<<<<< HEAD
-                description: |-
-                  NodeSelector to schedule OpenTelemetry Collector pods.
-                  This is only relevant to daemonset, statefulset, and deployment mode
-=======
->>>>>>> fbbca3d5
-                type: object
-              observability:
-                properties:
-                  metrics:
-                    properties:
-                      DisablePrometheusAnnotations:
-<<<<<<< HEAD
-                        description: |-
-                          DisablePrometheusAnnotations controls the automatic addition of default Prometheus annotations
-                          ('prometheus.io/scrape', 'prometheus.io/port', and 'prometheus.io/path')
-                        type: boolean
-                      enableMetrics:
-                        description: |-
-                          EnableMetrics specifies if ServiceMonitor or PodMonitor(for sidecar mode) should be created for the service managed by the OpenTelemetry Operator.
-                          The operator.observability.
-=======
-                        type: boolean
-                      enableMetrics:
->>>>>>> fbbca3d5
-                        type: boolean
-                    type: object
-                type: object
-              podAnnotations:
-                additionalProperties:
-                  type: string
-<<<<<<< HEAD
-                description: |-
-                  PodAnnotations is the set of annotations that will be attached to
-                  Collector and Target Allocator pods.
-                type: object
-              podDisruptionBudget:
-                description: |-
-                  PodDisruptionBudget specifies the pod disruption budget configuration to use
-                  for the OpenTelemetryCollector workload.
-=======
-                type: object
-              podDisruptionBudget:
->>>>>>> fbbca3d5
-                properties:
-                  maxUnavailable:
-                    anyOf:
-                    - type: integer
-                    - type: string
-<<<<<<< HEAD
-                    description: |-
-                      An eviction is allowed if at most "maxUnavailable" pods selected by
-                      "selector" are unavailable after the eviction, i.e. even in absence of
-                      the evicted pod.
-=======
->>>>>>> fbbca3d5
-                    x-kubernetes-int-or-string: true
-                  minAvailable:
-                    anyOf:
-                    - type: integer
-                    - type: string
-<<<<<<< HEAD
-                    description: |-
-                      An eviction is allowed if at least "minAvailable" pods selected by
-                      "selector" will still be available after the eviction, i.e. even in the
-                      absence of the evicted pod.
-=======
->>>>>>> fbbca3d5
-                    x-kubernetes-int-or-string: true
-                type: object
-              podDnsConfig:
-                description: PodDNSConfig defines the DNS parameters of a pod in addition
-                  to those generated from DNSPolicy.
-                properties:
-                  nameservers:
-                    description: |-
-                      A list of DNS name server IP addresses.
-                      This will be appended to the base nameservers generated from DNSPolicy.
-                      Duplicated nameservers will be removed.
-                    items:
-                      type: string
-                    type: array
-                  options:
-                    description: |-
-                      A list of DNS resolver options.
-                      This will be merged with the base options generated from DNSPolicy.
-                      Duplicated entries will be removed.
-                    items:
-                      description: PodDNSConfigOption defines DNS resolver options
-                        of a pod.
-                      properties:
-                        name:
-                          description: Required.
-                          type: string
-                        value:
-                          type: string
-                      type: object
-                    type: array
-                  searches:
-                    description: |-
-                      A list of DNS search domains for host-name lookup.
-                      This will be appended to the base search paths generated from DNSPolicy.
-                      Duplicated search paths will be removed.
-                    items:
-                      type: string
-                    type: array
-                type: object
-              podDnsPolicy:
-                description: PodDNSPolicy define the DNS policies which can be set
-                  on a per-Pod basis. Currently Kubernetes supports the following
-                  Pod-specific DNS policies.
-                type: string
-              podSecurityContext:
-<<<<<<< HEAD
-                description: |-
-                  PodSecurityContext configures the pod security context for the
-                  opentelemetry-collector pod, when running as a deployment, daemonset,
-                  or statefulset.
-                properties:
-                  fsGroup:
-                    description: |-
-                      A special supplemental group that applies to all containers in a pod.
-                      Some volume types allow the Kubelet to change the ownership of that volume
-                      to be owned by the pod:
-
-
-                      1.
-                    format: int64
-                    type: integer
-                  fsGroupChangePolicy:
-                    description: |-
-                      fsGroupChangePolicy defines behavior of changing ownership and permission of the volume
-                      before being exposed inside Pod.
-                    type: string
-                  runAsGroup:
-                    description: |-
-                      The GID to run the entrypoint of the container process.
-                      Uses runtime default if unset.
-                      May also be set in SecurityContext.
-=======
-                properties:
-                  fsGroup:
-                    format: int64
-                    type: integer
-                  fsGroupChangePolicy:
-                    type: string
-                  runAsGroup:
->>>>>>> fbbca3d5
-                    format: int64
-                    type: integer
-                  runAsNonRoot:
-                    type: boolean
-                  runAsUser:
-<<<<<<< HEAD
-                    description: |-
-                      The UID to run the entrypoint of the container process.
-                      Defaults to user specified in image metadata if unspecified.
-                      May also be set in SecurityContext.
-                    format: int64
-                    type: integer
-                  seLinuxOptions:
-                    description: |-
-                      The SELinux context to be applied to all containers.
-                      If unspecified, the container runtime will allocate a random SELinux context for each
-                      container.  May also be set in SecurityContext.
-=======
-                    format: int64
-                    type: integer
-                  seLinuxOptions:
->>>>>>> fbbca3d5
-                    properties:
-                      level:
-                        type: string
-                      role:
-                        type: string
-                      type:
-                        type: string
-                      user:
-                        type: string
-                    type: object
-                  seccompProfile:
-<<<<<<< HEAD
-                    description: |-
-                      The seccomp options to use by the containers in this pod.
-                      Note that this field cannot be set when spec.os.name is windows.
-                    properties:
-                      localhostProfile:
-                        description: |-
-                          localhostProfile indicates a profile defined in a file on the node should be used.
-                          The profile must be preconfigured on the node to work.
-                        type: string
-                      type:
-                        description: |-
-                          type indicates which kind of seccomp profile will be applied.
-                          Valid options are:
-
-
-                          Localhost - a profile defined in a file on the node should be used.
-=======
-                    properties:
-                      localhostProfile:
-                        type: string
-                      type:
->>>>>>> fbbca3d5
-                        type: string
-                    required:
-                    - type
-                    type: object
-                  supplementalGroups:
-<<<<<<< HEAD
-                    description: |-
-                      A list of groups applied to the first process run in each container, in addition
-                      to the container's primary GID, the fsGroup (if specified), and group memberships
-                      defined in the container image for th
-=======
->>>>>>> fbbca3d5
-                    items:
-                      format: int64
-                      type: integer
-                    type: array
-                  sysctls:
-<<<<<<< HEAD
-                    description: |-
-                      Sysctls hold a list of namespaced sysctls used for the pod. Pods with unsupported
-                      sysctls (by the container runtime) might fail to launch.
-                      Note that this field cannot be set when spec.os.
-=======
->>>>>>> fbbca3d5
-                    items:
-                      properties:
-                        name:
-                          type: string
-                        value:
-                          type: string
-                      required:
-                      - name
-                      - value
-                      type: object
-                    type: array
-                  windowsOptions:
-<<<<<<< HEAD
-                    description: |-
-                      The Windows specific settings applied to all containers.
-                      If unspecified, the options within a container's SecurityContext will be used.
-                    properties:
-                      gmsaCredentialSpec:
-                        description: |-
-                          GMSACredentialSpec is where the GMSA admission webhook
-                          (https://github.com/kubernetes-sigs/windows-gmsa) inlines the contents of the
-                          GMSA credential spec named by the GMSACredentialSpecName field.
-=======
-                    properties:
-                      gmsaCredentialSpec:
->>>>>>> fbbca3d5
-                        type: string
-                      gmsaCredentialSpecName:
-                        type: string
-                      hostProcess:
-                        type: boolean
-                      runAsUserName:
-<<<<<<< HEAD
-                        description: |-
-                          The UserName in Windows to run the entrypoint of the container process.
-                          Defaults to the user specified in image metadata if unspecified.
-                          May also be set in PodSecurityContext.
-=======
->>>>>>> fbbca3d5
-                        type: string
-                    type: object
-                type: object
-              ports:
-<<<<<<< HEAD
-                description: |-
-                  Ports allows a set of ports to be exposed by the underlying v1.Service. By default, the operator
-                  will attempt to infer the required ports by parsing the .Spec.
-=======
->>>>>>> fbbca3d5
-                items:
-                  properties:
-                    appProtocol:
-<<<<<<< HEAD
-                      description: |-
-                        The application protocol for this port.
-                        This is used as a hint for implementations to offer richer behavior for protocols that they understand.
-                        This field follows standard Kubernetes label syntax.
-=======
->>>>>>> fbbca3d5
-                      type: string
-                    hostPort:
-                      format: int32
-                      type: integer
-                    name:
-<<<<<<< HEAD
-                      description: |-
-                        The name of this port within the service. This must be a DNS_LABEL.
-                        All ports within a ServiceSpec must have unique names.
-                      type: string
-                    nodePort:
-                      description: |-
-                        The port on each node on which this service is exposed when type is
-                        NodePort or LoadBalancer.  Usually assigned by the system.
-=======
-                      type: string
-                    nodePort:
->>>>>>> fbbca3d5
-                      format: int32
-                      type: integer
-                    port:
-                      format: int32
-                      type: integer
-                    protocol:
-                      default: TCP
-<<<<<<< HEAD
-                      description: |-
-                        The IP protocol for this port. Supports "TCP", "UDP", and "SCTP".
-                        Default is TCP.
-=======
->>>>>>> fbbca3d5
-                      type: string
-                    targetPort:
-                      anyOf:
-                      - type: integer
-                      - type: string
-<<<<<<< HEAD
-                      description: |-
-                        Number or name of the port to access on the pods targeted by the service.
-                        Number must be in the range 1 to 65535. Name must be an IANA_SVC_NAME.
-=======
->>>>>>> fbbca3d5
-                      x-kubernetes-int-or-string: true
-                  required:
-                  - port
-                  type: object
-                type: array
-                x-kubernetes-list-type: atomic
-              priorityClassName:
-<<<<<<< HEAD
-                description: |-
-                  If specified, indicates the pod's priority.
-                  If not specified, the pod priority will be default or zero if there is no
-                  default.
-=======
->>>>>>> fbbca3d5
-                type: string
-              replicas:
-                format: int32
-                type: integer
-              resources:
-                properties:
-                  claims:
-<<<<<<< HEAD
-                    description: |-
-                      Claims lists the names of resources, defined in spec.resourceClaims,
-                      that are used by this container.
-
-
-                      This is an alpha field and requires enabling the
-                      DynamicResourceAllocation feature gate.
-=======
->>>>>>> fbbca3d5
-                    items:
-                      properties:
-                        name:
-<<<<<<< HEAD
-                          description: |-
-                            Name must match the name of one entry in pod.spec.resourceClaims of
-                            the Pod where this field is used. It makes that resource available
-                            inside a container.
-=======
->>>>>>> fbbca3d5
-                          type: string
-                      required:
-                      - name
-                      type: object
-                    type: array
-                    x-kubernetes-list-map-keys:
-                    - name
-                    x-kubernetes-list-type: map
-                  limits:
-                    additionalProperties:
-                      anyOf:
-                      - type: integer
-                      - type: string
-                      pattern: ^(\+|-)?(([0-9]+(\.[0-9]*)?)|(\.[0-9]+))(([KMGTPE]i)|[numkMGTPE]|([eE](\+|-)?(([0-9]+(\.[0-9]*)?)|(\.[0-9]+))))?$
-                      x-kubernetes-int-or-string: true
-<<<<<<< HEAD
-                    description: |-
-                      Limits describes the maximum amount of compute resources allowed.
-                      More info: https://kubernetes.io/docs/concepts/configuration/manage-resources-containers/
-=======
->>>>>>> fbbca3d5
-                    type: object
-                  requests:
-                    additionalProperties:
-                      anyOf:
-                      - type: integer
-                      - type: string
-                      pattern: ^(\+|-)?(([0-9]+(\.[0-9]*)?)|(\.[0-9]+))(([KMGTPE]i)|[numkMGTPE]|([eE](\+|-)?(([0-9]+(\.[0-9]*)?)|(\.[0-9]+))))?$
-                      x-kubernetes-int-or-string: true
-                    type: object
-                type: object
-              securityContext:
-<<<<<<< HEAD
-                description: |-
-                  SecurityContext configures the container security context for
-                  the opentelemetry-collector container.
-                properties:
-                  allowPrivilegeEscalation:
-                    description: |-
-                      AllowPrivilegeEscalation controls whether a process can gain more
-                      privileges than its parent process. This bool directly controls if
-                      the no_new_privs flag will be set on the container process.
-                    type: boolean
-                  capabilities:
-                    description: |-
-                      The capabilities to add/drop when running containers.
-                      Defaults to the default set of capabilities granted by the container runtime.
-                      Note that this field cannot be set when spec.os.name is windows.
-=======
-                properties:
-                  allowPrivilegeEscalation:
-                    type: boolean
-                  capabilities:
->>>>>>> fbbca3d5
-                    properties:
-                      add:
-                        items:
-                          type: string
-                        type: array
-                      drop:
-                        items:
-                          type: string
-                        type: array
-                    type: object
-                  privileged:
-<<<<<<< HEAD
-                    description: |-
-                      Run container in privileged mode.
-                      Processes in privileged containers are essentially equivalent to root on the host.
-                      Defaults to false.
-                      Note that this field cannot be set when spec.os.name is windows.
-                    type: boolean
-                  procMount:
-                    description: |-
-                      procMount denotes the type of proc mount to use for the containers.
-                      The default is DefaultProcMount which uses the container runtime defaults for
-                      readonly paths and masked paths.
-                    type: string
-                  readOnlyRootFilesystem:
-                    description: |-
-                      Whether this container has a read-only root filesystem.
-                      Default is false.
-                      Note that this field cannot be set when spec.os.name is windows.
-                    type: boolean
-                  runAsGroup:
-                    description: |-
-                      The GID to run the entrypoint of the container process.
-                      Uses runtime default if unset.
-                      May also be set in PodSecurityContext.
-=======
-                    type: boolean
-                  procMount:
-                    type: string
-                  readOnlyRootFilesystem:
-                    type: boolean
-                  runAsGroup:
->>>>>>> fbbca3d5
-                    format: int64
-                    type: integer
-                  runAsNonRoot:
-                    type: boolean
-                  runAsUser:
-<<<<<<< HEAD
-                    description: |-
-                      The UID to run the entrypoint of the container process.
-                      Defaults to user specified in image metadata if unspecified.
-                      May also be set in PodSecurityContext.
-                    format: int64
-                    type: integer
-                  seLinuxOptions:
-                    description: |-
-                      The SELinux context to be applied to the container.
-                      If unspecified, the container runtime will allocate a random SELinux context for each
-                      container.  May also be set in PodSecurityContext.
-=======
-                    format: int64
-                    type: integer
-                  seLinuxOptions:
->>>>>>> fbbca3d5
-                    properties:
-                      level:
-                        type: string
-                      role:
-                        type: string
-                      type:
-                        type: string
-                      user:
-                        type: string
-                    type: object
-                  seccompProfile:
-<<<<<<< HEAD
-                    description: |-
-                      The seccomp options to use by this container. If seccomp options are
-                      provided at both the pod & container level, the container options
-                      override the pod options.
-                    properties:
-                      localhostProfile:
-                        description: |-
-                          localhostProfile indicates a profile defined in a file on the node should be used.
-                          The profile must be preconfigured on the node to work.
-                        type: string
-                      type:
-                        description: |-
-                          type indicates which kind of seccomp profile will be applied.
-                          Valid options are:
-
-
-                          Localhost - a profile defined in a file on the node should be used.
-=======
-                    properties:
-                      localhostProfile:
-                        type: string
-                      type:
->>>>>>> fbbca3d5
-                        type: string
-                    required:
-                    - type
-                    type: object
-                  windowsOptions:
-<<<<<<< HEAD
-                    description: |-
-                      The Windows specific settings applied to all containers.
-                      If unspecified, the options from the PodSecurityContext will be used.
-                    properties:
-                      gmsaCredentialSpec:
-                        description: |-
-                          GMSACredentialSpec is where the GMSA admission webhook
-                          (https://github.com/kubernetes-sigs/windows-gmsa) inlines the contents of the
-                          GMSA credential spec named by the GMSACredentialSpecName field.
-=======
-                    properties:
-                      gmsaCredentialSpec:
->>>>>>> fbbca3d5
-                        type: string
-                      gmsaCredentialSpecName:
-                        type: string
-                      hostProcess:
-                        type: boolean
-                      runAsUserName:
-<<<<<<< HEAD
-                        description: |-
-                          The UserName in Windows to run the entrypoint of the container process.
-                          Defaults to the user specified in image metadata if unspecified.
-                          May also be set in PodSecurityContext.
-=======
->>>>>>> fbbca3d5
-                        type: string
-                    type: object
-                type: object
-              serviceAccount:
-<<<<<<< HEAD
-                description: |-
-                  ServiceAccount indicates the name of an existing service account to use with this instance. When set,
-                  the operator will not automatically create a ServiceAccount for the collector.
-=======
->>>>>>> fbbca3d5
-                type: string
-              shareProcessNamespace:
-                type: boolean
-              targetAllocator:
-                properties:
-                  affinity:
-                    properties:
-                      nodeAffinity:
-                        properties:
-                          preferredDuringSchedulingIgnoredDuringExecution:
-<<<<<<< HEAD
-                            description: |-
-                              The scheduler will prefer to schedule pods to nodes that satisfy
-                              the affinity expressions specified by this field, but it may choose
-                              a node that violates one or more of the expressions.
-                            items:
-                              description: |-
-                                An empty preferred scheduling term matches all objects with implicit weight 0
-                                (i.e. it's a no-op). A null preferred scheduling term matches no objects (i.e. is also a no-op).
-=======
-                            items:
->>>>>>> fbbca3d5
-                              properties:
-                                preference:
-                                  properties:
-                                    matchExpressions:
-                                      items:
-<<<<<<< HEAD
-                                        description: |-
-                                          A node selector requirement is a selector that contains values, a key, and an operator
-                                          that relates the key and values.
-=======
->>>>>>> fbbca3d5
-                                        properties:
-                                          key:
-                                            type: string
-                                          operator:
-<<<<<<< HEAD
-                                            description: |-
-                                              Represents a key's relationship to a set of values.
-                                              Valid operators are In, NotIn, Exists, DoesNotExist. Gt, and Lt.
-                                            type: string
-                                          values:
-                                            description: |-
-                                              An array of string values. If the operator is In or NotIn,
-                                              the values array must be non-empty. If the operator is Exists or DoesNotExist,
-                                              the values array must be empty.
-=======
-                                            type: string
-                                          values:
->>>>>>> fbbca3d5
-                                            items:
-                                              type: string
-                                            type: array
-                                        required:
-                                        - key
-                                        - operator
-                                        type: object
-                                      type: array
-                                    matchFields:
-                                      items:
-<<<<<<< HEAD
-                                        description: |-
-                                          A node selector requirement is a selector that contains values, a key, and an operator
-                                          that relates the key and values.
-=======
->>>>>>> fbbca3d5
-                                        properties:
-                                          key:
-                                            type: string
-                                          operator:
-<<<<<<< HEAD
-                                            description: |-
-                                              Represents a key's relationship to a set of values.
-                                              Valid operators are In, NotIn, Exists, DoesNotExist. Gt, and Lt.
-                                            type: string
-                                          values:
-                                            description: |-
-                                              An array of string values. If the operator is In or NotIn,
-                                              the values array must be non-empty. If the operator is Exists or DoesNotExist,
-                                              the values array must be empty.
-=======
-                                            type: string
-                                          values:
->>>>>>> fbbca3d5
-                                            items:
-                                              type: string
-                                            type: array
-                                        required:
-                                        - key
-                                        - operator
-                                        type: object
-                                      type: array
-                                  type: object
-                                  x-kubernetes-map-type: atomic
-                                weight:
-                                  format: int32
-                                  type: integer
-                              required:
-                              - preference
-                              - weight
-                              type: object
-                            type: array
-                          requiredDuringSchedulingIgnoredDuringExecution:
-<<<<<<< HEAD
-                            description: |-
-                              If the affinity requirements specified by this field are not met at
-                              scheduling time, the pod will not be scheduled onto the node.
-=======
->>>>>>> fbbca3d5
-                            properties:
-                              nodeSelectorTerms:
-                                items:
-<<<<<<< HEAD
-                                  description: |-
-                                    A null or empty node selector term matches no objects. The requirements of
-                                    them are ANDed.
-                                    The TopologySelectorTerm type implements a subset of the NodeSelectorTerm.
-=======
->>>>>>> fbbca3d5
-                                  properties:
-                                    matchExpressions:
-                                      items:
-<<<<<<< HEAD
-                                        description: |-
-                                          A node selector requirement is a selector that contains values, a key, and an operator
-                                          that relates the key and values.
-=======
->>>>>>> fbbca3d5
-                                        properties:
-                                          key:
-                                            type: string
-                                          operator:
-<<<<<<< HEAD
-                                            description: |-
-                                              Represents a key's relationship to a set of values.
-                                              Valid operators are In, NotIn, Exists, DoesNotExist. Gt, and Lt.
-                                            type: string
-                                          values:
-                                            description: |-
-                                              An array of string values. If the operator is In or NotIn,
-                                              the values array must be non-empty. If the operator is Exists or DoesNotExist,
-                                              the values array must be empty.
-=======
-                                            type: string
-                                          values:
->>>>>>> fbbca3d5
-                                            items:
-                                              type: string
-                                            type: array
-                                        required:
-                                        - key
-                                        - operator
-                                        type: object
-                                      type: array
-                                    matchFields:
-                                      items:
-<<<<<<< HEAD
-                                        description: |-
-                                          A node selector requirement is a selector that contains values, a key, and an operator
-                                          that relates the key and values.
-=======
->>>>>>> fbbca3d5
-                                        properties:
-                                          key:
-                                            type: string
-                                          operator:
-<<<<<<< HEAD
-                                            description: |-
-                                              Represents a key's relationship to a set of values.
-                                              Valid operators are In, NotIn, Exists, DoesNotExist. Gt, and Lt.
-                                            type: string
-                                          values:
-                                            description: |-
-                                              An array of string values. If the operator is In or NotIn,
-                                              the values array must be non-empty. If the operator is Exists or DoesNotExist,
-                                              the values array must be empty.
-=======
-                                            type: string
-                                          values:
->>>>>>> fbbca3d5
-                                            items:
-                                              type: string
-                                            type: array
-                                        required:
-                                        - key
-                                        - operator
-                                        type: object
-                                      type: array
-                                  type: object
-                                  x-kubernetes-map-type: atomic
-                                type: array
-                            required:
-                            - nodeSelectorTerms
-                            type: object
-                            x-kubernetes-map-type: atomic
-                        type: object
-                      podAffinity:
-                        properties:
-                          preferredDuringSchedulingIgnoredDuringExecution:
-<<<<<<< HEAD
-                            description: |-
-                              The scheduler will prefer to schedule pods to nodes that satisfy
-                              the affinity expressions specified by this field, but it may choose
-                              a node that violates one or more of the expressions.
-=======
->>>>>>> fbbca3d5
-                            items:
-                              properties:
-                                podAffinityTerm:
-                                  properties:
-                                    labelSelector:
-<<<<<<< HEAD
-                                      description: |-
-                                        A label query over a set of resources, in this case pods.
-                                        If it's null, this PodAffinityTerm matches with no Pods.
-=======
->>>>>>> fbbca3d5
-                                      properties:
-                                        matchExpressions:
-                                          items:
-<<<<<<< HEAD
-                                            description: |-
-                                              A label selector requirement is a selector that contains values, a key, and an operator that
-                                              relates the key and values.
-=======
->>>>>>> fbbca3d5
-                                            properties:
-                                              key:
-                                                type: string
-                                              operator:
-<<<<<<< HEAD
-                                                description: |-
-                                                  operator represents a key's relationship to a set of values.
-                                                  Valid operators are In, NotIn, Exists and DoesNotExist.
-                                                type: string
-                                              values:
-                                                description: |-
-                                                  values is an array of string values. If the operator is In or NotIn,
-                                                  the values array must be non-empty. If the operator is Exists or DoesNotExist,
-                                                  the values array must be empty.
-=======
-                                                type: string
-                                              values:
->>>>>>> fbbca3d5
-                                                items:
-                                                  type: string
-                                                type: array
-                                            required:
-                                            - key
-                                            - operator
-                                            type: object
-                                          type: array
-                                        matchLabels:
-                                          additionalProperties:
-                                            type: string
-                                          type: object
-                                      type: object
-                                      x-kubernetes-map-type: atomic
-                                    matchLabelKeys:
-<<<<<<< HEAD
-                                      description: |-
-                                        MatchLabelKeys is a set of pod label keys to select which pods will
-                                        be taken into consideration.
-=======
->>>>>>> fbbca3d5
-                                      items:
-                                        type: string
-                                      type: array
-                                      x-kubernetes-list-type: atomic
-                                    mismatchLabelKeys:
-<<<<<<< HEAD
-                                      description: |-
-                                        MismatchLabelKeys is a set of pod label keys to select which pods will
-                                        be taken into consideration.
-=======
->>>>>>> fbbca3d5
-                                      items:
-                                        type: string
-                                      type: array
-                                      x-kubernetes-list-type: atomic
-                                    namespaceSelector:
-<<<<<<< HEAD
-                                      description: |-
-                                        A label query over the set of namespaces that the term applies to.
-                                        The term is applied to the union of the namespaces selected by this field
-                                        and the ones listed in the namespaces field.
-=======
->>>>>>> fbbca3d5
-                                      properties:
-                                        matchExpressions:
-                                          items:
-<<<<<<< HEAD
-                                            description: |-
-                                              A label selector requirement is a selector that contains values, a key, and an operator that
-                                              relates the key and values.
-=======
->>>>>>> fbbca3d5
-                                            properties:
-                                              key:
-                                                type: string
-                                              operator:
-<<<<<<< HEAD
-                                                description: |-
-                                                  operator represents a key's relationship to a set of values.
-                                                  Valid operators are In, NotIn, Exists and DoesNotExist.
-                                                type: string
-                                              values:
-                                                description: |-
-                                                  values is an array of string values. If the operator is In or NotIn,
-                                                  the values array must be non-empty. If the operator is Exists or DoesNotExist,
-                                                  the values array must be empty.
-=======
-                                                type: string
-                                              values:
->>>>>>> fbbca3d5
-                                                items:
-                                                  type: string
-                                                type: array
-                                            required:
-                                            - key
-                                            - operator
-                                            type: object
-                                          type: array
-                                        matchLabels:
-                                          additionalProperties:
-                                            type: string
-                                          type: object
-                                      type: object
-                                      x-kubernetes-map-type: atomic
-                                    namespaces:
-<<<<<<< HEAD
-                                      description: |-
-                                        namespaces specifies a static list of namespace names that the term applies to.
-                                        The term is applied to the union of the namespaces listed in this field
-                                        and the ones selected by namespaceSelector.
-=======
->>>>>>> fbbca3d5
-                                      items:
-                                        type: string
-                                      type: array
-                                    topologyKey:
-<<<<<<< HEAD
-                                      description: "This pod should be co-located
-                                        (affinity) or not co-located (anti-affinity)
-                                        with the pods matching\nthe labelSelector
-                                        in the specified namespaces, where co-located
-                                        is defined as running on a node\nwhose "
-=======
->>>>>>> fbbca3d5
-                                      type: string
-                                  required:
-                                  - topologyKey
-                                  type: object
-                                weight:
-<<<<<<< HEAD
-                                  description: |-
-                                    weight associated with matching the corresponding podAffinityTerm,
-                                    in the range 1-100.
-=======
->>>>>>> fbbca3d5
-                                  format: int32
-                                  type: integer
-                              required:
-                              - podAffinityTerm
-                              - weight
-                              type: object
-                            type: array
-                          requiredDuringSchedulingIgnoredDuringExecution:
-<<<<<<< HEAD
-                            description: |-
-                              If the affinity requirements specified by this field are not met at
-                              scheduling time, the pod will not be scheduled onto the node.
-                            items:
-                              description: |-
-                                Defines a set of pods (namely those matching the labelSelector
-                                relative to the given namespace(s)) that this pod should be
-                                co-located (affinity) or not co-located (anti-affinity) with,
-                                where co-locate
-                              properties:
-                                labelSelector:
-                                  description: |-
-                                    A label query over a set of resources, in this case pods.
-                                    If it's null, this PodAffinityTerm matches with no Pods.
-=======
-                            items:
-                              properties:
-                                labelSelector:
->>>>>>> fbbca3d5
-                                  properties:
-                                    matchExpressions:
-                                      items:
-<<<<<<< HEAD
-                                        description: |-
-                                          A label selector requirement is a selector that contains values, a key, and an operator that
-                                          relates the key and values.
-=======
->>>>>>> fbbca3d5
-                                        properties:
-                                          key:
-                                            type: string
-                                          operator:
-<<<<<<< HEAD
-                                            description: |-
-                                              operator represents a key's relationship to a set of values.
-                                              Valid operators are In, NotIn, Exists and DoesNotExist.
-                                            type: string
-                                          values:
-                                            description: |-
-                                              values is an array of string values. If the operator is In or NotIn,
-                                              the values array must be non-empty. If the operator is Exists or DoesNotExist,
-                                              the values array must be empty.
-=======
-                                            type: string
-                                          values:
->>>>>>> fbbca3d5
-                                            items:
-                                              type: string
-                                            type: array
-                                        required:
-                                        - key
-                                        - operator
-                                        type: object
-                                      type: array
-                                    matchLabels:
-                                      additionalProperties:
-                                        type: string
-                                      type: object
-                                  type: object
-                                  x-kubernetes-map-type: atomic
-                                matchLabelKeys:
-<<<<<<< HEAD
-                                  description: |-
-                                    MatchLabelKeys is a set of pod label keys to select which pods will
-                                    be taken into consideration.
-=======
->>>>>>> fbbca3d5
-                                  items:
-                                    type: string
-                                  type: array
-                                  x-kubernetes-list-type: atomic
-                                mismatchLabelKeys:
-<<<<<<< HEAD
-                                  description: |-
-                                    MismatchLabelKeys is a set of pod label keys to select which pods will
-                                    be taken into consideration.
-=======
->>>>>>> fbbca3d5
-                                  items:
-                                    type: string
-                                  type: array
-                                  x-kubernetes-list-type: atomic
-                                namespaceSelector:
-<<<<<<< HEAD
-                                  description: |-
-                                    A label query over the set of namespaces that the term applies to.
-                                    The term is applied to the union of the namespaces selected by this field
-                                    and the ones listed in the namespaces field.
-=======
->>>>>>> fbbca3d5
-                                  properties:
-                                    matchExpressions:
-                                      items:
-<<<<<<< HEAD
-                                        description: |-
-                                          A label selector requirement is a selector that contains values, a key, and an operator that
-                                          relates the key and values.
-=======
->>>>>>> fbbca3d5
-                                        properties:
-                                          key:
-                                            type: string
-                                          operator:
-<<<<<<< HEAD
-                                            description: |-
-                                              operator represents a key's relationship to a set of values.
-                                              Valid operators are In, NotIn, Exists and DoesNotExist.
-                                            type: string
-                                          values:
-                                            description: |-
-                                              values is an array of string values. If the operator is In or NotIn,
-                                              the values array must be non-empty. If the operator is Exists or DoesNotExist,
-                                              the values array must be empty.
-=======
-                                            type: string
-                                          values:
->>>>>>> fbbca3d5
-                                            items:
-                                              type: string
-                                            type: array
-                                        required:
-                                        - key
-                                        - operator
-                                        type: object
-                                      type: array
-                                    matchLabels:
-                                      additionalProperties:
-                                        type: string
-                                      type: object
-                                  type: object
-                                  x-kubernetes-map-type: atomic
-                                namespaces:
-<<<<<<< HEAD
-                                  description: |-
-                                    namespaces specifies a static list of namespace names that the term applies to.
-                                    The term is applied to the union of the namespaces listed in this field
-                                    and the ones selected by namespaceSelector.
-=======
->>>>>>> fbbca3d5
-                                  items:
-                                    type: string
-                                  type: array
-                                topologyKey:
-<<<<<<< HEAD
-                                  description: "This pod should be co-located (affinity)
-                                    or not co-located (anti-affinity) with the pods
-                                    matching\nthe labelSelector in the specified namespaces,
-                                    where co-located is defined as running on a node\nwhose "
-=======
->>>>>>> fbbca3d5
-                                  type: string
-                              required:
-                              - topologyKey
-                              type: object
-                            type: array
-                        type: object
-                      podAntiAffinity:
-                        properties:
-                          preferredDuringSchedulingIgnoredDuringExecution:
-<<<<<<< HEAD
-                            description: |-
-                              The scheduler will prefer to schedule pods to nodes that satisfy
-                              the anti-affinity expressions specified by this field, but it may choose
-                              a node that violates one or more of the expressions.
-=======
->>>>>>> fbbca3d5
-                            items:
-                              properties:
-                                podAffinityTerm:
-                                  properties:
-                                    labelSelector:
-<<<<<<< HEAD
-                                      description: |-
-                                        A label query over a set of resources, in this case pods.
-                                        If it's null, this PodAffinityTerm matches with no Pods.
-=======
->>>>>>> fbbca3d5
-                                      properties:
-                                        matchExpressions:
-                                          items:
-<<<<<<< HEAD
-                                            description: |-
-                                              A label selector requirement is a selector that contains values, a key, and an operator that
-                                              relates the key and values.
-=======
->>>>>>> fbbca3d5
-                                            properties:
-                                              key:
-                                                type: string
-                                              operator:
-<<<<<<< HEAD
-                                                description: |-
-                                                  operator represents a key's relationship to a set of values.
-                                                  Valid operators are In, NotIn, Exists and DoesNotExist.
-                                                type: string
-                                              values:
-                                                description: |-
-                                                  values is an array of string values. If the operator is In or NotIn,
-                                                  the values array must be non-empty. If the operator is Exists or DoesNotExist,
-                                                  the values array must be empty.
-=======
-                                                type: string
-                                              values:
->>>>>>> fbbca3d5
-                                                items:
-                                                  type: string
-                                                type: array
-                                            required:
-                                            - key
-                                            - operator
-                                            type: object
-                                          type: array
-                                        matchLabels:
-                                          additionalProperties:
-                                            type: string
-                                          type: object
-                                      type: object
-                                      x-kubernetes-map-type: atomic
-                                    matchLabelKeys:
-<<<<<<< HEAD
-                                      description: |-
-                                        MatchLabelKeys is a set of pod label keys to select which pods will
-                                        be taken into consideration.
-=======
->>>>>>> fbbca3d5
-                                      items:
-                                        type: string
-                                      type: array
-                                      x-kubernetes-list-type: atomic
-                                    mismatchLabelKeys:
-<<<<<<< HEAD
-                                      description: |-
-                                        MismatchLabelKeys is a set of pod label keys to select which pods will
-                                        be taken into consideration.
-=======
->>>>>>> fbbca3d5
-                                      items:
-                                        type: string
-                                      type: array
-                                      x-kubernetes-list-type: atomic
-                                    namespaceSelector:
-<<<<<<< HEAD
-                                      description: |-
-                                        A label query over the set of namespaces that the term applies to.
-                                        The term is applied to the union of the namespaces selected by this field
-                                        and the ones listed in the namespaces field.
-=======
->>>>>>> fbbca3d5
-                                      properties:
-                                        matchExpressions:
-                                          items:
-<<<<<<< HEAD
-                                            description: |-
-                                              A label selector requirement is a selector that contains values, a key, and an operator that
-                                              relates the key and values.
-=======
->>>>>>> fbbca3d5
-                                            properties:
-                                              key:
-                                                type: string
-                                              operator:
-<<<<<<< HEAD
-                                                description: |-
-                                                  operator represents a key's relationship to a set of values.
-                                                  Valid operators are In, NotIn, Exists and DoesNotExist.
-                                                type: string
-                                              values:
-                                                description: |-
-                                                  values is an array of string values. If the operator is In or NotIn,
-                                                  the values array must be non-empty. If the operator is Exists or DoesNotExist,
-                                                  the values array must be empty.
-=======
-                                                type: string
-                                              values:
->>>>>>> fbbca3d5
-                                                items:
-                                                  type: string
-                                                type: array
-                                            required:
-                                            - key
-                                            - operator
-                                            type: object
-                                          type: array
-                                        matchLabels:
-                                          additionalProperties:
-                                            type: string
-                                          type: object
-                                      type: object
-                                      x-kubernetes-map-type: atomic
-                                    namespaces:
-<<<<<<< HEAD
-                                      description: |-
-                                        namespaces specifies a static list of namespace names that the term applies to.
-                                        The term is applied to the union of the namespaces listed in this field
-                                        and the ones selected by namespaceSelector.
-=======
->>>>>>> fbbca3d5
-                                      items:
-                                        type: string
-                                      type: array
-                                    topologyKey:
-<<<<<<< HEAD
-                                      description: "This pod should be co-located
-                                        (affinity) or not co-located (anti-affinity)
-                                        with the pods matching\nthe labelSelector
-                                        in the specified namespaces, where co-located
-                                        is defined as running on a node\nwhose "
-=======
->>>>>>> fbbca3d5
-                                      type: string
-                                  required:
-                                  - topologyKey
-                                  type: object
-                                weight:
-<<<<<<< HEAD
-                                  description: |-
-                                    weight associated with matching the corresponding podAffinityTerm,
-                                    in the range 1-100.
-=======
->>>>>>> fbbca3d5
-                                  format: int32
-                                  type: integer
-                              required:
-                              - podAffinityTerm
-                              - weight
-                              type: object
-                            type: array
-                          requiredDuringSchedulingIgnoredDuringExecution:
-<<<<<<< HEAD
-                            description: |-
-                              If the anti-affinity requirements specified by this field are not met at
-                              scheduling time, the pod will not be scheduled onto the node.
-                            items:
-                              description: |-
-                                Defines a set of pods (namely those matching the labelSelector
-                                relative to the given namespace(s)) that this pod should be
-                                co-located (affinity) or not co-located (anti-affinity) with,
-                                where co-locate
-                              properties:
-                                labelSelector:
-                                  description: |-
-                                    A label query over a set of resources, in this case pods.
-                                    If it's null, this PodAffinityTerm matches with no Pods.
-=======
-                            items:
-                              properties:
-                                labelSelector:
->>>>>>> fbbca3d5
-                                  properties:
-                                    matchExpressions:
-                                      items:
-<<<<<<< HEAD
-                                        description: |-
-                                          A label selector requirement is a selector that contains values, a key, and an operator that
-                                          relates the key and values.
-=======
->>>>>>> fbbca3d5
-                                        properties:
-                                          key:
-                                            type: string
-                                          operator:
-<<<<<<< HEAD
-                                            description: |-
-                                              operator represents a key's relationship to a set of values.
-                                              Valid operators are In, NotIn, Exists and DoesNotExist.
-                                            type: string
-                                          values:
-                                            description: |-
-                                              values is an array of string values. If the operator is In or NotIn,
-                                              the values array must be non-empty. If the operator is Exists or DoesNotExist,
-                                              the values array must be empty.
-=======
-                                            type: string
-                                          values:
->>>>>>> fbbca3d5
-                                            items:
-                                              type: string
-                                            type: array
-                                        required:
-                                        - key
-                                        - operator
-                                        type: object
-                                      type: array
-                                    matchLabels:
-                                      additionalProperties:
-                                        type: string
-                                      type: object
-                                  type: object
-                                  x-kubernetes-map-type: atomic
-                                matchLabelKeys:
-<<<<<<< HEAD
-                                  description: |-
-                                    MatchLabelKeys is a set of pod label keys to select which pods will
-                                    be taken into consideration.
-=======
->>>>>>> fbbca3d5
-                                  items:
-                                    type: string
-                                  type: array
-                                  x-kubernetes-list-type: atomic
-                                mismatchLabelKeys:
-<<<<<<< HEAD
-                                  description: |-
-                                    MismatchLabelKeys is a set of pod label keys to select which pods will
-                                    be taken into consideration.
-=======
->>>>>>> fbbca3d5
-                                  items:
-                                    type: string
-                                  type: array
-                                  x-kubernetes-list-type: atomic
-                                namespaceSelector:
-<<<<<<< HEAD
-                                  description: |-
-                                    A label query over the set of namespaces that the term applies to.
-                                    The term is applied to the union of the namespaces selected by this field
-                                    and the ones listed in the namespaces field.
-=======
->>>>>>> fbbca3d5
-                                  properties:
-                                    matchExpressions:
-                                      items:
-<<<<<<< HEAD
-                                        description: |-
-                                          A label selector requirement is a selector that contains values, a key, and an operator that
-                                          relates the key and values.
-=======
->>>>>>> fbbca3d5
-                                        properties:
-                                          key:
-                                            type: string
-                                          operator:
-<<<<<<< HEAD
-                                            description: |-
-                                              operator represents a key's relationship to a set of values.
-                                              Valid operators are In, NotIn, Exists and DoesNotExist.
-                                            type: string
-                                          values:
-                                            description: |-
-                                              values is an array of string values. If the operator is In or NotIn,
-                                              the values array must be non-empty. If the operator is Exists or DoesNotExist,
-                                              the values array must be empty.
-=======
-                                            type: string
-                                          values:
->>>>>>> fbbca3d5
-                                            items:
-                                              type: string
-                                            type: array
-                                        required:
-                                        - key
-                                        - operator
-                                        type: object
-                                      type: array
-                                    matchLabels:
-                                      additionalProperties:
-                                        type: string
-                                      type: object
-                                  type: object
-                                  x-kubernetes-map-type: atomic
-                                namespaces:
-<<<<<<< HEAD
-                                  description: |-
-                                    namespaces specifies a static list of namespace names that the term applies to.
-                                    The term is applied to the union of the namespaces listed in this field
-                                    and the ones selected by namespaceSelector.
-=======
->>>>>>> fbbca3d5
-                                  items:
-                                    type: string
-                                  type: array
-                                topologyKey:
-<<<<<<< HEAD
-                                  description: "This pod should be co-located (affinity)
-                                    or not co-located (anti-affinity) with the pods
-                                    matching\nthe labelSelector in the specified namespaces,
-                                    where co-located is defined as running on a node\nwhose "
-=======
->>>>>>> fbbca3d5
-                                  type: string
-                              required:
-                              - topologyKey
-                              type: object
-                            type: array
-                        type: object
-                    type: object
-                  allocationStrategy:
-                    default: consistent-hashing
-<<<<<<< HEAD
-                    description: |-
-                      AllocationStrategy determines which strategy the target allocator should use for allocation.
-                      The current options are least-weighted, consistent-hashing and per-node. The default is
-                      consistent-hashing.
-=======
->>>>>>> fbbca3d5
-                    enum:
-                    - least-weighted
-                    - consistent-hashing
-                    - per-node
-                    type: string
-                  enabled:
-                    type: boolean
-                  env:
-<<<<<<< HEAD
-                    description: |-
-                      ENV vars to set on the OpenTelemetry TargetAllocator's Pods. These can then in certain cases be
-                      consumed in the config file for the TargetAllocator.
-=======
->>>>>>> fbbca3d5
-                    items:
-                      properties:
-                        name:
-                          type: string
-                        value:
-<<<<<<< HEAD
-                          description: |-
-                            Variable references $(VAR_NAME) are expanded
-                            using the previously defined environment variables in the container and
-                            any service environment variables.
-=======
->>>>>>> fbbca3d5
-                          type: string
-                        valueFrom:
-                          properties:
-                            configMapKeyRef:
-                              properties:
-                                key:
-                                  type: string
-                                name:
-<<<<<<< HEAD
-                                  description: |-
-                                    Name of the referent.
-                                    More info: https://kubernetes.io/docs/concepts/overview/working-with-objects/names/#names
-                                    TODO: Add other useful fields. apiVersion, kind, uid?
-=======
->>>>>>> fbbca3d5
-                                  type: string
-                                optional:
-                                  type: boolean
-                              required:
-                              - key
-                              type: object
-                              x-kubernetes-map-type: atomic
-                            fieldRef:
-<<<<<<< HEAD
-                              description: |-
-                                Selects a field of the pod: supports metadata.name, metadata.namespace, `metadata.labels['<KEY>']`, `metadata.annotations['<KEY>']`,
-                                spec.nodeName, spec.serviceAccountName, status.hostIP, status.
-=======
->>>>>>> fbbca3d5
-                              properties:
-                                apiVersion:
-                                  type: string
-                                fieldPath:
-                                  type: string
-                              required:
-                              - fieldPath
-                              type: object
-                              x-kubernetes-map-type: atomic
-                            resourceFieldRef:
-<<<<<<< HEAD
-                              description: |-
-                                Selects a resource of the container: only resources limits and requests
-                                (limits.cpu, limits.memory, limits.ephemeral-storage, requests.cpu, requests.memory and requests.
-=======
->>>>>>> fbbca3d5
-                              properties:
-                                containerName:
-                                  type: string
-                                divisor:
-                                  anyOf:
-                                  - type: integer
-                                  - type: string
-                                  pattern: ^(\+|-)?(([0-9]+(\.[0-9]*)?)|(\.[0-9]+))(([KMGTPE]i)|[numkMGTPE]|([eE](\+|-)?(([0-9]+(\.[0-9]*)?)|(\.[0-9]+))))?$
-                                  x-kubernetes-int-or-string: true
-                                resource:
-                                  type: string
-                              required:
-                              - resource
-                              type: object
-                              x-kubernetes-map-type: atomic
-                            secretKeyRef:
-                              properties:
-                                key:
-                                  type: string
-                                name:
-<<<<<<< HEAD
-                                  description: |-
-                                    Name of the referent.
-                                    More info: https://kubernetes.io/docs/concepts/overview/working-with-objects/names/#names
-                                    TODO: Add other useful fields. apiVersion, kind, uid?
-=======
->>>>>>> fbbca3d5
-                                  type: string
-                                optional:
-                                  type: boolean
-                              required:
-                              - key
-                              type: object
-                              x-kubernetes-map-type: atomic
-                          type: object
-                      required:
-                      - name
-                      type: object
-                    type: array
-                  filterStrategy:
-                    default: relabel-config
-<<<<<<< HEAD
-                    description: |-
-                      FilterStrategy determines how to filter targets before allocating them among the collectors.
-                      The only current option is relabel-config (drops targets based on prom relabel_config).
-=======
->>>>>>> fbbca3d5
-                    type: string
-                  image:
-                    type: string
-                  nodeSelector:
-                    additionalProperties:
-                      type: string
-                    type: object
-                  observability:
-                    properties:
-                      metrics:
-                        properties:
-                          DisablePrometheusAnnotations:
-<<<<<<< HEAD
-                            description: |-
-                              DisablePrometheusAnnotations controls the automatic addition of default Prometheus annotations
-                              ('prometheus.io/scrape', 'prometheus.io/port', and 'prometheus.io/path')
-                            type: boolean
-                          enableMetrics:
-                            description: |-
-                              EnableMetrics specifies if ServiceMonitor or PodMonitor(for sidecar mode) should be created for the service managed by the OpenTelemetry Operator.
-                              The operator.observability.
-=======
-                            type: boolean
-                          enableMetrics:
->>>>>>> fbbca3d5
-                            type: boolean
-                        type: object
-                    type: object
-                  podDisruptionBudget:
-<<<<<<< HEAD
-                    description: |-
-                      PodDisruptionBudget specifies the pod disruption budget configuration to use
-                      for the target allocator workload.
-=======
->>>>>>> fbbca3d5
-                    properties:
-                      maxUnavailable:
-                        anyOf:
-                        - type: integer
-                        - type: string
-<<<<<<< HEAD
-                        description: |-
-                          An eviction is allowed if at most "maxUnavailable" pods selected by
-                          "selector" are unavailable after the eviction, i.e. even in absence of
-                          the evicted pod.
-=======
->>>>>>> fbbca3d5
-                        x-kubernetes-int-or-string: true
-                      minAvailable:
-                        anyOf:
-                        - type: integer
-                        - type: string
-<<<<<<< HEAD
-                        description: |-
-                          An eviction is allowed if at least "minAvailable" pods selected by
-                          "selector" will still be available after the eviction, i.e. even in the
-                          absence of the evicted pod.
-                        x-kubernetes-int-or-string: true
-                    type: object
-                  podSecurityContext:
-                    description: |-
-                      PodSecurityContext configures the pod security context for the
-                      targetallocator.
-                    properties:
-                      fsGroup:
-                        description: |-
-                          A special supplemental group that applies to all containers in a pod.
-                          Some volume types allow the Kubelet to change the ownership of that volume
-                          to be owned by the pod:
-
-
-                          1.
-                        format: int64
-                        type: integer
-                      fsGroupChangePolicy:
-                        description: |-
-                          fsGroupChangePolicy defines behavior of changing ownership and permission of the volume
-                          before being exposed inside Pod.
-                        type: string
-                      runAsGroup:
-                        description: |-
-                          The GID to run the entrypoint of the container process.
-                          Uses runtime default if unset.
-                          May also be set in SecurityContext.
-=======
-                        x-kubernetes-int-or-string: true
-                    type: object
-                  podSecurityContext:
-                    properties:
-                      fsGroup:
-                        format: int64
-                        type: integer
-                      fsGroupChangePolicy:
-                        type: string
-                      runAsGroup:
->>>>>>> fbbca3d5
-                        format: int64
-                        type: integer
-                      runAsNonRoot:
-                        type: boolean
-                      runAsUser:
-<<<<<<< HEAD
-                        description: |-
-                          The UID to run the entrypoint of the container process.
-                          Defaults to user specified in image metadata if unspecified.
-                          May also be set in SecurityContext.
-                        format: int64
-                        type: integer
-                      seLinuxOptions:
-                        description: |-
-                          The SELinux context to be applied to all containers.
-                          If unspecified, the container runtime will allocate a random SELinux context for each
-                          container.  May also be set in SecurityContext.
-=======
-                        format: int64
-                        type: integer
-                      seLinuxOptions:
->>>>>>> fbbca3d5
-                        properties:
-                          level:
-                            type: string
-                          role:
-                            type: string
-                          type:
-                            type: string
-                          user:
-                            type: string
-                        type: object
-                      seccompProfile:
-<<<<<<< HEAD
-                        description: |-
-                          The seccomp options to use by the containers in this pod.
-                          Note that this field cannot be set when spec.os.name is windows.
-                        properties:
-                          localhostProfile:
-                            description: |-
-                              localhostProfile indicates a profile defined in a file on the node should be used.
-                              The profile must be preconfigured on the node to work.
-                            type: string
-                          type:
-                            description: |-
-                              type indicates which kind of seccomp profile will be applied.
-                              Valid options are:
-
-
-                              Localhost - a profile defined in a file on the node should be used.
-=======
-                        properties:
-                          localhostProfile:
-                            type: string
-                          type:
->>>>>>> fbbca3d5
-                            type: string
-                        required:
-                        - type
-                        type: object
-                      supplementalGroups:
-<<<<<<< HEAD
-                        description: |-
-                          A list of groups applied to the first process run in each container, in addition
-                          to the container's primary GID, the fsGroup (if specified), and group memberships
-                          defined in the container image for th
-=======
->>>>>>> fbbca3d5
-                        items:
-                          format: int64
-                          type: integer
-                        type: array
-                      sysctls:
-<<<<<<< HEAD
-                        description: |-
-                          Sysctls hold a list of namespaced sysctls used for the pod. Pods with unsupported
-                          sysctls (by the container runtime) might fail to launch.
-                          Note that this field cannot be set when spec.os.
-=======
->>>>>>> fbbca3d5
-                        items:
-                          properties:
-                            name:
-                              type: string
-                            value:
-                              type: string
-                          required:
-                          - name
-                          - value
-                          type: object
-                        type: array
-                      windowsOptions:
-<<<<<<< HEAD
-                        description: |-
-                          The Windows specific settings applied to all containers.
-                          If unspecified, the options within a container's SecurityContext will be used.
-                        properties:
-                          gmsaCredentialSpec:
-                            description: |-
-                              GMSACredentialSpec is where the GMSA admission webhook
-                              (https://github.com/kubernetes-sigs/windows-gmsa) inlines the contents of the
-                              GMSA credential spec named by the GMSACredentialSpecName field.
-=======
-                        properties:
-                          gmsaCredentialSpec:
->>>>>>> fbbca3d5
-                            type: string
-                          gmsaCredentialSpecName:
-                            type: string
-                          hostProcess:
-                            type: boolean
-                          runAsUserName:
-<<<<<<< HEAD
-                            description: |-
-                              The UserName in Windows to run the entrypoint of the container process.
-                              Defaults to the user specified in image metadata if unspecified.
-                              May also be set in PodSecurityContext.
-=======
->>>>>>> fbbca3d5
-                            type: string
-                        type: object
-                    type: object
-                  prometheusCR:
-                    properties:
-                      enabled:
-                        type: boolean
-                      podMonitorSelector:
-                        additionalProperties:
-                          type: string
-<<<<<<< HEAD
-                        description: |-
-                          PodMonitors to be selected for target discovery.
-                          This is a map of {key,value} pairs. Each {key,value} in the map is going to exactly match a label in a
-                          PodMonitor's meta labels.
-                        type: object
-                      scrapeInterval:
-                        default: 30s
-                        description: |-
-                          Interval between consecutive scrapes. Equivalent to the same setting on the Prometheus CRD.
-
-
-                          Default: "30s"
-=======
-                        type: object
-                      scrapeInterval:
-                        default: 30s
->>>>>>> fbbca3d5
-                        format: duration
-                        type: string
-                      serviceMonitorSelector:
-                        additionalProperties:
-                          type: string
-<<<<<<< HEAD
-                        description: |-
-                          ServiceMonitors to be selected for target discovery.
-                          This is a map of {key,value} pairs. Each {key,value} in the map is going to exactly match a label in a
-                          ServiceMonitor's meta labels.
-                        type: object
-                    type: object
-                  replicas:
-                    description: |-
-                      Replicas is the number of pod instances for the underlying TargetAllocator. This should only be set to a value
-                      other than 1 if a strategy that allows for high availability is chosen.
-=======
-                        type: object
-                    type: object
-                  replicas:
->>>>>>> fbbca3d5
-                    format: int32
-                    type: integer
-                  resources:
-                    properties:
-                      claims:
-<<<<<<< HEAD
-                        description: |-
-                          Claims lists the names of resources, defined in spec.resourceClaims,
-                          that are used by this container.
-
-
-                          This is an alpha field and requires enabling the
-                          DynamicResourceAllocation feature gate.
-=======
->>>>>>> fbbca3d5
-                        items:
-                          properties:
-                            name:
-<<<<<<< HEAD
-                              description: |-
-                                Name must match the name of one entry in pod.spec.resourceClaims of
-                                the Pod where this field is used. It makes that resource available
-                                inside a container.
-=======
->>>>>>> fbbca3d5
-                              type: string
-                          required:
-                          - name
-                          type: object
-                        type: array
-                        x-kubernetes-list-map-keys:
-                        - name
-                        x-kubernetes-list-type: map
-                      limits:
-                        additionalProperties:
-                          anyOf:
-                          - type: integer
-                          - type: string
-                          pattern: ^(\+|-)?(([0-9]+(\.[0-9]*)?)|(\.[0-9]+))(([KMGTPE]i)|[numkMGTPE]|([eE](\+|-)?(([0-9]+(\.[0-9]*)?)|(\.[0-9]+))))?$
-                          x-kubernetes-int-or-string: true
-<<<<<<< HEAD
-                        description: |-
-                          Limits describes the maximum amount of compute resources allowed.
-                          More info: https://kubernetes.io/docs/concepts/configuration/manage-resources-containers/
-=======
->>>>>>> fbbca3d5
-                        type: object
-                      requests:
-                        additionalProperties:
-                          anyOf:
-                          - type: integer
-                          - type: string
-                          pattern: ^(\+|-)?(([0-9]+(\.[0-9]*)?)|(\.[0-9]+))(([KMGTPE]i)|[numkMGTPE]|([eE](\+|-)?(([0-9]+(\.[0-9]*)?)|(\.[0-9]+))))?$
-                          x-kubernetes-int-or-string: true
-                        type: object
-                    type: object
-                  securityContext:
-<<<<<<< HEAD
-                    description: |-
-                      SecurityContext configures the container security context for
-                      the targetallocator.
-                    properties:
-                      allowPrivilegeEscalation:
-                        description: |-
-                          AllowPrivilegeEscalation controls whether a process can gain more
-                          privileges than its parent process. This bool directly controls if
-                          the no_new_privs flag will be set on the container process.
-                        type: boolean
-                      capabilities:
-                        description: |-
-                          The capabilities to add/drop when running containers.
-                          Defaults to the default set of capabilities granted by the container runtime.
-                          Note that this field cannot be set when spec.os.name is windows.
-=======
-                    properties:
-                      allowPrivilegeEscalation:
-                        type: boolean
-                      capabilities:
->>>>>>> fbbca3d5
-                        properties:
-                          add:
-                            items:
-                              type: string
-                            type: array
-                          drop:
-                            items:
-                              type: string
-                            type: array
-                        type: object
-                      privileged:
-<<<<<<< HEAD
-                        description: |-
-                          Run container in privileged mode.
-                          Processes in privileged containers are essentially equivalent to root on the host.
-                          Defaults to false.
-                          Note that this field cannot be set when spec.os.name is windows.
-                        type: boolean
-                      procMount:
-                        description: |-
-                          procMount denotes the type of proc mount to use for the containers.
-                          The default is DefaultProcMount which uses the container runtime defaults for
-                          readonly paths and masked paths.
-                        type: string
-                      readOnlyRootFilesystem:
-                        description: |-
-                          Whether this container has a read-only root filesystem.
-                          Default is false.
-                          Note that this field cannot be set when spec.os.name is windows.
-                        type: boolean
-                      runAsGroup:
-                        description: |-
-                          The GID to run the entrypoint of the container process.
-                          Uses runtime default if unset.
-                          May also be set in PodSecurityContext.
-=======
-                        type: boolean
-                      procMount:
-                        type: string
-                      readOnlyRootFilesystem:
-                        type: boolean
-                      runAsGroup:
->>>>>>> fbbca3d5
-                        format: int64
-                        type: integer
-                      runAsNonRoot:
-                        type: boolean
-                      runAsUser:
-<<<<<<< HEAD
-                        description: |-
-                          The UID to run the entrypoint of the container process.
-                          Defaults to user specified in image metadata if unspecified.
-                          May also be set in PodSecurityContext.
-                        format: int64
-                        type: integer
-                      seLinuxOptions:
-                        description: |-
-                          The SELinux context to be applied to the container.
-                          If unspecified, the container runtime will allocate a random SELinux context for each
-                          container.  May also be set in PodSecurityContext.
-=======
-                        format: int64
-                        type: integer
-                      seLinuxOptions:
->>>>>>> fbbca3d5
-                        properties:
-                          level:
-                            type: string
-                          role:
-                            type: string
-                          type:
-                            type: string
-                          user:
-                            type: string
-                        type: object
-                      seccompProfile:
-<<<<<<< HEAD
-                        description: |-
-                          The seccomp options to use by this container. If seccomp options are
-                          provided at both the pod & container level, the container options
-                          override the pod options.
-                        properties:
-                          localhostProfile:
-                            description: |-
-                              localhostProfile indicates a profile defined in a file on the node should be used.
-                              The profile must be preconfigured on the node to work.
-                            type: string
-                          type:
-                            description: |-
-                              type indicates which kind of seccomp profile will be applied.
-                              Valid options are:
-
-
-                              Localhost - a profile defined in a file on the node should be used.
-=======
-                        properties:
-                          localhostProfile:
-                            type: string
-                          type:
->>>>>>> fbbca3d5
-                            type: string
-                        required:
-                        - type
-                        type: object
-                      windowsOptions:
-<<<<<<< HEAD
-                        description: |-
-                          The Windows specific settings applied to all containers.
-                          If unspecified, the options from the PodSecurityContext will be used.
-                        properties:
-                          gmsaCredentialSpec:
-                            description: |-
-                              GMSACredentialSpec is where the GMSA admission webhook
-                              (https://github.com/kubernetes-sigs/windows-gmsa) inlines the contents of the
-                              GMSA credential spec named by the GMSACredentialSpecName field.
-=======
-                        properties:
-                          gmsaCredentialSpec:
->>>>>>> fbbca3d5
-                            type: string
-                          gmsaCredentialSpecName:
-                            type: string
-                          hostProcess:
-                            type: boolean
-                          runAsUserName:
-<<<<<<< HEAD
-                            description: |-
-                              The UserName in Windows to run the entrypoint of the container process.
-                              Defaults to the user specified in image metadata if unspecified.
-                              May also be set in PodSecurityContext.
-=======
->>>>>>> fbbca3d5
-                            type: string
-                        type: object
-                    type: object
-                  serviceAccount:
-<<<<<<< HEAD
-                    description: |-
-                      ServiceAccount indicates the name of an existing service account to use with this instance. When set,
-                      the operator will not automatically create a ServiceAccount for the TargetAllocator.
-                    type: string
-                  tolerations:
-                    description: |-
-                      Toleration embedded kubernetes pod configuration option,
-                      controls how pods can be scheduled with matching taints
-                    items:
-                      description: |-
-                        The pod this Toleration is attached to tolerates any taint that matches
-                        the triple <key,value,effect> using the matching operator <operator>.
-                      properties:
-                        effect:
-                          description: |-
-                            Effect indicates the taint effect to match. Empty means match all taint effects.
-                            When specified, allowed values are NoSchedule, PreferNoSchedule and NoExecute.
-                          type: string
-                        key:
-                          description: |-
-                            Key is the taint key that the toleration applies to. Empty means match all taint keys.
-                            If the key is empty, operator must be Exists; this combination means to match all values and all keys.
-                          type: string
-                        operator:
-                          description: |-
-                            Operator represents a key's relationship to the value.
-                            Valid operators are Exists and Equal. Defaults to Equal.
-                          type: string
-                        tolerationSeconds:
-                          description: |-
-                            TolerationSeconds represents the period of time the toleration (which must be
-                            of effect NoExecute, otherwise this field is ignored) tolerates the taint.
-                          format: int64
-                          type: integer
-                        value:
-                          description: |-
-                            Value is the taint value the toleration matches to.
-                            If the operator is Exists, the value should be empty, otherwise just a regular string.
-=======
-                    type: string
-                  tolerations:
-                    items:
-                      properties:
-                        effect:
-                          type: string
-                        key:
-                          type: string
-                        operator:
-                          type: string
-                        tolerationSeconds:
-                          format: int64
-                          type: integer
-                        value:
->>>>>>> fbbca3d5
-                          type: string
-                      type: object
-                    type: array
-                  topologySpreadConstraints:
-<<<<<<< HEAD
-                    description: |-
-                      TopologySpreadConstraints embedded kubernetes pod configuration option,
-                      controls how pods are spread across your cluster among failure-domains
-                      such as regions, zones, nodes, and other user-defined top
-=======
->>>>>>> fbbca3d5
-                    items:
-                      properties:
-                        labelSelector:
-<<<<<<< HEAD
-                          description: |-
-                            LabelSelector is used to find matching pods.
-                            Pods that match this label selector are counted to determine the number of pods
-                            in their corresponding topology domain.
-=======
->>>>>>> fbbca3d5
-                          properties:
-                            matchExpressions:
-                              items:
-<<<<<<< HEAD
-                                description: |-
-                                  A label selector requirement is a selector that contains values, a key, and an operator that
-                                  relates the key and values.
-=======
->>>>>>> fbbca3d5
-                                properties:
-                                  key:
-                                    type: string
-                                  operator:
-<<<<<<< HEAD
-                                    description: |-
-                                      operator represents a key's relationship to a set of values.
-                                      Valid operators are In, NotIn, Exists and DoesNotExist.
-                                    type: string
-                                  values:
-                                    description: |-
-                                      values is an array of string values. If the operator is In or NotIn,
-                                      the values array must be non-empty. If the operator is Exists or DoesNotExist,
-                                      the values array must be empty.
-=======
-                                    type: string
-                                  values:
->>>>>>> fbbca3d5
-                                    items:
-                                      type: string
-                                    type: array
-                                required:
-                                - key
-                                - operator
-                                type: object
-                              type: array
-                            matchLabels:
-                              additionalProperties:
-                                type: string
-                              type: object
-                          type: object
-                          x-kubernetes-map-type: atomic
-                        matchLabelKeys:
-<<<<<<< HEAD
-                          description: |-
-                            MatchLabelKeys is a set of pod label keys to select the pods over which
-                            spreading will be calculated.
-=======
->>>>>>> fbbca3d5
-                          items:
-                            type: string
-                          type: array
-                          x-kubernetes-list-type: atomic
-                        maxSkew:
-                          format: int32
-                          type: integer
-                        minDomains:
-                          format: int32
-                          type: integer
-                        nodeAffinityPolicy:
-<<<<<<< HEAD
-                          description: |-
-                            NodeAffinityPolicy indicates how we will treat Pod's nodeAffinity/nodeSelector
-                            when calculating pod topology spread skew.
-                          type: string
-                        nodeTaintsPolicy:
-                          description: |-
-                            NodeTaintsPolicy indicates how we will treat node taints when calculating
-                            pod topology spread skew.
-                          type: string
-                        topologyKey:
-                          description: |-
-                            TopologyKey is the key of node labels. Nodes that have a label with this key
-                            and identical values are considered to be in the same topology.
-                          type: string
-                        whenUnsatisfiable:
-                          description: |-
-                            WhenUnsatisfiable indicates how to deal with a pod if it doesn't satisfy
-                            the spread constraint.
-                            - DoNotSchedule (default) tells the scheduler not to schedule it.
-=======
-                          type: string
-                        nodeTaintsPolicy:
-                          type: string
-                        topologyKey:
-                          type: string
-                        whenUnsatisfiable:
->>>>>>> fbbca3d5
-                          type: string
-                      required:
-                      - maxSkew
-                      - topologyKey
-                      - whenUnsatisfiable
-                      type: object
-                    type: array
-                type: object
-              terminationGracePeriodSeconds:
-                format: int64
-                type: integer
-              tolerations:
-<<<<<<< HEAD
-                description: |-
-                  Toleration to schedule OpenTelemetry Collector pods.
-                  This is only relevant to daemonset, statefulset, and deployment mode
-                items:
-                  description: |-
-                    The pod this Toleration is attached to tolerates any taint that matches
-                    the triple <key,value,effect> using the matching operator <operator>.
-                  properties:
-                    effect:
-                      description: |-
-                        Effect indicates the taint effect to match. Empty means match all taint effects.
-                        When specified, allowed values are NoSchedule, PreferNoSchedule and NoExecute.
-                      type: string
-                    key:
-                      description: |-
-                        Key is the taint key that the toleration applies to. Empty means match all taint keys.
-                        If the key is empty, operator must be Exists; this combination means to match all values and all keys.
-                      type: string
-                    operator:
-                      description: |-
-                        Operator represents a key's relationship to the value.
-                        Valid operators are Exists and Equal. Defaults to Equal.
-                      type: string
-                    tolerationSeconds:
-                      description: |-
-                        TolerationSeconds represents the period of time the toleration (which must be
-                        of effect NoExecute, otherwise this field is ignored) tolerates the taint.
-                      format: int64
-                      type: integer
-                    value:
-                      description: |-
-                        Value is the taint value the toleration matches to.
-                        If the operator is Exists, the value should be empty, otherwise just a regular string.
-=======
-                items:
-                  properties:
-                    effect:
-                      type: string
-                    key:
-                      type: string
-                    operator:
-                      type: string
-                    tolerationSeconds:
-                      format: int64
-                      type: integer
-                    value:
->>>>>>> fbbca3d5
-                      type: string
-                  type: object
-                type: array
-              topologySpreadConstraints:
-<<<<<<< HEAD
-                description: |-
-                  TopologySpreadConstraints embedded kubernetes pod configuration option,
-                  controls how pods are spread across your cluster among failure-domains
-                  such as regions, zones, nodes, and other user-defined top
-=======
->>>>>>> fbbca3d5
-                items:
-                  properties:
-                    labelSelector:
-<<<<<<< HEAD
-                      description: |-
-                        LabelSelector is used to find matching pods.
-                        Pods that match this label selector are counted to determine the number of pods
-                        in their corresponding topology domain.
-=======
->>>>>>> fbbca3d5
-                      properties:
-                        matchExpressions:
-                          items:
-<<<<<<< HEAD
-                            description: |-
-                              A label selector requirement is a selector that contains values, a key, and an operator that
-                              relates the key and values.
-=======
->>>>>>> fbbca3d5
-                            properties:
-                              key:
-                                type: string
-                              operator:
-<<<<<<< HEAD
-                                description: |-
-                                  operator represents a key's relationship to a set of values.
-                                  Valid operators are In, NotIn, Exists and DoesNotExist.
-                                type: string
-                              values:
-                                description: |-
-                                  values is an array of string values. If the operator is In or NotIn,
-                                  the values array must be non-empty. If the operator is Exists or DoesNotExist,
-                                  the values array must be empty.
-=======
-                                type: string
-                              values:
->>>>>>> fbbca3d5
-                                items:
-                                  type: string
-                                type: array
-                            required:
-                            - key
-                            - operator
-                            type: object
-                          type: array
-                        matchLabels:
-                          additionalProperties:
-                            type: string
-                          type: object
-                      type: object
-                      x-kubernetes-map-type: atomic
-                    matchLabelKeys:
-<<<<<<< HEAD
-                      description: |-
-                        MatchLabelKeys is a set of pod label keys to select the pods over which
-                        spreading will be calculated.
-=======
->>>>>>> fbbca3d5
-                      items:
-                        type: string
-                      type: array
-                      x-kubernetes-list-type: atomic
-                    maxSkew:
-                      format: int32
-                      type: integer
-                    minDomains:
-                      format: int32
-                      type: integer
-                    nodeAffinityPolicy:
-<<<<<<< HEAD
-                      description: |-
-                        NodeAffinityPolicy indicates how we will treat Pod's nodeAffinity/nodeSelector
-                        when calculating pod topology spread skew.
-                      type: string
-                    nodeTaintsPolicy:
-                      description: |-
-                        NodeTaintsPolicy indicates how we will treat node taints when calculating
-                        pod topology spread skew.
-                      type: string
-                    topologyKey:
-                      description: |-
-                        TopologyKey is the key of node labels. Nodes that have a label with this key
-                        and identical values are considered to be in the same topology.
-                      type: string
-                    whenUnsatisfiable:
-                      description: |-
-                        WhenUnsatisfiable indicates how to deal with a pod if it doesn't satisfy
-                        the spread constraint.
-                        - DoNotSchedule (default) tells the scheduler not to schedule it.
-=======
-                      type: string
-                    nodeTaintsPolicy:
-                      type: string
-                    topologyKey:
-                      type: string
-                    whenUnsatisfiable:
->>>>>>> fbbca3d5
-                      type: string
-                  required:
-                  - maxSkew
-                  - topologyKey
-                  - whenUnsatisfiable
-                  type: object
-                type: array
-              updateStrategy:
-<<<<<<< HEAD
-                description: |-
-                  UpdateStrategy represents the strategy the operator will take replacing existing DaemonSet pods with new pods
-                  https://kubernetes.
-                properties:
-                  rollingUpdate:
-                    description: |-
-                      Rolling update config params. Present only if type = "RollingUpdate".
-                      ---
-                      TODO: Update this to follow our convention for oneOf, whatever we decide it
-                      to be. Same as Deployment `strategy.
-=======
-                properties:
-                  rollingUpdate:
->>>>>>> fbbca3d5
-                    properties:
-                      maxSurge:
-                        anyOf:
-                        - type: integer
-                        - type: string
-<<<<<<< HEAD
-                        description: |-
-                          The maximum number of nodes with an existing available DaemonSet pod that
-                          can have an updated DaemonSet pod during during an update.
-=======
->>>>>>> fbbca3d5
-                        x-kubernetes-int-or-string: true
-                      maxUnavailable:
-                        anyOf:
-                        - type: integer
-                        - type: string
-<<<<<<< HEAD
-                        description: |-
-                          The maximum number of DaemonSet pods that can be unavailable during the
-                          update.
-=======
->>>>>>> fbbca3d5
-                        x-kubernetes-int-or-string: true
-                    type: object
-                  type:
-                    type: string
-                type: object
-              upgradeStrategy:
-                enum:
-                - automatic
-                - none
-                type: string
-              volumeClaimTemplates:
-                items:
-                  properties:
-                    apiVersion:
-<<<<<<< HEAD
-                      description: |-
-                        APIVersion defines the versioned schema of this representation of an object.
-                        Servers should convert recognized schemas to the latest internal value, and
-                        may reject unrecognized values.
-                      type: string
-                    kind:
-                      description: |-
-                        Kind is a string value representing the REST resource this object represents.
-                        Servers may infer this from the endpoint the client submits requests to.
-                        Cannot be updated.
-                        In CamelCase.
-                      type: string
-                    metadata:
-                      description: |-
-                        Standard object's metadata.
-                        More info: https://git.k8s.io/community/contributors/devel/sig-architecture/api-conventions.md#metadata
-=======
-                      type: string
-                    kind:
-                      type: string
-                    metadata:
->>>>>>> fbbca3d5
-                      properties:
-                        annotations:
-                          additionalProperties:
-                            type: string
-                          type: object
-                        finalizers:
-                          items:
-                            type: string
-                          type: array
-                        labels:
-                          additionalProperties:
-                            type: string
-                          type: object
-                        name:
-                          type: string
-                        namespace:
-                          type: string
-                      type: object
-                    spec:
-<<<<<<< HEAD
-                      description: |-
-                        spec defines the desired characteristics of a volume requested by a pod author.
-                        More info: https://kubernetes.io/docs/concepts/storage/persistent-volumes#persistentvolumeclaims
-                      properties:
-                        accessModes:
-                          description: |-
-                            accessModes contains the desired access modes the volume should have.
-                            More info: https://kubernetes.io/docs/concepts/storage/persistent-volumes#access-modes-1
-=======
-                      properties:
-                        accessModes:
->>>>>>> fbbca3d5
-                          items:
-                            type: string
-                          type: array
-                        dataSource:
-<<<<<<< HEAD
-                          description: |-
-                            dataSource field can be used to specify either:
-                            * An existing VolumeSnapshot object (snapshot.storage.k8s.
-                          properties:
-                            apiGroup:
-                              description: |-
-                                APIGroup is the group for the resource being referenced.
-                                If APIGroup is not specified, the specified Kind must be in the core API group.
-                                For any other third-party types, APIGroup is required.
-=======
-                          properties:
-                            apiGroup:
->>>>>>> fbbca3d5
-                              type: string
-                            kind:
-                              type: string
-                            name:
-                              type: string
-                          required:
-                          - kind
-                          - name
-                          type: object
-                          x-kubernetes-map-type: atomic
-                        dataSourceRef:
-<<<<<<< HEAD
-                          description: |-
-                            dataSourceRef specifies the object from which to populate the volume with data, if a non-empty
-                            volume is desired.
-                          properties:
-                            apiGroup:
-                              description: |-
-                                APIGroup is the group for the resource being referenced.
-                                If APIGroup is not specified, the specified Kind must be in the core API group.
-                                For any other third-party types, APIGroup is required.
-=======
-                          properties:
-                            apiGroup:
->>>>>>> fbbca3d5
-                              type: string
-                            kind:
-                              type: string
-                            name:
-                              type: string
-                            namespace:
-<<<<<<< HEAD
-                              description: |-
-                                Namespace is the namespace of resource being referenced
-                                Note that when a namespace is specified, a gateway.networking.k8s.
-=======
->>>>>>> fbbca3d5
-                              type: string
-                          required:
-                          - kind
-                          - name
-                          type: object
-                        resources:
-                          properties:
-                            limits:
-                              additionalProperties:
-                                anyOf:
-                                - type: integer
-                                - type: string
-                                pattern: ^(\+|-)?(([0-9]+(\.[0-9]*)?)|(\.[0-9]+))(([KMGTPE]i)|[numkMGTPE]|([eE](\+|-)?(([0-9]+(\.[0-9]*)?)|(\.[0-9]+))))?$
-                                x-kubernetes-int-or-string: true
-<<<<<<< HEAD
-                              description: |-
-                                Limits describes the maximum amount of compute resources allowed.
-                                More info: https://kubernetes.io/docs/concepts/configuration/manage-resources-containers/
-=======
->>>>>>> fbbca3d5
-                              type: object
-                            requests:
-                              additionalProperties:
-                                anyOf:
-                                - type: integer
-                                - type: string
-                                pattern: ^(\+|-)?(([0-9]+(\.[0-9]*)?)|(\.[0-9]+))(([KMGTPE]i)|[numkMGTPE]|([eE](\+|-)?(([0-9]+(\.[0-9]*)?)|(\.[0-9]+))))?$
-                                x-kubernetes-int-or-string: true
-                              type: object
-                          type: object
-                        selector:
-                          properties:
-                            matchExpressions:
-                              items:
-<<<<<<< HEAD
-                                description: |-
-                                  A label selector requirement is a selector that contains values, a key, and an operator that
-                                  relates the key and values.
-=======
->>>>>>> fbbca3d5
-                                properties:
-                                  key:
-                                    type: string
-                                  operator:
-<<<<<<< HEAD
-                                    description: |-
-                                      operator represents a key's relationship to a set of values.
-                                      Valid operators are In, NotIn, Exists and DoesNotExist.
-                                    type: string
-                                  values:
-                                    description: |-
-                                      values is an array of string values. If the operator is In or NotIn,
-                                      the values array must be non-empty. If the operator is Exists or DoesNotExist,
-                                      the values array must be empty.
-=======
-                                    type: string
-                                  values:
->>>>>>> fbbca3d5
-                                    items:
-                                      type: string
-                                    type: array
-                                required:
-                                - key
-                                - operator
-                                type: object
-                              type: array
-                            matchLabels:
-                              additionalProperties:
-                                type: string
-                              type: object
-                          type: object
-                          x-kubernetes-map-type: atomic
-                        storageClassName:
-<<<<<<< HEAD
-                          description: |-
-                            storageClassName is the name of the StorageClass required by the claim.
-                            More info: https://kubernetes.io/docs/concepts/storage/persistent-volumes#class-1
-=======
->>>>>>> fbbca3d5
-                          type: string
-                        volumeAttributesClassName:
-                          type: string
-                        volumeMode:
-<<<<<<< HEAD
-                          description: |-
-                            volumeMode defines what type of volume is required by the claim.
-                            Value of Filesystem is implied when not included in claim spec.
-=======
->>>>>>> fbbca3d5
-                          type: string
-                        volumeName:
-                          type: string
-                      type: object
-                    status:
-<<<<<<< HEAD
-                      description: |-
-                        status represents the current information/status of a persistent volume claim.
-                        Read-only.
-                        More info: https://kubernetes.io/docs/concepts/storage/persistent-volumes#persistentvolumeclaims
-                      properties:
-                        accessModes:
-                          description: |-
-                            accessModes contains the actual access modes the volume backing the PVC has.
-                            More info: https://kubernetes.io/docs/concepts/storage/persistent-volumes#access-modes-1
-=======
-                      properties:
-                        accessModes:
->>>>>>> fbbca3d5
-                          items:
-                            type: string
-                          type: array
-                        allocatedResourceStatuses:
-                          additionalProperties:
-<<<<<<< HEAD
-                            description: |-
-                              When a controller receives persistentvolume claim update with ClaimResourceStatus for a resource
-                              that it does not recognizes, then it should ignore that update and let other controllers
-                              handle it.
-                            type: string
-                          description: |-
-                            allocatedResourceStatuses stores status of resource being resized for the given PVC.
-                            Key names follow standard Kubernetes label syntax.
-=======
-                            type: string
->>>>>>> fbbca3d5
-                          type: object
-                          x-kubernetes-map-type: granular
-                        allocatedResources:
-                          additionalProperties:
-                            anyOf:
-                            - type: integer
-                            - type: string
-                            pattern: ^(\+|-)?(([0-9]+(\.[0-9]*)?)|(\.[0-9]+))(([KMGTPE]i)|[numkMGTPE]|([eE](\+|-)?(([0-9]+(\.[0-9]*)?)|(\.[0-9]+))))?$
-                            x-kubernetes-int-or-string: true
-<<<<<<< HEAD
-                          description: |-
-                            allocatedResources tracks the resources allocated to a PVC including its capacity.
-                            Key names follow standard Kubernetes label syntax.
-=======
->>>>>>> fbbca3d5
-                          type: object
-                        capacity:
-                          additionalProperties:
-                            anyOf:
-                            - type: integer
-                            - type: string
-                            pattern: ^(\+|-)?(([0-9]+(\.[0-9]*)?)|(\.[0-9]+))(([KMGTPE]i)|[numkMGTPE]|([eE](\+|-)?(([0-9]+(\.[0-9]*)?)|(\.[0-9]+))))?$
-                            x-kubernetes-int-or-string: true
-                          type: object
-                        conditions:
-<<<<<<< HEAD
-                          description: |-
-                            conditions is the current Condition of persistent volume claim. If underlying persistent volume is being
-                            resized then the Condition will be set to 'ResizeStarted'.
-=======
->>>>>>> fbbca3d5
-                          items:
-                            properties:
-                              lastProbeTime:
-                                format: date-time
-                                type: string
-                              lastTransitionTime:
-                                format: date-time
-                                type: string
-                              message:
-                                type: string
-                              reason:
-<<<<<<< HEAD
-                                description: |-
-                                  reason is a unique, this should be a short, machine understandable string that gives the reason
-                                  for condition's last transition.
-=======
->>>>>>> fbbca3d5
-                                type: string
-                              status:
-                                type: string
-                              type:
-                                type: string
-                            required:
-                            - status
-                            - type
-                            type: object
-                          type: array
-                        currentVolumeAttributesClassName:
-                          type: string
-                        modifyVolumeStatus:
-<<<<<<< HEAD
-                          description: |-
-                            ModifyVolumeStatus represents the status object of ControllerModifyVolume operation.
-                            When this is unset, there is no ModifyVolume operation being attempted.
-=======
->>>>>>> fbbca3d5
-                          properties:
-                            status:
-                              type: string
-                            targetVolumeAttributesClassName:
-                              type: string
-                          required:
-                          - status
-                          type: object
-                        phase:
-                          type: string
-                      type: object
-                  type: object
-                type: array
-                x-kubernetes-list-type: atomic
-              volumeMounts:
-                items:
-                  properties:
-                    mountPath:
-<<<<<<< HEAD
-                      description: |-
-                        Path within the container at which the volume should be mounted.  Must
-                        not contain ':'.
-                      type: string
-                    mountPropagation:
-                      description: |-
-                        mountPropagation determines how mounts are propagated from the host
-                        to container and the other way around.
-                        When not set, MountPropagationNone is used.
-                        This field is beta in 1.10.
-=======
-                      type: string
-                    mountPropagation:
->>>>>>> fbbca3d5
-                      type: string
-                    name:
-                      type: string
-                    readOnly:
-<<<<<<< HEAD
-                      description: |-
-                        Mounted read-only if true, read-write otherwise (false or unspecified).
-                        Defaults to false.
-                      type: boolean
-                    subPath:
-                      description: |-
-                        Path within the volume from which the container's volume should be mounted.
-                        Defaults to "" (volume's root).
-=======
-                      type: boolean
-                    subPath:
->>>>>>> fbbca3d5
-                      type: string
-                    subPathExpr:
-                      type: string
-                  required:
-                  - mountPath
-                  - name
-                  type: object
-                type: array
-                x-kubernetes-list-type: atomic
-              volumes:
-                items:
-                  properties:
-                    awsElasticBlockStore:
-<<<<<<< HEAD
-                      description: |-
-                        awsElasticBlockStore represents an AWS Disk resource that is attached to a
-                        kubelet's host machine and then exposed to the pod.
-                        More info: https://kubernetes.
-                      properties:
-                        fsType:
-                          description: |-
-                            fsType is the filesystem type of the volume that you want to mount.
-                            Tip: Ensure that the filesystem type is supported by the host operating system.
-                            Examples: "ext4", "xfs", "ntfs".
-                          type: string
-                        partition:
-                          description: |-
-                            partition is the partition in the volume that you want to mount.
-                            If omitted, the default is to mount by volume name.
-                            Examples: For volume /dev/sda1, you specify the partition as "1".
-                          format: int32
-                          type: integer
-                        readOnly:
-                          description: |-
-                            readOnly value true will force the readOnly setting in VolumeMounts.
-                            More info: https://kubernetes.io/docs/concepts/storage/volumes#awselasticblockstore
-                          type: boolean
-                        volumeID:
-                          description: |-
-                            volumeID is unique ID of the persistent disk resource in AWS (Amazon EBS volume).
-                            More info: https://kubernetes.io/docs/concepts/storage/volumes#awselasticblockstore
-=======
-                      properties:
-                        fsType:
-                          type: string
-                        partition:
-                          format: int32
-                          type: integer
-                        readOnly:
-                          type: boolean
-                        volumeID:
->>>>>>> fbbca3d5
-                          type: string
-                      required:
-                      - volumeID
-                      type: object
-                    azureDisk:
-                      properties:
-                        cachingMode:
-                          type: string
-                        diskName:
-                          type: string
-                        diskURI:
-                          type: string
-                        fsType:
-<<<<<<< HEAD
-                          description: |-
-                            fsType is Filesystem type to mount.
-                            Must be a filesystem type supported by the host operating system.
-                            Ex. "ext4", "xfs", "ntfs". Implicitly inferred to be "ext4" if unspecified.
-=======
->>>>>>> fbbca3d5
-                          type: string
-                        kind:
-                          type: string
-                        readOnly:
-<<<<<<< HEAD
-                          description: |-
-                            readOnly Defaults to false (read/write). ReadOnly here will force
-                            the ReadOnly setting in VolumeMounts.
-=======
->>>>>>> fbbca3d5
-                          type: boolean
-                      required:
-                      - diskName
-                      - diskURI
-                      type: object
-                    azureFile:
-                      properties:
-                        readOnly:
-<<<<<<< HEAD
-                          description: |-
-                            readOnly defaults to false (read/write). ReadOnly here will force
-                            the ReadOnly setting in VolumeMounts.
-=======
->>>>>>> fbbca3d5
-                          type: boolean
-                        secretName:
-                          type: string
-                        shareName:
-                          type: string
-                      required:
-                      - secretName
-                      - shareName
-                      type: object
-                    cephfs:
-                      properties:
-                        monitors:
-<<<<<<< HEAD
-                          description: |-
-                            monitors is Required: Monitors is a collection of Ceph monitors
-                            More info: https://examples.k8s.io/volumes/cephfs/README.md#how-to-use-it
-=======
->>>>>>> fbbca3d5
-                          items:
-                            type: string
-                          type: array
-                        path:
-                          type: string
-                        readOnly:
-<<<<<<< HEAD
-                          description: |-
-                            readOnly is Optional: Defaults to false (read/write). ReadOnly here will force
-                            the ReadOnly setting in VolumeMounts.
-                            More info: https://examples.k8s.io/volumes/cephfs/README.md#how-to-use-it
-                          type: boolean
-                        secretFile:
-                          description: |-
-                            secretFile is Optional: SecretFile is the path to key ring for User, default is /etc/ceph/user.secret
-                            More info: https://examples.k8s.io/volumes/cephfs/README.md#how-to-use-it
-                          type: string
-                        secretRef:
-                          description: |-
-                            secretRef is Optional: SecretRef is reference to the authentication secret for User, default is empty.
-                            More info: https://examples.k8s.io/volumes/cephfs/README.md#how-to-use-it
-                          properties:
-                            name:
-                              description: |-
-                                Name of the referent.
-                                More info: https://kubernetes.io/docs/concepts/overview/working-with-objects/names/#names
-                                TODO: Add other useful fields. apiVersion, kind, uid?
-=======
-                          type: boolean
-                        secretFile:
-                          type: string
-                        secretRef:
-                          properties:
-                            name:
->>>>>>> fbbca3d5
-                              type: string
-                          type: object
-                          x-kubernetes-map-type: atomic
-                        user:
-<<<<<<< HEAD
-                          description: |-
-                            user is optional: User is the rados user name, default is admin
-                            More info: https://examples.k8s.io/volumes/cephfs/README.md#how-to-use-it
-=======
->>>>>>> fbbca3d5
-                          type: string
-                      required:
-                      - monitors
-                      type: object
-                    cinder:
-<<<<<<< HEAD
-                      description: |-
-                        cinder represents a cinder volume attached and mounted on kubelets host machine.
-                        More info: https://examples.k8s.io/mysql-cinder-pd/README.md
-                      properties:
-                        fsType:
-                          description: |-
-                            fsType is the filesystem type to mount.
-                            Must be a filesystem type supported by the host operating system.
-                            Examples: "ext4", "xfs", "ntfs". Implicitly inferred to be "ext4" if unspecified.
-                          type: string
-                        readOnly:
-                          description: |-
-                            readOnly defaults to false (read/write). ReadOnly here will force
-                            the ReadOnly setting in VolumeMounts.
-                            More info: https://examples.k8s.io/mysql-cinder-pd/README.md
-                          type: boolean
-                        secretRef:
-                          description: |-
-                            secretRef is optional: points to a secret object containing parameters used to connect
-                            to OpenStack.
-                          properties:
-                            name:
-                              description: |-
-                                Name of the referent.
-                                More info: https://kubernetes.io/docs/concepts/overview/working-with-objects/names/#names
-                                TODO: Add other useful fields. apiVersion, kind, uid?
-=======
-                      properties:
-                        fsType:
-                          type: string
-                        readOnly:
-                          type: boolean
-                        secretRef:
-                          properties:
-                            name:
->>>>>>> fbbca3d5
-                              type: string
-                          type: object
-                          x-kubernetes-map-type: atomic
-                        volumeID:
-<<<<<<< HEAD
-                          description: |-
-                            volumeID used to identify the volume in cinder.
-                            More info: https://examples.k8s.io/mysql-cinder-pd/README.md
-=======
->>>>>>> fbbca3d5
-                          type: string
-                      required:
-                      - volumeID
-                      type: object
-                    configMap:
-                      properties:
-                        defaultMode:
-<<<<<<< HEAD
-                          description: |-
-                            defaultMode is optional: mode bits used to set permissions on created files by default.
-                            Must be an octal value between 0000 and 0777 or a decimal value between 0 and 511.
-                          format: int32
-                          type: integer
-                        items:
-                          description: |-
-                            items if unspecified, each key-value pair in the Data field of the referenced
-                            ConfigMap will be projected into the volume as a file whose name is the
-                            key and content is the value.
-=======
-                          format: int32
-                          type: integer
-                        items:
->>>>>>> fbbca3d5
-                          items:
-                            properties:
-                              key:
-                                type: string
-                              mode:
-<<<<<<< HEAD
-                                description: |-
-                                  mode is Optional: mode bits used to set permissions on this file.
-                                  Must be an octal value between 0000 and 0777 or a decimal value between 0 and 511.
-                                format: int32
-                                type: integer
-                              path:
-                                description: |-
-                                  path is the relative path of the file to map the key to.
-                                  May not be an absolute path.
-                                  May not contain the path element '..'.
-                                  May not start with the string '..'.
-=======
-                                format: int32
-                                type: integer
-                              path:
->>>>>>> fbbca3d5
-                                type: string
-                            required:
-                            - key
-                            - path
-                            type: object
-                          type: array
-                        name:
-<<<<<<< HEAD
-                          description: |-
-                            Name of the referent.
-                            More info: https://kubernetes.io/docs/concepts/overview/working-with-objects/names/#names
-                            TODO: Add other useful fields. apiVersion, kind, uid?
-=======
->>>>>>> fbbca3d5
-                          type: string
-                        optional:
-                          type: boolean
-                      type: object
-                      x-kubernetes-map-type: atomic
-                    csi:
-                      properties:
-                        driver:
-<<<<<<< HEAD
-                          description: |-
-                            driver is the name of the CSI driver that handles this volume.
-                            Consult with your admin for the correct name as registered in the cluster.
-                          type: string
-                        fsType:
-                          description: |-
-                            fsType to mount. Ex. "ext4", "xfs", "ntfs".
-                            If not provided, the empty value is passed to the associated CSI driver
-                            which will determine the default filesystem to apply.
-                          type: string
-                        nodePublishSecretRef:
-                          description: |-
-                            nodePublishSecretRef is a reference to the secret object containing
-                            sensitive information to pass to the CSI driver to complete the CSI
-                            NodePublishVolume and NodeUnpublishVolume calls.
-                          properties:
-                            name:
-                              description: |-
-                                Name of the referent.
-                                More info: https://kubernetes.io/docs/concepts/overview/working-with-objects/names/#names
-                                TODO: Add other useful fields. apiVersion, kind, uid?
-=======
-                          type: string
-                        fsType:
-                          type: string
-                        nodePublishSecretRef:
-                          properties:
-                            name:
->>>>>>> fbbca3d5
-                              type: string
-                          type: object
-                          x-kubernetes-map-type: atomic
-                        readOnly:
-<<<<<<< HEAD
-                          description: |-
-                            readOnly specifies a read-only configuration for the volume.
-                            Defaults to false (read/write).
-=======
->>>>>>> fbbca3d5
-                          type: boolean
-                        volumeAttributes:
-                          additionalProperties:
-                            type: string
-<<<<<<< HEAD
-                          description: |-
-                            volumeAttributes stores driver-specific properties that are passed to the CSI
-                            driver. Consult your driver's documentation for supported values.
-=======
->>>>>>> fbbca3d5
-                          type: object
-                      required:
-                      - driver
-                      type: object
-                    downwardAPI:
-                      properties:
-                        defaultMode:
-<<<<<<< HEAD
-                          description: |-
-                            Optional: mode bits to use on created files by default. Must be a
-                            Optional: mode bits used to set permissions on created files by default.
-=======
->>>>>>> fbbca3d5
-                          format: int32
-                          type: integer
-                        items:
-                          items:
-                            properties:
-                              fieldRef:
-                                properties:
-                                  apiVersion:
-                                    type: string
-                                  fieldPath:
-                                    type: string
-                                required:
-                                - fieldPath
-                                type: object
-                                x-kubernetes-map-type: atomic
-                              mode:
-<<<<<<< HEAD
-                                description: |-
-                                  Optional: mode bits used to set permissions on this file, must be an octal value
-                                  between 0000 and 0777 or a decimal value between 0 and 511.
-=======
->>>>>>> fbbca3d5
-                                format: int32
-                                type: integer
-                              path:
-                                type: string
-                              resourceFieldRef:
-<<<<<<< HEAD
-                                description: |-
-                                  Selects a resource of the container: only resources limits and requests
-                                  (limits.cpu, limits.memory, requests.cpu and requests.memory) are currently supported.
-=======
->>>>>>> fbbca3d5
-                                properties:
-                                  containerName:
-                                    type: string
-                                  divisor:
-                                    anyOf:
-                                    - type: integer
-                                    - type: string
-                                    pattern: ^(\+|-)?(([0-9]+(\.[0-9]*)?)|(\.[0-9]+))(([KMGTPE]i)|[numkMGTPE]|([eE](\+|-)?(([0-9]+(\.[0-9]*)?)|(\.[0-9]+))))?$
-                                    x-kubernetes-int-or-string: true
-                                  resource:
-                                    type: string
-                                required:
-                                - resource
-                                type: object
-                                x-kubernetes-map-type: atomic
-                            required:
-                            - path
-                            type: object
-                          type: array
-                      type: object
-                    emptyDir:
-<<<<<<< HEAD
-                      description: |-
-                        emptyDir represents a temporary directory that shares a pod's lifetime.
-                        More info: https://kubernetes.io/docs/concepts/storage/volumes#emptydir
-                      properties:
-                        medium:
-                          description: |-
-                            medium represents what type of storage medium should back this directory.
-                            The default is "" which means to use the node's default medium.
-                            Must be an empty string (default) or Memory.
-=======
-                      properties:
-                        medium:
->>>>>>> fbbca3d5
-                          type: string
-                        sizeLimit:
-                          anyOf:
-                          - type: integer
-                          - type: string
-<<<<<<< HEAD
-                          description: |-
-                            sizeLimit is the total amount of local storage required for this EmptyDir volume.
-                            The size limit is also applicable for memory medium.
-=======
->>>>>>> fbbca3d5
-                          pattern: ^(\+|-)?(([0-9]+(\.[0-9]*)?)|(\.[0-9]+))(([KMGTPE]i)|[numkMGTPE]|([eE](\+|-)?(([0-9]+(\.[0-9]*)?)|(\.[0-9]+))))?$
-                          x-kubernetes-int-or-string: true
-                      type: object
-                    ephemeral:
-                      properties:
-                        volumeClaimTemplate:
-<<<<<<< HEAD
-                          description: |-
-                            Will be used to create a stand-alone PVC to provision the volume.
-                            The pod in which this EphemeralVolumeSource is embedded will be the
-                            owner of the PVC, i.e.
-                          properties:
-                            metadata:
-                              description: |-
-                                May contain labels and annotations that will be copied into the PVC
-                                when creating it. No other fields are allowed and will be rejected during
-                                validation.
-=======
-                          properties:
-                            metadata:
->>>>>>> fbbca3d5
-                              properties:
-                                annotations:
-                                  additionalProperties:
-                                    type: string
-                                  type: object
-                                finalizers:
-                                  items:
-                                    type: string
-                                  type: array
-                                labels:
-                                  additionalProperties:
-                                    type: string
-                                  type: object
-                                name:
-                                  type: string
-                                namespace:
-                                  type: string
-                              type: object
-                            spec:
-<<<<<<< HEAD
-                              description: |-
-                                The specification for the PersistentVolumeClaim. The entire content is
-                                copied unchanged into the PVC that gets created from this
-                                template.
-                              properties:
-                                accessModes:
-                                  description: |-
-                                    accessModes contains the desired access modes the volume should have.
-                                    More info: https://kubernetes.io/docs/concepts/storage/persistent-volumes#access-modes-1
-=======
-                              properties:
-                                accessModes:
->>>>>>> fbbca3d5
-                                  items:
-                                    type: string
-                                  type: array
-                                dataSource:
-<<<<<<< HEAD
-                                  description: |-
-                                    dataSource field can be used to specify either:
-                                    * An existing VolumeSnapshot object (snapshot.storage.k8s.
-                                  properties:
-                                    apiGroup:
-                                      description: |-
-                                        APIGroup is the group for the resource being referenced.
-                                        If APIGroup is not specified, the specified Kind must be in the core API group.
-                                        For any other third-party types, APIGroup is required.
-=======
-                                  properties:
-                                    apiGroup:
->>>>>>> fbbca3d5
-                                      type: string
-                                    kind:
-                                      type: string
-                                    name:
-                                      type: string
-                                  required:
-                                  - kind
-                                  - name
-                                  type: object
-                                  x-kubernetes-map-type: atomic
-                                dataSourceRef:
-<<<<<<< HEAD
-                                  description: |-
-                                    dataSourceRef specifies the object from which to populate the volume with data, if a non-empty
-                                    volume is desired.
-                                  properties:
-                                    apiGroup:
-                                      description: |-
-                                        APIGroup is the group for the resource being referenced.
-                                        If APIGroup is not specified, the specified Kind must be in the core API group.
-                                        For any other third-party types, APIGroup is required.
-=======
-                                  properties:
-                                    apiGroup:
->>>>>>> fbbca3d5
-                                      type: string
-                                    kind:
-                                      type: string
-                                    name:
-                                      type: string
-                                    namespace:
-<<<<<<< HEAD
-                                      description: |-
-                                        Namespace is the namespace of resource being referenced
-                                        Note that when a namespace is specified, a gateway.networking.k8s.
-=======
->>>>>>> fbbca3d5
-                                      type: string
-                                  required:
-                                  - kind
-                                  - name
-                                  type: object
-                                resources:
-                                  properties:
-                                    limits:
-                                      additionalProperties:
-                                        anyOf:
-                                        - type: integer
-                                        - type: string
-                                        pattern: ^(\+|-)?(([0-9]+(\.[0-9]*)?)|(\.[0-9]+))(([KMGTPE]i)|[numkMGTPE]|([eE](\+|-)?(([0-9]+(\.[0-9]*)?)|(\.[0-9]+))))?$
-                                        x-kubernetes-int-or-string: true
-<<<<<<< HEAD
-                                      description: |-
-                                        Limits describes the maximum amount of compute resources allowed.
-                                        More info: https://kubernetes.io/docs/concepts/configuration/manage-resources-containers/
-=======
->>>>>>> fbbca3d5
-                                      type: object
-                                    requests:
-                                      additionalProperties:
-                                        anyOf:
-                                        - type: integer
-                                        - type: string
-                                        pattern: ^(\+|-)?(([0-9]+(\.[0-9]*)?)|(\.[0-9]+))(([KMGTPE]i)|[numkMGTPE]|([eE](\+|-)?(([0-9]+(\.[0-9]*)?)|(\.[0-9]+))))?$
-                                        x-kubernetes-int-or-string: true
-                                      type: object
-                                  type: object
-                                selector:
-                                  properties:
-                                    matchExpressions:
-                                      items:
-<<<<<<< HEAD
-                                        description: |-
-                                          A label selector requirement is a selector that contains values, a key, and an operator that
-                                          relates the key and values.
-=======
->>>>>>> fbbca3d5
-                                        properties:
-                                          key:
-                                            type: string
-                                          operator:
-<<<<<<< HEAD
-                                            description: |-
-                                              operator represents a key's relationship to a set of values.
-                                              Valid operators are In, NotIn, Exists and DoesNotExist.
-                                            type: string
-                                          values:
-                                            description: |-
-                                              values is an array of string values. If the operator is In or NotIn,
-                                              the values array must be non-empty. If the operator is Exists or DoesNotExist,
-                                              the values array must be empty.
-=======
-                                            type: string
-                                          values:
->>>>>>> fbbca3d5
-                                            items:
-                                              type: string
-                                            type: array
-                                        required:
-                                        - key
-                                        - operator
-                                        type: object
-                                      type: array
-                                    matchLabels:
-                                      additionalProperties:
-                                        type: string
-                                      type: object
-                                  type: object
-                                  x-kubernetes-map-type: atomic
-                                storageClassName:
-<<<<<<< HEAD
-                                  description: |-
-                                    storageClassName is the name of the StorageClass required by the claim.
-                                    More info: https://kubernetes.io/docs/concepts/storage/persistent-volumes#class-1
-=======
->>>>>>> fbbca3d5
-                                  type: string
-                                volumeAttributesClassName:
-                                  type: string
-                                volumeMode:
-<<<<<<< HEAD
-                                  description: |-
-                                    volumeMode defines what type of volume is required by the claim.
-                                    Value of Filesystem is implied when not included in claim spec.
-=======
->>>>>>> fbbca3d5
-                                  type: string
-                                volumeName:
-                                  type: string
-                              type: object
-                          required:
-                          - spec
-                          type: object
-                      type: object
-                    fc:
-                      properties:
-                        fsType:
-<<<<<<< HEAD
-                          description: |-
-                            fsType is the filesystem type to mount.
-                            Must be a filesystem type supported by the host operating system.
-                            Ex. "ext4", "xfs", "ntfs". Implicitly inferred to be "ext4" if unspecified.
-=======
->>>>>>> fbbca3d5
-                          type: string
-                        lun:
-                          format: int32
-                          type: integer
-                        readOnly:
-<<<<<<< HEAD
-                          description: |-
-                            readOnly is Optional: Defaults to false (read/write). ReadOnly here will force
-                            the ReadOnly setting in VolumeMounts.
-=======
->>>>>>> fbbca3d5
-                          type: boolean
-                        targetWWNs:
-                          items:
-                            type: string
-                          type: array
-                        wwids:
-<<<<<<< HEAD
-                          description: |-
-                            wwids Optional: FC volume world wide identifiers (wwids)
-                            Either wwids or combination of targetWWNs and lun must be set, but not both simultaneously.
-=======
->>>>>>> fbbca3d5
-                          items:
-                            type: string
-                          type: array
-                      type: object
-                    flexVolume:
-<<<<<<< HEAD
-                      description: |-
-                        flexVolume represents a generic volume resource that is
-                        provisioned/attached using an exec based plugin.
-=======
->>>>>>> fbbca3d5
-                      properties:
-                        driver:
-                          type: string
-                        fsType:
-<<<<<<< HEAD
-                          description: |-
-                            fsType is the filesystem type to mount.
-                            Must be a filesystem type supported by the host operating system.
-                            Ex. "ext4", "xfs", "ntfs". The default filesystem depends on FlexVolume script.
-=======
->>>>>>> fbbca3d5
-                          type: string
-                        options:
-                          additionalProperties:
-                            type: string
-                          type: object
-                        readOnly:
-<<<<<<< HEAD
-                          description: |-
-                            readOnly is Optional: defaults to false (read/write). ReadOnly here will force
-                            the ReadOnly setting in VolumeMounts.
-                          type: boolean
-                        secretRef:
-                          description: |-
-                            secretRef is Optional: secretRef is reference to the secret object containing
-                            sensitive information to pass to the plugin scripts. This may be
-                            empty if no secret object is specified.
-                          properties:
-                            name:
-                              description: |-
-                                Name of the referent.
-                                More info: https://kubernetes.io/docs/concepts/overview/working-with-objects/names/#names
-                                TODO: Add other useful fields. apiVersion, kind, uid?
-=======
-                          type: boolean
-                        secretRef:
-                          properties:
-                            name:
->>>>>>> fbbca3d5
-                              type: string
-                          type: object
-                          x-kubernetes-map-type: atomic
-                      required:
-                      - driver
-                      type: object
-                    flocker:
-                      properties:
-                        datasetName:
-<<<<<<< HEAD
-                          description: |-
-                            datasetName is Name of the dataset stored as metadata -> name on the dataset for Flocker
-                            should be considered as deprecated
-=======
->>>>>>> fbbca3d5
-                          type: string
-                        datasetUUID:
-                          type: string
-                      type: object
-                    gcePersistentDisk:
-<<<<<<< HEAD
-                      description: |-
-                        gcePersistentDisk represents a GCE Disk resource that is attached to a
-                        kubelet's host machine and then exposed to the pod.
-                        More info: https://kubernetes.
-                      properties:
-                        fsType:
-                          description: |-
-                            fsType is filesystem type of the volume that you want to mount.
-                            Tip: Ensure that the filesystem type is supported by the host operating system.
-                            Examples: "ext4", "xfs", "ntfs".
-                          type: string
-                        partition:
-                          description: |-
-                            partition is the partition in the volume that you want to mount.
-                            If omitted, the default is to mount by volume name.
-                            Examples: For volume /dev/sda1, you specify the partition as "1".
-                          format: int32
-                          type: integer
-                        pdName:
-                          description: |-
-                            pdName is unique name of the PD resource in GCE. Used to identify the disk in GCE.
-                            More info: https://kubernetes.io/docs/concepts/storage/volumes#gcepersistentdisk
-                          type: string
-                        readOnly:
-                          description: |-
-                            readOnly here will force the ReadOnly setting in VolumeMounts.
-                            Defaults to false.
-                            More info: https://kubernetes.io/docs/concepts/storage/volumes#gcepersistentdisk
-=======
-                      properties:
-                        fsType:
-                          type: string
-                        partition:
-                          format: int32
-                          type: integer
-                        pdName:
-                          type: string
-                        readOnly:
->>>>>>> fbbca3d5
-                          type: boolean
-                      required:
-                      - pdName
-                      type: object
-                    gitRepo:
-<<<<<<< HEAD
-                      description: |-
-                        gitRepo represents a git repository at a particular revision.
-                        DEPRECATED: GitRepo is deprecated.
-                      properties:
-                        directory:
-                          description: |-
-                            directory is the target directory name.
-                            Must not contain or start with '..'.  If '.' is supplied, the volume directory will be the
-                            git repository.
-=======
-                      properties:
-                        directory:
->>>>>>> fbbca3d5
-                          type: string
-                        repository:
-                          type: string
-                        revision:
-                          type: string
-                      required:
-                      - repository
-                      type: object
-                    glusterfs:
-<<<<<<< HEAD
-                      description: |-
-                        glusterfs represents a Glusterfs mount on the host that shares a pod's lifetime.
-                        More info: https://examples.k8s.io/volumes/glusterfs/README.md
-                      properties:
-                        endpoints:
-                          description: |-
-                            endpoints is the endpoint name that details Glusterfs topology.
-                            More info: https://examples.k8s.io/volumes/glusterfs/README.md#create-a-pod
-                          type: string
-                        path:
-                          description: |-
-                            path is the Glusterfs volume path.
-                            More info: https://examples.k8s.io/volumes/glusterfs/README.md#create-a-pod
-                          type: string
-                        readOnly:
-                          description: |-
-                            readOnly here will force the Glusterfs volume to be mounted with read-only permissions.
-                            Defaults to false.
-                            More info: https://examples.k8s.io/volumes/glusterfs/README.md#create-a-pod
-=======
-                      properties:
-                        endpoints:
-                          type: string
-                        path:
-                          type: string
-                        readOnly:
->>>>>>> fbbca3d5
-                          type: boolean
-                      required:
-                      - endpoints
-                      - path
-                      type: object
-                    hostPath:
-<<<<<<< HEAD
-                      description: |-
-                        hostPath represents a pre-existing file or directory on the host
-                        machine that is directly exposed to the container.
-                      properties:
-                        path:
-                          description: |-
-                            path of the directory on the host.
-                            If the path is a symlink, it will follow the link to the real path.
-                            More info: https://kubernetes.io/docs/concepts/storage/volumes#hostpath
-                          type: string
-                        type:
-                          description: |-
-                            type for HostPath Volume
-                            Defaults to ""
-                            More info: https://kubernetes.io/docs/concepts/storage/volumes#hostpath
-=======
-                      properties:
-                        path:
-                          type: string
-                        type:
->>>>>>> fbbca3d5
-                          type: string
-                      required:
-                      - path
-                      type: object
-                    iscsi:
-<<<<<<< HEAD
-                      description: |-
-                        iscsi represents an ISCSI Disk resource that is attached to a
-                        kubelet's host machine and then exposed to the pod.
-                        More info: https://examples.k8s.io/volumes/iscsi/README.md
-=======
->>>>>>> fbbca3d5
-                      properties:
-                        chapAuthDiscovery:
-                          type: boolean
-                        chapAuthSession:
-                          type: boolean
-                        fsType:
-<<<<<<< HEAD
-                          description: |-
-                            fsType is the filesystem type of the volume that you want to mount.
-                            Tip: Ensure that the filesystem type is supported by the host operating system.
-                            Examples: "ext4", "xfs", "ntfs".
-=======
->>>>>>> fbbca3d5
-                          type: string
-                        initiatorName:
-                          type: string
-                        iqn:
-                          type: string
-                        iscsiInterface:
-<<<<<<< HEAD
-                          description: |-
-                            iscsiInterface is the interface Name that uses an iSCSI transport.
-                            Defaults to 'default' (tcp).
-=======
->>>>>>> fbbca3d5
-                          type: string
-                        lun:
-                          format: int32
-                          type: integer
-                        portals:
-<<<<<<< HEAD
-                          description: |-
-                            portals is the iSCSI Target Portal List. The portal is either an IP or ip_addr:port if the port
-                            is other than default (typically TCP ports 860 and 3260).
-=======
->>>>>>> fbbca3d5
-                          items:
-                            type: string
-                          type: array
-                        readOnly:
-<<<<<<< HEAD
-                          description: |-
-                            readOnly here will force the ReadOnly setting in VolumeMounts.
-                            Defaults to false.
-=======
->>>>>>> fbbca3d5
-                          type: boolean
-                        secretRef:
-                          properties:
-                            name:
-<<<<<<< HEAD
-                              description: |-
-                                Name of the referent.
-                                More info: https://kubernetes.io/docs/concepts/overview/working-with-objects/names/#names
-                                TODO: Add other useful fields. apiVersion, kind, uid?
-=======
->>>>>>> fbbca3d5
-                              type: string
-                          type: object
-                          x-kubernetes-map-type: atomic
-                        targetPortal:
-<<<<<<< HEAD
-                          description: |-
-                            targetPortal is iSCSI Target Portal. The Portal is either an IP or ip_addr:port if the port
-                            is other than default (typically TCP ports 860 and 3260).
-=======
->>>>>>> fbbca3d5
-                          type: string
-                      required:
-                      - iqn
-                      - lun
-                      - targetPortal
-                      type: object
-                    name:
-<<<<<<< HEAD
-                      description: |-
-                        name of the volume.
-                        Must be a DNS_LABEL and unique within the pod.
-                        More info: https://kubernetes.io/docs/concepts/overview/working-with-objects/names/#names
-                      type: string
-                    nfs:
-                      description: |-
-                        nfs represents an NFS mount on the host that shares a pod's lifetime
-                        More info: https://kubernetes.io/docs/concepts/storage/volumes#nfs
-                      properties:
-                        path:
-                          description: |-
-                            path that is exported by the NFS server.
-                            More info: https://kubernetes.io/docs/concepts/storage/volumes#nfs
-                          type: string
-                        readOnly:
-                          description: |-
-                            readOnly here will force the NFS export to be mounted with read-only permissions.
-                            Defaults to false.
-                            More info: https://kubernetes.io/docs/concepts/storage/volumes#nfs
-                          type: boolean
-                        server:
-                          description: |-
-                            server is the hostname or IP address of the NFS server.
-                            More info: https://kubernetes.io/docs/concepts/storage/volumes#nfs
-=======
-                      type: string
-                    nfs:
-                      properties:
-                        path:
-                          type: string
-                        readOnly:
-                          type: boolean
-                        server:
->>>>>>> fbbca3d5
-                          type: string
-                      required:
-                      - path
-                      - server
-                      type: object
-                    persistentVolumeClaim:
-<<<<<<< HEAD
-                      description: |-
-                        persistentVolumeClaimVolumeSource represents a reference to a
-                        PersistentVolumeClaim in the same namespace.
-                        More info: https://kubernetes.
-                      properties:
-                        claimName:
-                          description: |-
-                            claimName is the name of a PersistentVolumeClaim in the same namespace as the pod using this volume.
-                            More info: https://kubernetes.io/docs/concepts/storage/persistent-volumes#persistentvolumeclaims
-                          type: string
-                        readOnly:
-                          description: |-
-                            readOnly Will force the ReadOnly setting in VolumeMounts.
-                            Default false.
-=======
-                      properties:
-                        claimName:
-                          type: string
-                        readOnly:
->>>>>>> fbbca3d5
-                          type: boolean
-                      required:
-                      - claimName
-                      type: object
-                    photonPersistentDisk:
-                      properties:
-                        fsType:
-<<<<<<< HEAD
-                          description: |-
-                            fsType is the filesystem type to mount.
-                            Must be a filesystem type supported by the host operating system.
-                            Ex. "ext4", "xfs", "ntfs". Implicitly inferred to be "ext4" if unspecified.
-=======
->>>>>>> fbbca3d5
-                          type: string
-                        pdID:
-                          type: string
-                      required:
-                      - pdID
-                      type: object
-                    portworxVolume:
-                      properties:
-                        fsType:
-<<<<<<< HEAD
-                          description: |-
-                            fSType represents the filesystem type to mount
-                            Must be a filesystem type supported by the host operating system.
-                            Ex. "ext4", "xfs". Implicitly inferred to be "ext4" if unspecified.
-                          type: string
-                        readOnly:
-                          description: |-
-                            readOnly defaults to false (read/write). ReadOnly here will force
-                            the ReadOnly setting in VolumeMounts.
-=======
-                          type: string
-                        readOnly:
->>>>>>> fbbca3d5
-                          type: boolean
-                        volumeID:
-                          type: string
-                      required:
-                      - volumeID
-                      type: object
-                    projected:
-                      properties:
-                        defaultMode:
-<<<<<<< HEAD
-                          description: |-
-                            defaultMode are the mode bits used to set permissions on created files by default.
-                            Must be an octal value between 0000 and 0777 or a decimal value between 0 and 511.
-=======
->>>>>>> fbbca3d5
-                          format: int32
-                          type: integer
-                        sources:
-                          items:
-                            properties:
-                              clusterTrustBundle:
-<<<<<<< HEAD
-                                description: |-
-                                  ClusterTrustBundle allows a pod to access the `.spec.trustBundle` field
-                                  of ClusterTrustBundle objects in an auto-updating file.
-
-
-                                  Alpha, gated by the ClusterTrustBundleProjection feature gate.
-                                properties:
-                                  labelSelector:
-                                    description: |-
-                                      Select all ClusterTrustBundles that match this label selector.  Only has
-                                      effect if signerName is set.  Mutually-exclusive with name.  If unset,
-                                      interpreted as "match nothing".
-=======
-                                properties:
-                                  labelSelector:
->>>>>>> fbbca3d5
-                                    properties:
-                                      matchExpressions:
-                                        items:
-<<<<<<< HEAD
-                                          description: |-
-                                            A label selector requirement is a selector that contains values, a key, and an operator that
-                                            relates the key and values.
-=======
->>>>>>> fbbca3d5
-                                          properties:
-                                            key:
-                                              type: string
-                                            operator:
-<<<<<<< HEAD
-                                              description: |-
-                                                operator represents a key's relationship to a set of values.
-                                                Valid operators are In, NotIn, Exists and DoesNotExist.
-                                              type: string
-                                            values:
-                                              description: |-
-                                                values is an array of string values. If the operator is In or NotIn,
-                                                the values array must be non-empty. If the operator is Exists or DoesNotExist,
-                                                the values array must be empty.
-=======
-                                              type: string
-                                            values:
->>>>>>> fbbca3d5
-                                              items:
-                                                type: string
-                                              type: array
-                                          required:
-                                          - key
-                                          - operator
-                                          type: object
-                                        type: array
-                                      matchLabels:
-                                        additionalProperties:
-                                          type: string
-                                        type: object
-                                    type: object
-                                    x-kubernetes-map-type: atomic
-                                  name:
-<<<<<<< HEAD
-                                    description: |-
-                                      Select a single ClusterTrustBundle by object name.  Mutually-exclusive
-                                      with signerName and labelSelector.
-                                    type: string
-                                  optional:
-                                    description: |-
-                                      If true, don't block pod startup if the referenced ClusterTrustBundle(s)
-                                      aren't available.  If using name, then the named ClusterTrustBundle is
-                                      allowed not to exist.
-=======
-                                    type: string
-                                  optional:
->>>>>>> fbbca3d5
-                                    type: boolean
-                                  path:
-                                    type: string
-                                  signerName:
-<<<<<<< HEAD
-                                    description: |-
-                                      Select all ClusterTrustBundles that match this signer name.
-                                      Mutually-exclusive with name.  The contents of all selected
-                                      ClusterTrustBundles will be unified and deduplicated.
-=======
->>>>>>> fbbca3d5
-                                    type: string
-                                required:
-                                - path
-                                type: object
-                              configMap:
-                                properties:
-                                  items:
-<<<<<<< HEAD
-                                    description: |-
-                                      items if unspecified, each key-value pair in the Data field of the referenced
-                                      ConfigMap will be projected into the volume as a file whose name is the
-                                      key and content is the value.
-=======
->>>>>>> fbbca3d5
-                                    items:
-                                      properties:
-                                        key:
-                                          type: string
-                                        mode:
-<<<<<<< HEAD
-                                          description: |-
-                                            mode is Optional: mode bits used to set permissions on this file.
-                                            Must be an octal value between 0000 and 0777 or a decimal value between 0 and 511.
-                                          format: int32
-                                          type: integer
-                                        path:
-                                          description: |-
-                                            path is the relative path of the file to map the key to.
-                                            May not be an absolute path.
-                                            May not contain the path element '..'.
-                                            May not start with the string '..'.
-=======
-                                          format: int32
-                                          type: integer
-                                        path:
->>>>>>> fbbca3d5
-                                          type: string
-                                      required:
-                                      - key
-                                      - path
-                                      type: object
-                                    type: array
-                                  name:
-<<<<<<< HEAD
-                                    description: |-
-                                      Name of the referent.
-                                      More info: https://kubernetes.io/docs/concepts/overview/working-with-objects/names/#names
-                                      TODO: Add other useful fields. apiVersion, kind, uid?
-=======
->>>>>>> fbbca3d5
-                                    type: string
-                                  optional:
-                                    type: boolean
-                                type: object
-                                x-kubernetes-map-type: atomic
-                              downwardAPI:
-                                properties:
-                                  items:
-                                    items:
-                                      properties:
-                                        fieldRef:
-                                          properties:
-                                            apiVersion:
-                                              type: string
-                                            fieldPath:
-                                              type: string
-                                          required:
-                                          - fieldPath
-                                          type: object
-                                          x-kubernetes-map-type: atomic
-                                        mode:
-<<<<<<< HEAD
-                                          description: |-
-                                            Optional: mode bits used to set permissions on this file, must be an octal value
-                                            between 0000 and 0777 or a decimal value between 0 and 511.
-=======
->>>>>>> fbbca3d5
-                                          format: int32
-                                          type: integer
-                                        path:
-                                          type: string
-                                        resourceFieldRef:
-<<<<<<< HEAD
-                                          description: |-
-                                            Selects a resource of the container: only resources limits and requests
-                                            (limits.cpu, limits.memory, requests.cpu and requests.memory) are currently supported.
-=======
->>>>>>> fbbca3d5
-                                          properties:
-                                            containerName:
-                                              type: string
-                                            divisor:
-                                              anyOf:
-                                              - type: integer
-                                              - type: string
-                                              pattern: ^(\+|-)?(([0-9]+(\.[0-9]*)?)|(\.[0-9]+))(([KMGTPE]i)|[numkMGTPE]|([eE](\+|-)?(([0-9]+(\.[0-9]*)?)|(\.[0-9]+))))?$
-                                              x-kubernetes-int-or-string: true
-                                            resource:
-                                              type: string
-                                          required:
-                                          - resource
-                                          type: object
-                                          x-kubernetes-map-type: atomic
-                                      required:
-                                      - path
-                                      type: object
-                                    type: array
-                                type: object
-                              secret:
-                                properties:
-                                  items:
-<<<<<<< HEAD
-                                    description: |-
-                                      items if unspecified, each key-value pair in the Data field of the referenced
-                                      Secret will be projected into the volume as a file whose name is the
-                                      key and content is the value.
-=======
->>>>>>> fbbca3d5
-                                    items:
-                                      properties:
-                                        key:
-                                          type: string
-                                        mode:
-<<<<<<< HEAD
-                                          description: |-
-                                            mode is Optional: mode bits used to set permissions on this file.
-                                            Must be an octal value between 0000 and 0777 or a decimal value between 0 and 511.
-                                          format: int32
-                                          type: integer
-                                        path:
-                                          description: |-
-                                            path is the relative path of the file to map the key to.
-                                            May not be an absolute path.
-                                            May not contain the path element '..'.
-                                            May not start with the string '..'.
-=======
-                                          format: int32
-                                          type: integer
-                                        path:
->>>>>>> fbbca3d5
-                                          type: string
-                                      required:
-                                      - key
-                                      - path
-                                      type: object
-                                    type: array
-                                  name:
-<<<<<<< HEAD
-                                    description: |-
-                                      Name of the referent.
-                                      More info: https://kubernetes.io/docs/concepts/overview/working-with-objects/names/#names
-                                      TODO: Add other useful fields. apiVersion, kind, uid?
-=======
->>>>>>> fbbca3d5
-                                    type: string
-                                  optional:
-                                    type: boolean
-                                type: object
-                                x-kubernetes-map-type: atomic
-                              serviceAccountToken:
-                                properties:
-                                  audience:
-<<<<<<< HEAD
-                                    description: |-
-                                      audience is the intended audience of the token. A recipient of a token
-                                      must identify itself with an identifier specified in the audience of the
-                                      token, and otherwise should reject the token.
-                                    type: string
-                                  expirationSeconds:
-                                    description: |-
-                                      expirationSeconds is the requested duration of validity of the service
-                                      account token. As the token approaches expiration, the kubelet volume
-                                      plugin will proactively rotate the service account token.
-                                    format: int64
-                                    type: integer
-                                  path:
-                                    description: |-
-                                      path is the path relative to the mount point of the file to project the
-                                      token into.
-=======
-                                    type: string
-                                  expirationSeconds:
-                                    format: int64
-                                    type: integer
-                                  path:
->>>>>>> fbbca3d5
-                                    type: string
-                                required:
-                                - path
-                                type: object
-                            type: object
-                          type: array
-                      type: object
-                    quobyte:
-                      properties:
-                        group:
-<<<<<<< HEAD
-                          description: |-
-                            group to map volume access to
-                            Default is no group
-                          type: string
-                        readOnly:
-                          description: |-
-                            readOnly here will force the Quobyte volume to be mounted with read-only permissions.
-                            Defaults to false.
-                          type: boolean
-                        registry:
-                          description: |-
-                            registry represents a single or multiple Quobyte Registry services
-                            specified as a string as host:port pair (multiple entries are separated with commas)
-                            which acts as the central registry for volumes
-                          type: string
-                        tenant:
-                          description: |-
-                            tenant owning the given Quobyte volume in the Backend
-                            Used with dynamically provisioned Quobyte volumes, value is set by the plugin
-                          type: string
-                        user:
-                          description: |-
-                            user to map volume access to
-                            Defaults to serivceaccount user
-=======
-                          type: string
-                        readOnly:
-                          type: boolean
-                        registry:
-                          type: string
-                        tenant:
-                          type: string
-                        user:
->>>>>>> fbbca3d5
-                          type: string
-                        volume:
-                          type: string
-                      required:
-                      - registry
-                      - volume
-                      type: object
-                    rbd:
-<<<<<<< HEAD
-                      description: |-
-                        rbd represents a Rados Block Device mount on the host that shares a pod's lifetime.
-                        More info: https://examples.k8s.io/volumes/rbd/README.md
-                      properties:
-                        fsType:
-                          description: |-
-                            fsType is the filesystem type of the volume that you want to mount.
-                            Tip: Ensure that the filesystem type is supported by the host operating system.
-                            Examples: "ext4", "xfs", "ntfs".
-                          type: string
-                        image:
-                          description: |-
-                            image is the rados image name.
-                            More info: https://examples.k8s.io/volumes/rbd/README.md#how-to-use-it
-                          type: string
-                        keyring:
-                          description: |-
-                            keyring is the path to key ring for RBDUser.
-                            Default is /etc/ceph/keyring.
-                            More info: https://examples.k8s.io/volumes/rbd/README.md#how-to-use-it
-                          type: string
-                        monitors:
-                          description: |-
-                            monitors is a collection of Ceph monitors.
-                            More info: https://examples.k8s.io/volumes/rbd/README.md#how-to-use-it
-=======
-                      properties:
-                        fsType:
-                          type: string
-                        image:
-                          type: string
-                        keyring:
-                          type: string
-                        monitors:
->>>>>>> fbbca3d5
-                          items:
-                            type: string
-                          type: array
-                        pool:
-<<<<<<< HEAD
-                          description: |-
-                            pool is the rados pool name.
-                            Default is rbd.
-                            More info: https://examples.k8s.io/volumes/rbd/README.md#how-to-use-it
-                          type: string
-                        readOnly:
-                          description: |-
-                            readOnly here will force the ReadOnly setting in VolumeMounts.
-                            Defaults to false.
-                            More info: https://examples.k8s.io/volumes/rbd/README.md#how-to-use-it
-                          type: boolean
-                        secretRef:
-                          description: |-
-                            secretRef is name of the authentication secret for RBDUser. If provided
-                            overrides keyring.
-                            Default is nil.
-                            More info: https://examples.k8s.io/volumes/rbd/README.md#how-to-use-it
-                          properties:
-                            name:
-                              description: |-
-                                Name of the referent.
-                                More info: https://kubernetes.io/docs/concepts/overview/working-with-objects/names/#names
-                                TODO: Add other useful fields. apiVersion, kind, uid?
-=======
-                          type: string
-                        readOnly:
-                          type: boolean
-                        secretRef:
-                          properties:
-                            name:
->>>>>>> fbbca3d5
-                              type: string
-                          type: object
-                          x-kubernetes-map-type: atomic
-                        user:
-<<<<<<< HEAD
-                          description: |-
-                            user is the rados user name.
-                            Default is admin.
-                            More info: https://examples.k8s.io/volumes/rbd/README.md#how-to-use-it
-=======
->>>>>>> fbbca3d5
-                          type: string
-                      required:
-                      - image
-                      - monitors
-                      type: object
-                    scaleIO:
-                      properties:
-                        fsType:
-<<<<<<< HEAD
-                          description: |-
-                            fsType is the filesystem type to mount.
-                            Must be a filesystem type supported by the host operating system.
-                            Ex. "ext4", "xfs", "ntfs".
-                            Default is "xfs".
-=======
->>>>>>> fbbca3d5
-                          type: string
-                        gateway:
-                          type: string
-                        protectionDomain:
-                          type: string
-                        readOnly:
-<<<<<<< HEAD
-                          description: |-
-                            readOnly Defaults to false (read/write). ReadOnly here will force
-                            the ReadOnly setting in VolumeMounts.
-                          type: boolean
-                        secretRef:
-                          description: |-
-                            secretRef references to the secret for ScaleIO user and other
-                            sensitive information. If this is not provided, Login operation will fail.
-                          properties:
-                            name:
-                              description: |-
-                                Name of the referent.
-                                More info: https://kubernetes.io/docs/concepts/overview/working-with-objects/names/#names
-                                TODO: Add other useful fields. apiVersion, kind, uid?
-=======
-                          type: boolean
-                        secretRef:
-                          properties:
-                            name:
->>>>>>> fbbca3d5
-                              type: string
-                          type: object
-                          x-kubernetes-map-type: atomic
-                        sslEnabled:
-                          type: boolean
-                        storageMode:
-<<<<<<< HEAD
-                          description: |-
-                            storageMode indicates whether the storage for a volume should be ThickProvisioned or ThinProvisioned.
-                            Default is ThinProvisioned.
-=======
->>>>>>> fbbca3d5
-                          type: string
-                        storagePool:
-                          type: string
-                        system:
-                          type: string
-                        volumeName:
-<<<<<<< HEAD
-                          description: |-
-                            volumeName is the name of a volume already created in the ScaleIO system
-                            that is associated with this volume source.
-=======
->>>>>>> fbbca3d5
-                          type: string
-                      required:
-                      - gateway
-                      - secretRef
-                      - system
-                      type: object
-                    secret:
-<<<<<<< HEAD
-                      description: |-
-                        secret represents a secret that should populate this volume.
-                        More info: https://kubernetes.io/docs/concepts/storage/volumes#secret
-                      properties:
-                        defaultMode:
-                          description: |-
-                            defaultMode is Optional: mode bits used to set permissions on created files by default.
-                            Must be an octal value between 0000 and 0777 or a decimal value between 0 and 511.
-                          format: int32
-                          type: integer
-                        items:
-                          description: |-
-                            items If unspecified, each key-value pair in the Data field of the referenced
-                            Secret will be projected into the volume as a file whose name is the
-                            key and content is the value.
-=======
-                      properties:
-                        defaultMode:
-                          format: int32
-                          type: integer
-                        items:
->>>>>>> fbbca3d5
-                          items:
-                            properties:
-                              key:
-                                type: string
-                              mode:
-<<<<<<< HEAD
-                                description: |-
-                                  mode is Optional: mode bits used to set permissions on this file.
-                                  Must be an octal value between 0000 and 0777 or a decimal value between 0 and 511.
-                                format: int32
-                                type: integer
-                              path:
-                                description: |-
-                                  path is the relative path of the file to map the key to.
-                                  May not be an absolute path.
-                                  May not contain the path element '..'.
-                                  May not start with the string '..'.
-=======
-                                format: int32
-                                type: integer
-                              path:
->>>>>>> fbbca3d5
-                                type: string
-                            required:
-                            - key
-                            - path
-                            type: object
-                          type: array
-                        optional:
-                          type: boolean
-                        secretName:
-<<<<<<< HEAD
-                          description: |-
-                            secretName is the name of the secret in the pod's namespace to use.
-                            More info: https://kubernetes.io/docs/concepts/storage/volumes#secret
-=======
->>>>>>> fbbca3d5
-                          type: string
-                      type: object
-                    storageos:
-                      properties:
-                        fsType:
-<<<<<<< HEAD
-                          description: |-
-                            fsType is the filesystem type to mount.
-                            Must be a filesystem type supported by the host operating system.
-                            Ex. "ext4", "xfs", "ntfs". Implicitly inferred to be "ext4" if unspecified.
-                          type: string
-                        readOnly:
-                          description: |-
-                            readOnly defaults to false (read/write). ReadOnly here will force
-                            the ReadOnly setting in VolumeMounts.
-                          type: boolean
-                        secretRef:
-                          description: |-
-                            secretRef specifies the secret to use for obtaining the StorageOS API
-                            credentials.  If not specified, default values will be attempted.
-                          properties:
-                            name:
-                              description: |-
-                                Name of the referent.
-                                More info: https://kubernetes.io/docs/concepts/overview/working-with-objects/names/#names
-                                TODO: Add other useful fields. apiVersion, kind, uid?
-=======
-                          type: string
-                        readOnly:
-                          type: boolean
-                        secretRef:
-                          properties:
-                            name:
->>>>>>> fbbca3d5
-                              type: string
-                          type: object
-                          x-kubernetes-map-type: atomic
-                        volumeName:
-<<<<<<< HEAD
-                          description: |-
-                            volumeName is the human-readable name of the StorageOS volume.  Volume
-                            names are only unique within a namespace.
-                          type: string
-                        volumeNamespace:
-                          description: |-
-                            volumeNamespace specifies the scope of the volume within StorageOS.  If no
-                            namespace is specified then the Pod's namespace will be used.
-=======
-                          type: string
-                        volumeNamespace:
->>>>>>> fbbca3d5
-                          type: string
-                      type: object
-                    vsphereVolume:
-                      properties:
-                        fsType:
-<<<<<<< HEAD
-                          description: |-
-                            fsType is filesystem type to mount.
-                            Must be a filesystem type supported by the host operating system.
-                            Ex. "ext4", "xfs", "ntfs". Implicitly inferred to be "ext4" if unspecified.
-=======
->>>>>>> fbbca3d5
-                          type: string
-                        storagePolicyID:
-                          type: string
-                        storagePolicyName:
-                          type: string
-                        volumePath:
-                          type: string
-                      required:
-                      - volumePath
-                      type: object
-                  required:
-                  - name
-                  type: object
-                type: array
-                x-kubernetes-list-type: atomic
-            type: object
-          status:
-            properties:
-              image:
-                type: string
-              messages:
-<<<<<<< HEAD
-                description: |-
-                  Messages about actions performed by the operator on this resource.
-                  Deprecated: use Kubernetes events instead.
-=======
->>>>>>> fbbca3d5
-                items:
-                  type: string
-                type: array
-                x-kubernetes-list-type: atomic
-              replicas:
-<<<<<<< HEAD
-                description: |-
-                  Replicas is currently not being set and might be removed in the next version.
-                  Deprecated: use "OpenTelemetryCollector.Status.Scale.Replicas" instead.
-=======
->>>>>>> fbbca3d5
-                format: int32
-                type: integer
-              scale:
-                properties:
-                  replicas:
-<<<<<<< HEAD
-                    description: |-
-                      The total number non-terminated pods targeted by this
-                      OpenTelemetryCollector's deployment or statefulSet.
-                    format: int32
-                    type: integer
-                  selector:
-                    description: |-
-                      The selector used to match the OpenTelemetryCollector's
-                      deployment or statefulSet pods.
-                    type: string
-                  statusReplicas:
-                    description: |-
-                      StatusReplicas is the number of pods targeted by this OpenTelemetryCollector's with a Ready Condition /
-                      Total number of non-terminated pods targeted by this OpenTelemetryCollector's (their labels matc
-=======
-                    format: int32
-                    type: integer
-                  selector:
-                    type: string
-                  statusReplicas:
->>>>>>> fbbca3d5
-                    type: string
-                type: object
-              version:
-                type: string
-            type: object
-        type: object
-    served: true
-    storage: false
-    subresources:
-      scale:
-        labelSelectorPath: .status.scale.selector
-        specReplicasPath: .spec.replicas
-        statusReplicasPath: .status.scale.replicas
-      status: {}
-  - additionalPrinterColumns:
-    - description: Deployment Mode
-      jsonPath: .spec.mode
-      name: Mode
-      type: string
-    - description: OpenTelemetry Version
-      jsonPath: .status.version
-      name: Version
-      type: string
-    - jsonPath: .status.scale.statusReplicas
-      name: Ready
-      type: string
-    - jsonPath: .metadata.creationTimestamp
-      name: Age
-      type: date
-    - jsonPath: .status.image
-      name: Image
-      type: string
-    - description: Management State
-      jsonPath: .spec.managementState
-      name: Management
-      type: string
-    name: v1beta1
-    schema:
-      openAPIV3Schema:
-        properties:
-          apiVersion:
             type: string
           kind:
             type: string
@@ -10193,62 +1252,7 @@
                     type: integer
                 type: object
               config:
-                properties:
-                  connectors:
-                    type: object
-                    x-kubernetes-preserve-unknown-fields: true
-                  exporters:
-                    type: object
-                    x-kubernetes-preserve-unknown-fields: true
-                  extensions:
-                    type: object
-                    x-kubernetes-preserve-unknown-fields: true
-                  processors:
-                    type: object
-                    x-kubernetes-preserve-unknown-fields: true
-                  receivers:
-                    type: object
-                    x-kubernetes-preserve-unknown-fields: true
-                  service:
-                    properties:
-                      extensions:
-                        items:
-                          type: string
-                        type: array
-                      pipelines:
-                        additionalProperties:
-                          properties:
-                            exporters:
-                              items:
-                                type: string
-                              type: array
-                            processors:
-                              items:
-                                type: string
-                              type: array
-                            receivers:
-                              items:
-                                type: string
-                              type: array
-                          required:
-                          - exporters
-                          - processors
-                          - receivers
-                          type: object
-                        type: object
-                        x-kubernetes-preserve-unknown-fields: true
-                      telemetry:
-                        type: object
-                        x-kubernetes-preserve-unknown-fields: true
-                    required:
-                    - pipelines
-                    type: object
-                required:
-                - exporters
-                - receivers
-                - service
-                type: object
-                x-kubernetes-preserve-unknown-fields: true
+                type: string
               configmaps:
                 items:
                   properties:
@@ -10261,24 +1265,6 @@
                   - name
                   type: object
                 type: array
-              daemonSetUpdateStrategy:
-                properties:
-                  rollingUpdate:
-                    properties:
-                      maxSurge:
-                        anyOf:
-                        - type: integer
-                        - type: string
-                        x-kubernetes-int-or-string: true
-                      maxUnavailable:
-                        anyOf:
-                        - type: integer
-                        - type: string
-                        x-kubernetes-int-or-string: true
-                    type: object
-                  type:
-                    type: string
-                type: object
               deploymentUpdateStrategy:
                 properties:
                   rollingUpdate:
@@ -11215,6 +2201,12 @@
                 - managed
                 - unmanaged
                 type: string
+              maxReplicas:
+                format: int32
+                type: integer
+              minReplicas:
+                format: int32
+                type: integer
               mode:
                 enum:
                 - daemonset
@@ -11230,7 +2222,7 @@
                 properties:
                   metrics:
                     properties:
-                      disablePrometheusAnnotations:
+                      DisablePrometheusAnnotations:
                         type: boolean
                       enableMetrics:
                         type: boolean
@@ -11253,6 +2245,29 @@
                     - type: string
                     x-kubernetes-int-or-string: true
                 type: object
+              podDnsConfig:
+                properties:
+                  nameservers:
+                    items:
+                      type: string
+                    type: array
+                  options:
+                    items:
+                      properties:
+                        name:
+                          type: string
+                        value:
+                          type: string
+                      type: object
+                    type: array
+                  searches:
+                    items:
+                      type: string
+                    type: array
+                type: object
+              podDnsPolicy:
+                default: ClusterFirst
+                type: string
               podSecurityContext:
                 properties:
                   fsGroup:
@@ -11929,9 +2944,6 @@
                     type: array
                   filterStrategy:
                     default: relabel-config
-                    enum:
-                    - ""
-                    - relabel-config
                     type: string
                   image:
                     type: string
@@ -11943,7 +2955,7 @@
                     properties:
                       metrics:
                         properties:
-                          disablePrometheusAnnotations:
+                          DisablePrometheusAnnotations:
                             type: boolean
                           enableMetrics:
                             type: boolean
@@ -12031,57 +3043,17 @@
                       enabled:
                         type: boolean
                       podMonitorSelector:
-                        properties:
-                          matchExpressions:
-                            items:
-                              properties:
-                                key:
-                                  type: string
-                                operator:
-                                  type: string
-                                values:
-                                  items:
-                                    type: string
-                                  type: array
-                              required:
-                              - key
-                              - operator
-                              type: object
-                            type: array
-                          matchLabels:
-                            additionalProperties:
-                              type: string
-                            type: object
+                        additionalProperties:
+                          type: string
                         type: object
-                        x-kubernetes-map-type: atomic
                       scrapeInterval:
                         default: 30s
                         format: duration
                         type: string
                       serviceMonitorSelector:
-                        properties:
-                          matchExpressions:
-                            items:
-                              properties:
-                                key:
-                                  type: string
-                                operator:
-                                  type: string
-                                values:
-                                  items:
-                                    type: string
-                                  type: array
-                              required:
-                              - key
-                              - operator
-                              type: object
-                            type: array
-                          matchLabels:
-                            additionalProperties:
-                              type: string
-                            type: object
+                        additionalProperties:
+                          type: string
                         type: object
-                        x-kubernetes-map-type: atomic
                     type: object
                   replicas:
                     format: int32
@@ -12320,6 +3292,24 @@
                   - whenUnsatisfiable
                   type: object
                 type: array
+              updateStrategy:
+                properties:
+                  rollingUpdate:
+                    properties:
+                      maxSurge:
+                        anyOf:
+                        - type: integer
+                        - type: string
+                        x-kubernetes-int-or-string: true
+                      maxUnavailable:
+                        anyOf:
+                        - type: integer
+                        - type: string
+                        x-kubernetes-int-or-string: true
+                    type: object
+                  type:
+                    type: string
+                type: object
               upgradeStrategy:
                 enum:
                 - automatic
@@ -13279,6 +4269,4382 @@
                   type: object
                 type: array
                 x-kubernetes-list-type: atomic
+            type: object
+          status:
+            properties:
+              image:
+                type: string
+              messages:
+                items:
+                  type: string
+                type: array
+                x-kubernetes-list-type: atomic
+              replicas:
+                format: int32
+                type: integer
+              scale:
+                properties:
+                  replicas:
+                    format: int32
+                    type: integer
+                  selector:
+                    type: string
+                  statusReplicas:
+                    type: string
+                type: object
+              version:
+                type: string
+            type: object
+        type: object
+    served: true
+    storage: false
+    subresources:
+      scale:
+        labelSelectorPath: .status.scale.selector
+        specReplicasPath: .spec.replicas
+        statusReplicasPath: .status.scale.replicas
+      status: {}
+  - additionalPrinterColumns:
+    - description: Deployment Mode
+      jsonPath: .spec.mode
+      name: Mode
+      type: string
+    - description: OpenTelemetry Version
+      jsonPath: .status.version
+      name: Version
+      type: string
+    - jsonPath: .status.scale.statusReplicas
+      name: Ready
+      type: string
+    - jsonPath: .metadata.creationTimestamp
+      name: Age
+      type: date
+    - jsonPath: .status.image
+      name: Image
+      type: string
+    - description: Management State
+      jsonPath: .spec.managementState
+      name: Management
+      type: string
+    name: v1beta1
+    schema:
+      openAPIV3Schema:
+        properties:
+          apiVersion:
+            type: string
+          kind:
+            type: string
+          metadata:
+            type: object
+          spec:
+            properties:
+              additionalContainers:
+                items:
+                  properties:
+                    args:
+                      items:
+                        type: string
+                      type: array
+                    command:
+                      items:
+                        type: string
+                      type: array
+                    env:
+                      items:
+                        properties:
+                          name:
+                            type: string
+                          value:
+                            type: string
+                          valueFrom:
+                            properties:
+                              configMapKeyRef:
+                                properties:
+                                  key:
+                                    type: string
+                                  name:
+                                    type: string
+                                  optional:
+                                    type: boolean
+                                required:
+                                - key
+                                type: object
+                                x-kubernetes-map-type: atomic
+                              fieldRef:
+                                properties:
+                                  apiVersion:
+                                    type: string
+                                  fieldPath:
+                                    type: string
+                                required:
+                                - fieldPath
+                                type: object
+                                x-kubernetes-map-type: atomic
+                              resourceFieldRef:
+                                properties:
+                                  containerName:
+                                    type: string
+                                  divisor:
+                                    anyOf:
+                                    - type: integer
+                                    - type: string
+                                    pattern: ^(\+|-)?(([0-9]+(\.[0-9]*)?)|(\.[0-9]+))(([KMGTPE]i)|[numkMGTPE]|([eE](\+|-)?(([0-9]+(\.[0-9]*)?)|(\.[0-9]+))))?$
+                                    x-kubernetes-int-or-string: true
+                                  resource:
+                                    type: string
+                                required:
+                                - resource
+                                type: object
+                                x-kubernetes-map-type: atomic
+                              secretKeyRef:
+                                properties:
+                                  key:
+                                    type: string
+                                  name:
+                                    type: string
+                                  optional:
+                                    type: boolean
+                                required:
+                                - key
+                                type: object
+                                x-kubernetes-map-type: atomic
+                            type: object
+                        required:
+                        - name
+                        type: object
+                      type: array
+                    envFrom:
+                      items:
+                        properties:
+                          configMapRef:
+                            properties:
+                              name:
+                                type: string
+                              optional:
+                                type: boolean
+                            type: object
+                            x-kubernetes-map-type: atomic
+                          prefix:
+                            type: string
+                          secretRef:
+                            properties:
+                              name:
+                                type: string
+                              optional:
+                                type: boolean
+                            type: object
+                            x-kubernetes-map-type: atomic
+                        type: object
+                      type: array
+                    image:
+                      type: string
+                    imagePullPolicy:
+                      type: string
+                    lifecycle:
+                      properties:
+                        postStart:
+                          properties:
+                            exec:
+                              properties:
+                                command:
+                                  items:
+                                    type: string
+                                  type: array
+                              type: object
+                            httpGet:
+                              properties:
+                                host:
+                                  type: string
+                                httpHeaders:
+                                  items:
+                                    properties:
+                                      name:
+                                        type: string
+                                      value:
+                                        type: string
+                                    required:
+                                    - name
+                                    - value
+                                    type: object
+                                  type: array
+                                path:
+                                  type: string
+                                port:
+                                  anyOf:
+                                  - type: integer
+                                  - type: string
+                                  x-kubernetes-int-or-string: true
+                                scheme:
+                                  type: string
+                              required:
+                              - port
+                              type: object
+                            sleep:
+                              properties:
+                                seconds:
+                                  format: int64
+                                  type: integer
+                              required:
+                              - seconds
+                              type: object
+                            tcpSocket:
+                              properties:
+                                host:
+                                  type: string
+                                port:
+                                  anyOf:
+                                  - type: integer
+                                  - type: string
+                                  x-kubernetes-int-or-string: true
+                              required:
+                              - port
+                              type: object
+                          type: object
+                        preStop:
+                          properties:
+                            exec:
+                              properties:
+                                command:
+                                  items:
+                                    type: string
+                                  type: array
+                              type: object
+                            httpGet:
+                              properties:
+                                host:
+                                  type: string
+                                httpHeaders:
+                                  items:
+                                    properties:
+                                      name:
+                                        type: string
+                                      value:
+                                        type: string
+                                    required:
+                                    - name
+                                    - value
+                                    type: object
+                                  type: array
+                                path:
+                                  type: string
+                                port:
+                                  anyOf:
+                                  - type: integer
+                                  - type: string
+                                  x-kubernetes-int-or-string: true
+                                scheme:
+                                  type: string
+                              required:
+                              - port
+                              type: object
+                            sleep:
+                              properties:
+                                seconds:
+                                  format: int64
+                                  type: integer
+                              required:
+                              - seconds
+                              type: object
+                            tcpSocket:
+                              properties:
+                                host:
+                                  type: string
+                                port:
+                                  anyOf:
+                                  - type: integer
+                                  - type: string
+                                  x-kubernetes-int-or-string: true
+                              required:
+                              - port
+                              type: object
+                          type: object
+                      type: object
+                    livenessProbe:
+                      properties:
+                        exec:
+                          properties:
+                            command:
+                              items:
+                                type: string
+                              type: array
+                          type: object
+                        failureThreshold:
+                          format: int32
+                          type: integer
+                        grpc:
+                          properties:
+                            port:
+                              format: int32
+                              type: integer
+                            service:
+                              type: string
+                          required:
+                          - port
+                          type: object
+                        httpGet:
+                          properties:
+                            host:
+                              type: string
+                            httpHeaders:
+                              items:
+                                properties:
+                                  name:
+                                    type: string
+                                  value:
+                                    type: string
+                                required:
+                                - name
+                                - value
+                                type: object
+                              type: array
+                            path:
+                              type: string
+                            port:
+                              anyOf:
+                              - type: integer
+                              - type: string
+                              x-kubernetes-int-or-string: true
+                            scheme:
+                              type: string
+                          required:
+                          - port
+                          type: object
+                        initialDelaySeconds:
+                          format: int32
+                          type: integer
+                        periodSeconds:
+                          format: int32
+                          type: integer
+                        successThreshold:
+                          format: int32
+                          type: integer
+                        tcpSocket:
+                          properties:
+                            host:
+                              type: string
+                            port:
+                              anyOf:
+                              - type: integer
+                              - type: string
+                              x-kubernetes-int-or-string: true
+                          required:
+                          - port
+                          type: object
+                        terminationGracePeriodSeconds:
+                          format: int64
+                          type: integer
+                        timeoutSeconds:
+                          format: int32
+                          type: integer
+                      type: object
+                    name:
+                      type: string
+                    ports:
+                      items:
+                        properties:
+                          containerPort:
+                            format: int32
+                            type: integer
+                          hostIP:
+                            type: string
+                          hostPort:
+                            format: int32
+                            type: integer
+                          name:
+                            type: string
+                          protocol:
+                            default: TCP
+                            type: string
+                        required:
+                        - containerPort
+                        type: object
+                      type: array
+                      x-kubernetes-list-map-keys:
+                      - containerPort
+                      - protocol
+                      x-kubernetes-list-type: map
+                    readinessProbe:
+                      properties:
+                        exec:
+                          properties:
+                            command:
+                              items:
+                                type: string
+                              type: array
+                          type: object
+                        failureThreshold:
+                          format: int32
+                          type: integer
+                        grpc:
+                          properties:
+                            port:
+                              format: int32
+                              type: integer
+                            service:
+                              type: string
+                          required:
+                          - port
+                          type: object
+                        httpGet:
+                          properties:
+                            host:
+                              type: string
+                            httpHeaders:
+                              items:
+                                properties:
+                                  name:
+                                    type: string
+                                  value:
+                                    type: string
+                                required:
+                                - name
+                                - value
+                                type: object
+                              type: array
+                            path:
+                              type: string
+                            port:
+                              anyOf:
+                              - type: integer
+                              - type: string
+                              x-kubernetes-int-or-string: true
+                            scheme:
+                              type: string
+                          required:
+                          - port
+                          type: object
+                        initialDelaySeconds:
+                          format: int32
+                          type: integer
+                        periodSeconds:
+                          format: int32
+                          type: integer
+                        successThreshold:
+                          format: int32
+                          type: integer
+                        tcpSocket:
+                          properties:
+                            host:
+                              type: string
+                            port:
+                              anyOf:
+                              - type: integer
+                              - type: string
+                              x-kubernetes-int-or-string: true
+                          required:
+                          - port
+                          type: object
+                        terminationGracePeriodSeconds:
+                          format: int64
+                          type: integer
+                        timeoutSeconds:
+                          format: int32
+                          type: integer
+                      type: object
+                    resizePolicy:
+                      items:
+                        properties:
+                          resourceName:
+                            type: string
+                          restartPolicy:
+                            type: string
+                        required:
+                        - resourceName
+                        - restartPolicy
+                        type: object
+                      type: array
+                      x-kubernetes-list-type: atomic
+                    resources:
+                      properties:
+                        claims:
+                          items:
+                            properties:
+                              name:
+                                type: string
+                            required:
+                            - name
+                            type: object
+                          type: array
+                          x-kubernetes-list-map-keys:
+                          - name
+                          x-kubernetes-list-type: map
+                        limits:
+                          additionalProperties:
+                            anyOf:
+                            - type: integer
+                            - type: string
+                            pattern: ^(\+|-)?(([0-9]+(\.[0-9]*)?)|(\.[0-9]+))(([KMGTPE]i)|[numkMGTPE]|([eE](\+|-)?(([0-9]+(\.[0-9]*)?)|(\.[0-9]+))))?$
+                            x-kubernetes-int-or-string: true
+                          type: object
+                        requests:
+                          additionalProperties:
+                            anyOf:
+                            - type: integer
+                            - type: string
+                            pattern: ^(\+|-)?(([0-9]+(\.[0-9]*)?)|(\.[0-9]+))(([KMGTPE]i)|[numkMGTPE]|([eE](\+|-)?(([0-9]+(\.[0-9]*)?)|(\.[0-9]+))))?$
+                            x-kubernetes-int-or-string: true
+                          type: object
+                      type: object
+                    restartPolicy:
+                      type: string
+                    securityContext:
+                      properties:
+                        allowPrivilegeEscalation:
+                          type: boolean
+                        capabilities:
+                          properties:
+                            add:
+                              items:
+                                type: string
+                              type: array
+                            drop:
+                              items:
+                                type: string
+                              type: array
+                          type: object
+                        privileged:
+                          type: boolean
+                        procMount:
+                          type: string
+                        readOnlyRootFilesystem:
+                          type: boolean
+                        runAsGroup:
+                          format: int64
+                          type: integer
+                        runAsNonRoot:
+                          type: boolean
+                        runAsUser:
+                          format: int64
+                          type: integer
+                        seLinuxOptions:
+                          properties:
+                            level:
+                              type: string
+                            role:
+                              type: string
+                            type:
+                              type: string
+                            user:
+                              type: string
+                          type: object
+                        seccompProfile:
+                          properties:
+                            localhostProfile:
+                              type: string
+                            type:
+                              type: string
+                          required:
+                          - type
+                          type: object
+                        windowsOptions:
+                          properties:
+                            gmsaCredentialSpec:
+                              type: string
+                            gmsaCredentialSpecName:
+                              type: string
+                            hostProcess:
+                              type: boolean
+                            runAsUserName:
+                              type: string
+                          type: object
+                      type: object
+                    startupProbe:
+                      properties:
+                        exec:
+                          properties:
+                            command:
+                              items:
+                                type: string
+                              type: array
+                          type: object
+                        failureThreshold:
+                          format: int32
+                          type: integer
+                        grpc:
+                          properties:
+                            port:
+                              format: int32
+                              type: integer
+                            service:
+                              type: string
+                          required:
+                          - port
+                          type: object
+                        httpGet:
+                          properties:
+                            host:
+                              type: string
+                            httpHeaders:
+                              items:
+                                properties:
+                                  name:
+                                    type: string
+                                  value:
+                                    type: string
+                                required:
+                                - name
+                                - value
+                                type: object
+                              type: array
+                            path:
+                              type: string
+                            port:
+                              anyOf:
+                              - type: integer
+                              - type: string
+                              x-kubernetes-int-or-string: true
+                            scheme:
+                              type: string
+                          required:
+                          - port
+                          type: object
+                        initialDelaySeconds:
+                          format: int32
+                          type: integer
+                        periodSeconds:
+                          format: int32
+                          type: integer
+                        successThreshold:
+                          format: int32
+                          type: integer
+                        tcpSocket:
+                          properties:
+                            host:
+                              type: string
+                            port:
+                              anyOf:
+                              - type: integer
+                              - type: string
+                              x-kubernetes-int-or-string: true
+                          required:
+                          - port
+                          type: object
+                        terminationGracePeriodSeconds:
+                          format: int64
+                          type: integer
+                        timeoutSeconds:
+                          format: int32
+                          type: integer
+                      type: object
+                    stdin:
+                      type: boolean
+                    stdinOnce:
+                      type: boolean
+                    terminationMessagePath:
+                      type: string
+                    terminationMessagePolicy:
+                      type: string
+                    tty:
+                      type: boolean
+                    volumeDevices:
+                      items:
+                        properties:
+                          devicePath:
+                            type: string
+                          name:
+                            type: string
+                        required:
+                        - devicePath
+                        - name
+                        type: object
+                      type: array
+                    volumeMounts:
+                      items:
+                        properties:
+                          mountPath:
+                            type: string
+                          mountPropagation:
+                            type: string
+                          name:
+                            type: string
+                          readOnly:
+                            type: boolean
+                          subPath:
+                            type: string
+                          subPathExpr:
+                            type: string
+                        required:
+                        - mountPath
+                        - name
+                        type: object
+                      type: array
+                    workingDir:
+                      type: string
+                  required:
+                  - name
+                  type: object
+                type: array
+              affinity:
+                properties:
+                  nodeAffinity:
+                    properties:
+                      preferredDuringSchedulingIgnoredDuringExecution:
+                        items:
+                          properties:
+                            preference:
+                              properties:
+                                matchExpressions:
+                                  items:
+                                    properties:
+                                      key:
+                                        type: string
+                                      operator:
+                                        type: string
+                                      values:
+                                        items:
+                                          type: string
+                                        type: array
+                                    required:
+                                    - key
+                                    - operator
+                                    type: object
+                                  type: array
+                                matchFields:
+                                  items:
+                                    properties:
+                                      key:
+                                        type: string
+                                      operator:
+                                        type: string
+                                      values:
+                                        items:
+                                          type: string
+                                        type: array
+                                    required:
+                                    - key
+                                    - operator
+                                    type: object
+                                  type: array
+                              type: object
+                              x-kubernetes-map-type: atomic
+                            weight:
+                              format: int32
+                              type: integer
+                          required:
+                          - preference
+                          - weight
+                          type: object
+                        type: array
+                      requiredDuringSchedulingIgnoredDuringExecution:
+                        properties:
+                          nodeSelectorTerms:
+                            items:
+                              properties:
+                                matchExpressions:
+                                  items:
+                                    properties:
+                                      key:
+                                        type: string
+                                      operator:
+                                        type: string
+                                      values:
+                                        items:
+                                          type: string
+                                        type: array
+                                    required:
+                                    - key
+                                    - operator
+                                    type: object
+                                  type: array
+                                matchFields:
+                                  items:
+                                    properties:
+                                      key:
+                                        type: string
+                                      operator:
+                                        type: string
+                                      values:
+                                        items:
+                                          type: string
+                                        type: array
+                                    required:
+                                    - key
+                                    - operator
+                                    type: object
+                                  type: array
+                              type: object
+                              x-kubernetes-map-type: atomic
+                            type: array
+                        required:
+                        - nodeSelectorTerms
+                        type: object
+                        x-kubernetes-map-type: atomic
+                    type: object
+                  podAffinity:
+                    properties:
+                      preferredDuringSchedulingIgnoredDuringExecution:
+                        items:
+                          properties:
+                            podAffinityTerm:
+                              properties:
+                                labelSelector:
+                                  properties:
+                                    matchExpressions:
+                                      items:
+                                        properties:
+                                          key:
+                                            type: string
+                                          operator:
+                                            type: string
+                                          values:
+                                            items:
+                                              type: string
+                                            type: array
+                                        required:
+                                        - key
+                                        - operator
+                                        type: object
+                                      type: array
+                                    matchLabels:
+                                      additionalProperties:
+                                        type: string
+                                      type: object
+                                  type: object
+                                  x-kubernetes-map-type: atomic
+                                matchLabelKeys:
+                                  items:
+                                    type: string
+                                  type: array
+                                  x-kubernetes-list-type: atomic
+                                mismatchLabelKeys:
+                                  items:
+                                    type: string
+                                  type: array
+                                  x-kubernetes-list-type: atomic
+                                namespaceSelector:
+                                  properties:
+                                    matchExpressions:
+                                      items:
+                                        properties:
+                                          key:
+                                            type: string
+                                          operator:
+                                            type: string
+                                          values:
+                                            items:
+                                              type: string
+                                            type: array
+                                        required:
+                                        - key
+                                        - operator
+                                        type: object
+                                      type: array
+                                    matchLabels:
+                                      additionalProperties:
+                                        type: string
+                                      type: object
+                                  type: object
+                                  x-kubernetes-map-type: atomic
+                                namespaces:
+                                  items:
+                                    type: string
+                                  type: array
+                                topologyKey:
+                                  type: string
+                              required:
+                              - topologyKey
+                              type: object
+                            weight:
+                              format: int32
+                              type: integer
+                          required:
+                          - podAffinityTerm
+                          - weight
+                          type: object
+                        type: array
+                      requiredDuringSchedulingIgnoredDuringExecution:
+                        items:
+                          properties:
+                            labelSelector:
+                              properties:
+                                matchExpressions:
+                                  items:
+                                    properties:
+                                      key:
+                                        type: string
+                                      operator:
+                                        type: string
+                                      values:
+                                        items:
+                                          type: string
+                                        type: array
+                                    required:
+                                    - key
+                                    - operator
+                                    type: object
+                                  type: array
+                                matchLabels:
+                                  additionalProperties:
+                                    type: string
+                                  type: object
+                              type: object
+                              x-kubernetes-map-type: atomic
+                            matchLabelKeys:
+                              items:
+                                type: string
+                              type: array
+                              x-kubernetes-list-type: atomic
+                            mismatchLabelKeys:
+                              items:
+                                type: string
+                              type: array
+                              x-kubernetes-list-type: atomic
+                            namespaceSelector:
+                              properties:
+                                matchExpressions:
+                                  items:
+                                    properties:
+                                      key:
+                                        type: string
+                                      operator:
+                                        type: string
+                                      values:
+                                        items:
+                                          type: string
+                                        type: array
+                                    required:
+                                    - key
+                                    - operator
+                                    type: object
+                                  type: array
+                                matchLabels:
+                                  additionalProperties:
+                                    type: string
+                                  type: object
+                              type: object
+                              x-kubernetes-map-type: atomic
+                            namespaces:
+                              items:
+                                type: string
+                              type: array
+                            topologyKey:
+                              type: string
+                          required:
+                          - topologyKey
+                          type: object
+                        type: array
+                    type: object
+                  podAntiAffinity:
+                    properties:
+                      preferredDuringSchedulingIgnoredDuringExecution:
+                        items:
+                          properties:
+                            podAffinityTerm:
+                              properties:
+                                labelSelector:
+                                  properties:
+                                    matchExpressions:
+                                      items:
+                                        properties:
+                                          key:
+                                            type: string
+                                          operator:
+                                            type: string
+                                          values:
+                                            items:
+                                              type: string
+                                            type: array
+                                        required:
+                                        - key
+                                        - operator
+                                        type: object
+                                      type: array
+                                    matchLabels:
+                                      additionalProperties:
+                                        type: string
+                                      type: object
+                                  type: object
+                                  x-kubernetes-map-type: atomic
+                                matchLabelKeys:
+                                  items:
+                                    type: string
+                                  type: array
+                                  x-kubernetes-list-type: atomic
+                                mismatchLabelKeys:
+                                  items:
+                                    type: string
+                                  type: array
+                                  x-kubernetes-list-type: atomic
+                                namespaceSelector:
+                                  properties:
+                                    matchExpressions:
+                                      items:
+                                        properties:
+                                          key:
+                                            type: string
+                                          operator:
+                                            type: string
+                                          values:
+                                            items:
+                                              type: string
+                                            type: array
+                                        required:
+                                        - key
+                                        - operator
+                                        type: object
+                                      type: array
+                                    matchLabels:
+                                      additionalProperties:
+                                        type: string
+                                      type: object
+                                  type: object
+                                  x-kubernetes-map-type: atomic
+                                namespaces:
+                                  items:
+                                    type: string
+                                  type: array
+                                topologyKey:
+                                  type: string
+                              required:
+                              - topologyKey
+                              type: object
+                            weight:
+                              format: int32
+                              type: integer
+                          required:
+                          - podAffinityTerm
+                          - weight
+                          type: object
+                        type: array
+                      requiredDuringSchedulingIgnoredDuringExecution:
+                        items:
+                          properties:
+                            labelSelector:
+                              properties:
+                                matchExpressions:
+                                  items:
+                                    properties:
+                                      key:
+                                        type: string
+                                      operator:
+                                        type: string
+                                      values:
+                                        items:
+                                          type: string
+                                        type: array
+                                    required:
+                                    - key
+                                    - operator
+                                    type: object
+                                  type: array
+                                matchLabels:
+                                  additionalProperties:
+                                    type: string
+                                  type: object
+                              type: object
+                              x-kubernetes-map-type: atomic
+                            matchLabelKeys:
+                              items:
+                                type: string
+                              type: array
+                              x-kubernetes-list-type: atomic
+                            mismatchLabelKeys:
+                              items:
+                                type: string
+                              type: array
+                              x-kubernetes-list-type: atomic
+                            namespaceSelector:
+                              properties:
+                                matchExpressions:
+                                  items:
+                                    properties:
+                                      key:
+                                        type: string
+                                      operator:
+                                        type: string
+                                      values:
+                                        items:
+                                          type: string
+                                        type: array
+                                    required:
+                                    - key
+                                    - operator
+                                    type: object
+                                  type: array
+                                matchLabels:
+                                  additionalProperties:
+                                    type: string
+                                  type: object
+                              type: object
+                              x-kubernetes-map-type: atomic
+                            namespaces:
+                              items:
+                                type: string
+                              type: array
+                            topologyKey:
+                              type: string
+                          required:
+                          - topologyKey
+                          type: object
+                        type: array
+                    type: object
+                type: object
+              args:
+                additionalProperties:
+                  type: string
+                type: object
+              autoscaler:
+                properties:
+                  behavior:
+                    properties:
+                      scaleDown:
+                        properties:
+                          policies:
+                            items:
+                              properties:
+                                periodSeconds:
+                                  format: int32
+                                  type: integer
+                                type:
+                                  type: string
+                                value:
+                                  format: int32
+                                  type: integer
+                              required:
+                              - periodSeconds
+                              - type
+                              - value
+                              type: object
+                            type: array
+                            x-kubernetes-list-type: atomic
+                          selectPolicy:
+                            type: string
+                          stabilizationWindowSeconds:
+                            format: int32
+                            type: integer
+                        type: object
+                      scaleUp:
+                        properties:
+                          policies:
+                            items:
+                              properties:
+                                periodSeconds:
+                                  format: int32
+                                  type: integer
+                                type:
+                                  type: string
+                                value:
+                                  format: int32
+                                  type: integer
+                              required:
+                              - periodSeconds
+                              - type
+                              - value
+                              type: object
+                            type: array
+                            x-kubernetes-list-type: atomic
+                          selectPolicy:
+                            type: string
+                          stabilizationWindowSeconds:
+                            format: int32
+                            type: integer
+                        type: object
+                    type: object
+                  maxReplicas:
+                    format: int32
+                    type: integer
+                  metrics:
+                    items:
+                      properties:
+                        pods:
+                          properties:
+                            metric:
+                              properties:
+                                name:
+                                  type: string
+                                selector:
+                                  properties:
+                                    matchExpressions:
+                                      items:
+                                        properties:
+                                          key:
+                                            type: string
+                                          operator:
+                                            type: string
+                                          values:
+                                            items:
+                                              type: string
+                                            type: array
+                                        required:
+                                        - key
+                                        - operator
+                                        type: object
+                                      type: array
+                                    matchLabels:
+                                      additionalProperties:
+                                        type: string
+                                      type: object
+                                  type: object
+                                  x-kubernetes-map-type: atomic
+                              required:
+                              - name
+                              type: object
+                            target:
+                              properties:
+                                averageUtilization:
+                                  format: int32
+                                  type: integer
+                                averageValue:
+                                  anyOf:
+                                  - type: integer
+                                  - type: string
+                                  pattern: ^(\+|-)?(([0-9]+(\.[0-9]*)?)|(\.[0-9]+))(([KMGTPE]i)|[numkMGTPE]|([eE](\+|-)?(([0-9]+(\.[0-9]*)?)|(\.[0-9]+))))?$
+                                  x-kubernetes-int-or-string: true
+                                type:
+                                  type: string
+                                value:
+                                  anyOf:
+                                  - type: integer
+                                  - type: string
+                                  pattern: ^(\+|-)?(([0-9]+(\.[0-9]*)?)|(\.[0-9]+))(([KMGTPE]i)|[numkMGTPE]|([eE](\+|-)?(([0-9]+(\.[0-9]*)?)|(\.[0-9]+))))?$
+                                  x-kubernetes-int-or-string: true
+                              required:
+                              - type
+                              type: object
+                          required:
+                          - metric
+                          - target
+                          type: object
+                        type:
+                          type: string
+                      required:
+                      - type
+                      type: object
+                    type: array
+                  minReplicas:
+                    format: int32
+                    type: integer
+                  targetCPUUtilization:
+                    format: int32
+                    type: integer
+                  targetMemoryUtilization:
+                    format: int32
+                    type: integer
+                type: object
+              config:
+                properties:
+                  connectors:
+                    type: object
+                    x-kubernetes-preserve-unknown-fields: true
+                  exporters:
+                    type: object
+                    x-kubernetes-preserve-unknown-fields: true
+                  extensions:
+                    type: object
+                    x-kubernetes-preserve-unknown-fields: true
+                  processors:
+                    type: object
+                    x-kubernetes-preserve-unknown-fields: true
+                  receivers:
+                    type: object
+                    x-kubernetes-preserve-unknown-fields: true
+                  service:
+                    properties:
+                      extensions:
+                        items:
+                          type: string
+                        type: array
+                      pipelines:
+                        additionalProperties:
+                          properties:
+                            exporters:
+                              items:
+                                type: string
+                              type: array
+                            processors:
+                              items:
+                                type: string
+                              type: array
+                            receivers:
+                              items:
+                                type: string
+                              type: array
+                          required:
+                          - exporters
+                          - processors
+                          - receivers
+                          type: object
+                        type: object
+                        x-kubernetes-preserve-unknown-fields: true
+                      telemetry:
+                        type: object
+                        x-kubernetes-preserve-unknown-fields: true
+                    required:
+                    - pipelines
+                    type: object
+                required:
+                - exporters
+                - receivers
+                - service
+                type: object
+                x-kubernetes-preserve-unknown-fields: true
+              configmaps:
+                items:
+                  properties:
+                    mountpath:
+                      type: string
+                    name:
+                      type: string
+                  required:
+                  - mountpath
+                  - name
+                  type: object
+                type: array
+              daemonSetUpdateStrategy:
+                properties:
+                  rollingUpdate:
+                    properties:
+                      maxSurge:
+                        anyOf:
+                        - type: integer
+                        - type: string
+                        x-kubernetes-int-or-string: true
+                      maxUnavailable:
+                        anyOf:
+                        - type: integer
+                        - type: string
+                        x-kubernetes-int-or-string: true
+                    type: object
+                  type:
+                    type: string
+                type: object
+              deploymentUpdateStrategy:
+                properties:
+                  rollingUpdate:
+                    properties:
+                      maxSurge:
+                        anyOf:
+                        - type: integer
+                        - type: string
+                        x-kubernetes-int-or-string: true
+                      maxUnavailable:
+                        anyOf:
+                        - type: integer
+                        - type: string
+                        x-kubernetes-int-or-string: true
+                    type: object
+                  type:
+                    type: string
+                type: object
+              env:
+                items:
+                  properties:
+                    name:
+                      type: string
+                    value:
+                      type: string
+                    valueFrom:
+                      properties:
+                        configMapKeyRef:
+                          properties:
+                            key:
+                              type: string
+                            name:
+                              type: string
+                            optional:
+                              type: boolean
+                          required:
+                          - key
+                          type: object
+                          x-kubernetes-map-type: atomic
+                        fieldRef:
+                          properties:
+                            apiVersion:
+                              type: string
+                            fieldPath:
+                              type: string
+                          required:
+                          - fieldPath
+                          type: object
+                          x-kubernetes-map-type: atomic
+                        resourceFieldRef:
+                          properties:
+                            containerName:
+                              type: string
+                            divisor:
+                              anyOf:
+                              - type: integer
+                              - type: string
+                              pattern: ^(\+|-)?(([0-9]+(\.[0-9]*)?)|(\.[0-9]+))(([KMGTPE]i)|[numkMGTPE]|([eE](\+|-)?(([0-9]+(\.[0-9]*)?)|(\.[0-9]+))))?$
+                              x-kubernetes-int-or-string: true
+                            resource:
+                              type: string
+                          required:
+                          - resource
+                          type: object
+                          x-kubernetes-map-type: atomic
+                        secretKeyRef:
+                          properties:
+                            key:
+                              type: string
+                            name:
+                              type: string
+                            optional:
+                              type: boolean
+                          required:
+                          - key
+                          type: object
+                          x-kubernetes-map-type: atomic
+                      type: object
+                  required:
+                  - name
+                  type: object
+                type: array
+              envFrom:
+                items:
+                  properties:
+                    configMapRef:
+                      properties:
+                        name:
+                          type: string
+                        optional:
+                          type: boolean
+                      type: object
+                      x-kubernetes-map-type: atomic
+                    prefix:
+                      type: string
+                    secretRef:
+                      properties:
+                        name:
+                          type: string
+                        optional:
+                          type: boolean
+                      type: object
+                      x-kubernetes-map-type: atomic
+                  type: object
+                type: array
+              hostNetwork:
+                type: boolean
+              image:
+                type: string
+              imagePullPolicy:
+                type: string
+              ingress:
+                properties:
+                  annotations:
+                    additionalProperties:
+                      type: string
+                    type: object
+                  hostname:
+                    type: string
+                  ingressClassName:
+                    type: string
+                  route:
+                    properties:
+                      termination:
+                        enum:
+                        - insecure
+                        - edge
+                        - passthrough
+                        - reencrypt
+                        type: string
+                    type: object
+                  ruleType:
+                    enum:
+                    - path
+                    - subdomain
+                    type: string
+                  tls:
+                    items:
+                      properties:
+                        hosts:
+                          items:
+                            type: string
+                          type: array
+                          x-kubernetes-list-type: atomic
+                        secretName:
+                          type: string
+                      type: object
+                    type: array
+                  type:
+                    enum:
+                    - ingress
+                    - route
+                    type: string
+                type: object
+              initContainers:
+                items:
+                  properties:
+                    args:
+                      items:
+                        type: string
+                      type: array
+                    command:
+                      items:
+                        type: string
+                      type: array
+                    env:
+                      items:
+                        properties:
+                          name:
+                            type: string
+                          value:
+                            type: string
+                          valueFrom:
+                            properties:
+                              configMapKeyRef:
+                                properties:
+                                  key:
+                                    type: string
+                                  name:
+                                    type: string
+                                  optional:
+                                    type: boolean
+                                required:
+                                - key
+                                type: object
+                                x-kubernetes-map-type: atomic
+                              fieldRef:
+                                properties:
+                                  apiVersion:
+                                    type: string
+                                  fieldPath:
+                                    type: string
+                                required:
+                                - fieldPath
+                                type: object
+                                x-kubernetes-map-type: atomic
+                              resourceFieldRef:
+                                properties:
+                                  containerName:
+                                    type: string
+                                  divisor:
+                                    anyOf:
+                                    - type: integer
+                                    - type: string
+                                    pattern: ^(\+|-)?(([0-9]+(\.[0-9]*)?)|(\.[0-9]+))(([KMGTPE]i)|[numkMGTPE]|([eE](\+|-)?(([0-9]+(\.[0-9]*)?)|(\.[0-9]+))))?$
+                                    x-kubernetes-int-or-string: true
+                                  resource:
+                                    type: string
+                                required:
+                                - resource
+                                type: object
+                                x-kubernetes-map-type: atomic
+                              secretKeyRef:
+                                properties:
+                                  key:
+                                    type: string
+                                  name:
+                                    type: string
+                                  optional:
+                                    type: boolean
+                                required:
+                                - key
+                                type: object
+                                x-kubernetes-map-type: atomic
+                            type: object
+                        required:
+                        - name
+                        type: object
+                      type: array
+                    envFrom:
+                      items:
+                        properties:
+                          configMapRef:
+                            properties:
+                              name:
+                                type: string
+                              optional:
+                                type: boolean
+                            type: object
+                            x-kubernetes-map-type: atomic
+                          prefix:
+                            type: string
+                          secretRef:
+                            properties:
+                              name:
+                                type: string
+                              optional:
+                                type: boolean
+                            type: object
+                            x-kubernetes-map-type: atomic
+                        type: object
+                      type: array
+                    image:
+                      type: string
+                    imagePullPolicy:
+                      type: string
+                    lifecycle:
+                      properties:
+                        postStart:
+                          properties:
+                            exec:
+                              properties:
+                                command:
+                                  items:
+                                    type: string
+                                  type: array
+                              type: object
+                            httpGet:
+                              properties:
+                                host:
+                                  type: string
+                                httpHeaders:
+                                  items:
+                                    properties:
+                                      name:
+                                        type: string
+                                      value:
+                                        type: string
+                                    required:
+                                    - name
+                                    - value
+                                    type: object
+                                  type: array
+                                path:
+                                  type: string
+                                port:
+                                  anyOf:
+                                  - type: integer
+                                  - type: string
+                                  x-kubernetes-int-or-string: true
+                                scheme:
+                                  type: string
+                              required:
+                              - port
+                              type: object
+                            sleep:
+                              properties:
+                                seconds:
+                                  format: int64
+                                  type: integer
+                              required:
+                              - seconds
+                              type: object
+                            tcpSocket:
+                              properties:
+                                host:
+                                  type: string
+                                port:
+                                  anyOf:
+                                  - type: integer
+                                  - type: string
+                                  x-kubernetes-int-or-string: true
+                              required:
+                              - port
+                              type: object
+                          type: object
+                        preStop:
+                          properties:
+                            exec:
+                              properties:
+                                command:
+                                  items:
+                                    type: string
+                                  type: array
+                              type: object
+                            httpGet:
+                              properties:
+                                host:
+                                  type: string
+                                httpHeaders:
+                                  items:
+                                    properties:
+                                      name:
+                                        type: string
+                                      value:
+                                        type: string
+                                    required:
+                                    - name
+                                    - value
+                                    type: object
+                                  type: array
+                                path:
+                                  type: string
+                                port:
+                                  anyOf:
+                                  - type: integer
+                                  - type: string
+                                  x-kubernetes-int-or-string: true
+                                scheme:
+                                  type: string
+                              required:
+                              - port
+                              type: object
+                            sleep:
+                              properties:
+                                seconds:
+                                  format: int64
+                                  type: integer
+                              required:
+                              - seconds
+                              type: object
+                            tcpSocket:
+                              properties:
+                                host:
+                                  type: string
+                                port:
+                                  anyOf:
+                                  - type: integer
+                                  - type: string
+                                  x-kubernetes-int-or-string: true
+                              required:
+                              - port
+                              type: object
+                          type: object
+                      type: object
+                    livenessProbe:
+                      properties:
+                        exec:
+                          properties:
+                            command:
+                              items:
+                                type: string
+                              type: array
+                          type: object
+                        failureThreshold:
+                          format: int32
+                          type: integer
+                        grpc:
+                          properties:
+                            port:
+                              format: int32
+                              type: integer
+                            service:
+                              type: string
+                          required:
+                          - port
+                          type: object
+                        httpGet:
+                          properties:
+                            host:
+                              type: string
+                            httpHeaders:
+                              items:
+                                properties:
+                                  name:
+                                    type: string
+                                  value:
+                                    type: string
+                                required:
+                                - name
+                                - value
+                                type: object
+                              type: array
+                            path:
+                              type: string
+                            port:
+                              anyOf:
+                              - type: integer
+                              - type: string
+                              x-kubernetes-int-or-string: true
+                            scheme:
+                              type: string
+                          required:
+                          - port
+                          type: object
+                        initialDelaySeconds:
+                          format: int32
+                          type: integer
+                        periodSeconds:
+                          format: int32
+                          type: integer
+                        successThreshold:
+                          format: int32
+                          type: integer
+                        tcpSocket:
+                          properties:
+                            host:
+                              type: string
+                            port:
+                              anyOf:
+                              - type: integer
+                              - type: string
+                              x-kubernetes-int-or-string: true
+                          required:
+                          - port
+                          type: object
+                        terminationGracePeriodSeconds:
+                          format: int64
+                          type: integer
+                        timeoutSeconds:
+                          format: int32
+                          type: integer
+                      type: object
+                    name:
+                      type: string
+                    ports:
+                      items:
+                        properties:
+                          containerPort:
+                            format: int32
+                            type: integer
+                          hostIP:
+                            type: string
+                          hostPort:
+                            format: int32
+                            type: integer
+                          name:
+                            type: string
+                          protocol:
+                            default: TCP
+                            type: string
+                        required:
+                        - containerPort
+                        type: object
+                      type: array
+                      x-kubernetes-list-map-keys:
+                      - containerPort
+                      - protocol
+                      x-kubernetes-list-type: map
+                    readinessProbe:
+                      properties:
+                        exec:
+                          properties:
+                            command:
+                              items:
+                                type: string
+                              type: array
+                          type: object
+                        failureThreshold:
+                          format: int32
+                          type: integer
+                        grpc:
+                          properties:
+                            port:
+                              format: int32
+                              type: integer
+                            service:
+                              type: string
+                          required:
+                          - port
+                          type: object
+                        httpGet:
+                          properties:
+                            host:
+                              type: string
+                            httpHeaders:
+                              items:
+                                properties:
+                                  name:
+                                    type: string
+                                  value:
+                                    type: string
+                                required:
+                                - name
+                                - value
+                                type: object
+                              type: array
+                            path:
+                              type: string
+                            port:
+                              anyOf:
+                              - type: integer
+                              - type: string
+                              x-kubernetes-int-or-string: true
+                            scheme:
+                              type: string
+                          required:
+                          - port
+                          type: object
+                        initialDelaySeconds:
+                          format: int32
+                          type: integer
+                        periodSeconds:
+                          format: int32
+                          type: integer
+                        successThreshold:
+                          format: int32
+                          type: integer
+                        tcpSocket:
+                          properties:
+                            host:
+                              type: string
+                            port:
+                              anyOf:
+                              - type: integer
+                              - type: string
+                              x-kubernetes-int-or-string: true
+                          required:
+                          - port
+                          type: object
+                        terminationGracePeriodSeconds:
+                          format: int64
+                          type: integer
+                        timeoutSeconds:
+                          format: int32
+                          type: integer
+                      type: object
+                    resizePolicy:
+                      items:
+                        properties:
+                          resourceName:
+                            type: string
+                          restartPolicy:
+                            type: string
+                        required:
+                        - resourceName
+                        - restartPolicy
+                        type: object
+                      type: array
+                      x-kubernetes-list-type: atomic
+                    resources:
+                      properties:
+                        claims:
+                          items:
+                            properties:
+                              name:
+                                type: string
+                            required:
+                            - name
+                            type: object
+                          type: array
+                          x-kubernetes-list-map-keys:
+                          - name
+                          x-kubernetes-list-type: map
+                        limits:
+                          additionalProperties:
+                            anyOf:
+                            - type: integer
+                            - type: string
+                            pattern: ^(\+|-)?(([0-9]+(\.[0-9]*)?)|(\.[0-9]+))(([KMGTPE]i)|[numkMGTPE]|([eE](\+|-)?(([0-9]+(\.[0-9]*)?)|(\.[0-9]+))))?$
+                            x-kubernetes-int-or-string: true
+                          type: object
+                        requests:
+                          additionalProperties:
+                            anyOf:
+                            - type: integer
+                            - type: string
+                            pattern: ^(\+|-)?(([0-9]+(\.[0-9]*)?)|(\.[0-9]+))(([KMGTPE]i)|[numkMGTPE]|([eE](\+|-)?(([0-9]+(\.[0-9]*)?)|(\.[0-9]+))))?$
+                            x-kubernetes-int-or-string: true
+                          type: object
+                      type: object
+                    restartPolicy:
+                      type: string
+                    securityContext:
+                      properties:
+                        allowPrivilegeEscalation:
+                          type: boolean
+                        capabilities:
+                          properties:
+                            add:
+                              items:
+                                type: string
+                              type: array
+                            drop:
+                              items:
+                                type: string
+                              type: array
+                          type: object
+                        privileged:
+                          type: boolean
+                        procMount:
+                          type: string
+                        readOnlyRootFilesystem:
+                          type: boolean
+                        runAsGroup:
+                          format: int64
+                          type: integer
+                        runAsNonRoot:
+                          type: boolean
+                        runAsUser:
+                          format: int64
+                          type: integer
+                        seLinuxOptions:
+                          properties:
+                            level:
+                              type: string
+                            role:
+                              type: string
+                            type:
+                              type: string
+                            user:
+                              type: string
+                          type: object
+                        seccompProfile:
+                          properties:
+                            localhostProfile:
+                              type: string
+                            type:
+                              type: string
+                          required:
+                          - type
+                          type: object
+                        windowsOptions:
+                          properties:
+                            gmsaCredentialSpec:
+                              type: string
+                            gmsaCredentialSpecName:
+                              type: string
+                            hostProcess:
+                              type: boolean
+                            runAsUserName:
+                              type: string
+                          type: object
+                      type: object
+                    startupProbe:
+                      properties:
+                        exec:
+                          properties:
+                            command:
+                              items:
+                                type: string
+                              type: array
+                          type: object
+                        failureThreshold:
+                          format: int32
+                          type: integer
+                        grpc:
+                          properties:
+                            port:
+                              format: int32
+                              type: integer
+                            service:
+                              type: string
+                          required:
+                          - port
+                          type: object
+                        httpGet:
+                          properties:
+                            host:
+                              type: string
+                            httpHeaders:
+                              items:
+                                properties:
+                                  name:
+                                    type: string
+                                  value:
+                                    type: string
+                                required:
+                                - name
+                                - value
+                                type: object
+                              type: array
+                            path:
+                              type: string
+                            port:
+                              anyOf:
+                              - type: integer
+                              - type: string
+                              x-kubernetes-int-or-string: true
+                            scheme:
+                              type: string
+                          required:
+                          - port
+                          type: object
+                        initialDelaySeconds:
+                          format: int32
+                          type: integer
+                        periodSeconds:
+                          format: int32
+                          type: integer
+                        successThreshold:
+                          format: int32
+                          type: integer
+                        tcpSocket:
+                          properties:
+                            host:
+                              type: string
+                            port:
+                              anyOf:
+                              - type: integer
+                              - type: string
+                              x-kubernetes-int-or-string: true
+                          required:
+                          - port
+                          type: object
+                        terminationGracePeriodSeconds:
+                          format: int64
+                          type: integer
+                        timeoutSeconds:
+                          format: int32
+                          type: integer
+                      type: object
+                    stdin:
+                      type: boolean
+                    stdinOnce:
+                      type: boolean
+                    terminationMessagePath:
+                      type: string
+                    terminationMessagePolicy:
+                      type: string
+                    tty:
+                      type: boolean
+                    volumeDevices:
+                      items:
+                        properties:
+                          devicePath:
+                            type: string
+                          name:
+                            type: string
+                        required:
+                        - devicePath
+                        - name
+                        type: object
+                      type: array
+                    volumeMounts:
+                      items:
+                        properties:
+                          mountPath:
+                            type: string
+                          mountPropagation:
+                            type: string
+                          name:
+                            type: string
+                          readOnly:
+                            type: boolean
+                          subPath:
+                            type: string
+                          subPathExpr:
+                            type: string
+                        required:
+                        - mountPath
+                        - name
+                        type: object
+                      type: array
+                    workingDir:
+                      type: string
+                  required:
+                  - name
+                  type: object
+                type: array
+              lifecycle:
+                properties:
+                  postStart:
+                    properties:
+                      exec:
+                        properties:
+                          command:
+                            items:
+                              type: string
+                            type: array
+                        type: object
+                      httpGet:
+                        properties:
+                          host:
+                            type: string
+                          httpHeaders:
+                            items:
+                              properties:
+                                name:
+                                  type: string
+                                value:
+                                  type: string
+                              required:
+                              - name
+                              - value
+                              type: object
+                            type: array
+                          path:
+                            type: string
+                          port:
+                            anyOf:
+                            - type: integer
+                            - type: string
+                            x-kubernetes-int-or-string: true
+                          scheme:
+                            type: string
+                        required:
+                        - port
+                        type: object
+                      sleep:
+                        properties:
+                          seconds:
+                            format: int64
+                            type: integer
+                        required:
+                        - seconds
+                        type: object
+                      tcpSocket:
+                        properties:
+                          host:
+                            type: string
+                          port:
+                            anyOf:
+                            - type: integer
+                            - type: string
+                            x-kubernetes-int-or-string: true
+                        required:
+                        - port
+                        type: object
+                    type: object
+                  preStop:
+                    properties:
+                      exec:
+                        properties:
+                          command:
+                            items:
+                              type: string
+                            type: array
+                        type: object
+                      httpGet:
+                        properties:
+                          host:
+                            type: string
+                          httpHeaders:
+                            items:
+                              properties:
+                                name:
+                                  type: string
+                                value:
+                                  type: string
+                              required:
+                              - name
+                              - value
+                              type: object
+                            type: array
+                          path:
+                            type: string
+                          port:
+                            anyOf:
+                            - type: integer
+                            - type: string
+                            x-kubernetes-int-or-string: true
+                          scheme:
+                            type: string
+                        required:
+                        - port
+                        type: object
+                      sleep:
+                        properties:
+                          seconds:
+                            format: int64
+                            type: integer
+                        required:
+                        - seconds
+                        type: object
+                      tcpSocket:
+                        properties:
+                          host:
+                            type: string
+                          port:
+                            anyOf:
+                            - type: integer
+                            - type: string
+                            x-kubernetes-int-or-string: true
+                        required:
+                        - port
+                        type: object
+                    type: object
+                type: object
+              livenessProbe:
+                properties:
+                  failureThreshold:
+                    format: int32
+                    type: integer
+                  initialDelaySeconds:
+                    format: int32
+                    type: integer
+                  periodSeconds:
+                    format: int32
+                    type: integer
+                  successThreshold:
+                    format: int32
+                    type: integer
+                  terminationGracePeriodSeconds:
+                    format: int64
+                    type: integer
+                  timeoutSeconds:
+                    format: int32
+                    type: integer
+                type: object
+              managementState:
+                default: managed
+                enum:
+                - managed
+                - unmanaged
+                type: string
+              mode:
+                enum:
+                - daemonset
+                - deployment
+                - sidecar
+                - statefulset
+                type: string
+              nodeSelector:
+                additionalProperties:
+                  type: string
+                type: object
+              observability:
+                properties:
+                  metrics:
+                    properties:
+                      disablePrometheusAnnotations:
+                        type: boolean
+                      enableMetrics:
+                        type: boolean
+                    type: object
+                type: object
+              podAnnotations:
+                additionalProperties:
+                  type: string
+                type: object
+              podDisruptionBudget:
+                properties:
+                  maxUnavailable:
+                    anyOf:
+                    - type: integer
+                    - type: string
+                    x-kubernetes-int-or-string: true
+                  minAvailable:
+                    anyOf:
+                    - type: integer
+                    - type: string
+                    x-kubernetes-int-or-string: true
+                type: object
+              podDnsConfig:
+                properties:
+                  nameservers:
+                    allOf:
+                    - items:
+                        type: string
+                    - items:
+                        type: string
+                    type: array
+                  options:
+                    allOf:
+                    - items:
+                        properties:
+                          name:
+                            type: string
+                          value:
+                            type: string
+                        type: object
+                    - items:
+                        properties:
+                          name:
+                            type: string
+                          value:
+                            type: string
+                        type: object
+                    type: array
+                  searches:
+                    allOf:
+                    - items:
+                        type: string
+                    - items:
+                        type: string
+                    type: array
+                type: object
+              podDnsPolicy:
+                default: ClusterFirst
+                type: string
+              podSecurityContext:
+                properties:
+                  fsGroup:
+                    format: int64
+                    type: integer
+                  fsGroupChangePolicy:
+                    type: string
+                  runAsGroup:
+                    format: int64
+                    type: integer
+                  runAsNonRoot:
+                    type: boolean
+                  runAsUser:
+                    format: int64
+                    type: integer
+                  seLinuxOptions:
+                    properties:
+                      level:
+                        type: string
+                      role:
+                        type: string
+                      type:
+                        type: string
+                      user:
+                        type: string
+                    type: object
+                  seccompProfile:
+                    properties:
+                      localhostProfile:
+                        type: string
+                      type:
+                        type: string
+                    required:
+                    - type
+                    type: object
+                  supplementalGroups:
+                    items:
+                      format: int64
+                      type: integer
+                    type: array
+                  sysctls:
+                    items:
+                      properties:
+                        name:
+                          type: string
+                        value:
+                          type: string
+                      required:
+                      - name
+                      - value
+                      type: object
+                    type: array
+                  windowsOptions:
+                    properties:
+                      gmsaCredentialSpec:
+                        type: string
+                      gmsaCredentialSpecName:
+                        type: string
+                      hostProcess:
+                        type: boolean
+                      runAsUserName:
+                        type: string
+                    type: object
+                type: object
+              ports:
+                items:
+                  properties:
+                    appProtocol:
+                      type: string
+                    hostPort:
+                      format: int32
+                      type: integer
+                    name:
+                      type: string
+                    nodePort:
+                      format: int32
+                      type: integer
+                    port:
+                      format: int32
+                      type: integer
+                    protocol:
+                      default: TCP
+                      type: string
+                    targetPort:
+                      anyOf:
+                      - type: integer
+                      - type: string
+                      x-kubernetes-int-or-string: true
+                  required:
+                  - port
+                  type: object
+                type: array
+                x-kubernetes-list-type: atomic
+              priorityClassName:
+                type: string
+              replicas:
+                format: int32
+                type: integer
+              resources:
+                properties:
+                  claims:
+                    items:
+                      properties:
+                        name:
+                          type: string
+                      required:
+                      - name
+                      type: object
+                    type: array
+                    x-kubernetes-list-map-keys:
+                    - name
+                    x-kubernetes-list-type: map
+                  limits:
+                    additionalProperties:
+                      anyOf:
+                      - type: integer
+                      - type: string
+                      pattern: ^(\+|-)?(([0-9]+(\.[0-9]*)?)|(\.[0-9]+))(([KMGTPE]i)|[numkMGTPE]|([eE](\+|-)?(([0-9]+(\.[0-9]*)?)|(\.[0-9]+))))?$
+                      x-kubernetes-int-or-string: true
+                    type: object
+                  requests:
+                    additionalProperties:
+                      anyOf:
+                      - type: integer
+                      - type: string
+                      pattern: ^(\+|-)?(([0-9]+(\.[0-9]*)?)|(\.[0-9]+))(([KMGTPE]i)|[numkMGTPE]|([eE](\+|-)?(([0-9]+(\.[0-9]*)?)|(\.[0-9]+))))?$
+                      x-kubernetes-int-or-string: true
+                    type: object
+                type: object
+              securityContext:
+                properties:
+                  allowPrivilegeEscalation:
+                    type: boolean
+                  capabilities:
+                    properties:
+                      add:
+                        items:
+                          type: string
+                        type: array
+                      drop:
+                        items:
+                          type: string
+                        type: array
+                    type: object
+                  privileged:
+                    type: boolean
+                  procMount:
+                    type: string
+                  readOnlyRootFilesystem:
+                    type: boolean
+                  runAsGroup:
+                    format: int64
+                    type: integer
+                  runAsNonRoot:
+                    type: boolean
+                  runAsUser:
+                    format: int64
+                    type: integer
+                  seLinuxOptions:
+                    properties:
+                      level:
+                        type: string
+                      role:
+                        type: string
+                      type:
+                        type: string
+                      user:
+                        type: string
+                    type: object
+                  seccompProfile:
+                    properties:
+                      localhostProfile:
+                        type: string
+                      type:
+                        type: string
+                    required:
+                    - type
+                    type: object
+                  windowsOptions:
+                    properties:
+                      gmsaCredentialSpec:
+                        type: string
+                      gmsaCredentialSpecName:
+                        type: string
+                      hostProcess:
+                        type: boolean
+                      runAsUserName:
+                        type: string
+                    type: object
+                type: object
+              serviceAccount:
+                type: string
+              shareProcessNamespace:
+                type: boolean
+              targetAllocator:
+                properties:
+                  affinity:
+                    properties:
+                      nodeAffinity:
+                        properties:
+                          preferredDuringSchedulingIgnoredDuringExecution:
+                            items:
+                              properties:
+                                preference:
+                                  properties:
+                                    matchExpressions:
+                                      items:
+                                        properties:
+                                          key:
+                                            type: string
+                                          operator:
+                                            type: string
+                                          values:
+                                            items:
+                                              type: string
+                                            type: array
+                                        required:
+                                        - key
+                                        - operator
+                                        type: object
+                                      type: array
+                                    matchFields:
+                                      items:
+                                        properties:
+                                          key:
+                                            type: string
+                                          operator:
+                                            type: string
+                                          values:
+                                            items:
+                                              type: string
+                                            type: array
+                                        required:
+                                        - key
+                                        - operator
+                                        type: object
+                                      type: array
+                                  type: object
+                                  x-kubernetes-map-type: atomic
+                                weight:
+                                  format: int32
+                                  type: integer
+                              required:
+                              - preference
+                              - weight
+                              type: object
+                            type: array
+                          requiredDuringSchedulingIgnoredDuringExecution:
+                            properties:
+                              nodeSelectorTerms:
+                                items:
+                                  properties:
+                                    matchExpressions:
+                                      items:
+                                        properties:
+                                          key:
+                                            type: string
+                                          operator:
+                                            type: string
+                                          values:
+                                            items:
+                                              type: string
+                                            type: array
+                                        required:
+                                        - key
+                                        - operator
+                                        type: object
+                                      type: array
+                                    matchFields:
+                                      items:
+                                        properties:
+                                          key:
+                                            type: string
+                                          operator:
+                                            type: string
+                                          values:
+                                            items:
+                                              type: string
+                                            type: array
+                                        required:
+                                        - key
+                                        - operator
+                                        type: object
+                                      type: array
+                                  type: object
+                                  x-kubernetes-map-type: atomic
+                                type: array
+                            required:
+                            - nodeSelectorTerms
+                            type: object
+                            x-kubernetes-map-type: atomic
+                        type: object
+                      podAffinity:
+                        properties:
+                          preferredDuringSchedulingIgnoredDuringExecution:
+                            items:
+                              properties:
+                                podAffinityTerm:
+                                  properties:
+                                    labelSelector:
+                                      properties:
+                                        matchExpressions:
+                                          items:
+                                            properties:
+                                              key:
+                                                type: string
+                                              operator:
+                                                type: string
+                                              values:
+                                                items:
+                                                  type: string
+                                                type: array
+                                            required:
+                                            - key
+                                            - operator
+                                            type: object
+                                          type: array
+                                        matchLabels:
+                                          additionalProperties:
+                                            type: string
+                                          type: object
+                                      type: object
+                                      x-kubernetes-map-type: atomic
+                                    matchLabelKeys:
+                                      items:
+                                        type: string
+                                      type: array
+                                      x-kubernetes-list-type: atomic
+                                    mismatchLabelKeys:
+                                      items:
+                                        type: string
+                                      type: array
+                                      x-kubernetes-list-type: atomic
+                                    namespaceSelector:
+                                      properties:
+                                        matchExpressions:
+                                          items:
+                                            properties:
+                                              key:
+                                                type: string
+                                              operator:
+                                                type: string
+                                              values:
+                                                items:
+                                                  type: string
+                                                type: array
+                                            required:
+                                            - key
+                                            - operator
+                                            type: object
+                                          type: array
+                                        matchLabels:
+                                          additionalProperties:
+                                            type: string
+                                          type: object
+                                      type: object
+                                      x-kubernetes-map-type: atomic
+                                    namespaces:
+                                      items:
+                                        type: string
+                                      type: array
+                                    topologyKey:
+                                      type: string
+                                  required:
+                                  - topologyKey
+                                  type: object
+                                weight:
+                                  format: int32
+                                  type: integer
+                              required:
+                              - podAffinityTerm
+                              - weight
+                              type: object
+                            type: array
+                          requiredDuringSchedulingIgnoredDuringExecution:
+                            items:
+                              properties:
+                                labelSelector:
+                                  properties:
+                                    matchExpressions:
+                                      items:
+                                        properties:
+                                          key:
+                                            type: string
+                                          operator:
+                                            type: string
+                                          values:
+                                            items:
+                                              type: string
+                                            type: array
+                                        required:
+                                        - key
+                                        - operator
+                                        type: object
+                                      type: array
+                                    matchLabels:
+                                      additionalProperties:
+                                        type: string
+                                      type: object
+                                  type: object
+                                  x-kubernetes-map-type: atomic
+                                matchLabelKeys:
+                                  items:
+                                    type: string
+                                  type: array
+                                  x-kubernetes-list-type: atomic
+                                mismatchLabelKeys:
+                                  items:
+                                    type: string
+                                  type: array
+                                  x-kubernetes-list-type: atomic
+                                namespaceSelector:
+                                  properties:
+                                    matchExpressions:
+                                      items:
+                                        properties:
+                                          key:
+                                            type: string
+                                          operator:
+                                            type: string
+                                          values:
+                                            items:
+                                              type: string
+                                            type: array
+                                        required:
+                                        - key
+                                        - operator
+                                        type: object
+                                      type: array
+                                    matchLabels:
+                                      additionalProperties:
+                                        type: string
+                                      type: object
+                                  type: object
+                                  x-kubernetes-map-type: atomic
+                                namespaces:
+                                  items:
+                                    type: string
+                                  type: array
+                                topologyKey:
+                                  type: string
+                              required:
+                              - topologyKey
+                              type: object
+                            type: array
+                        type: object
+                      podAntiAffinity:
+                        properties:
+                          preferredDuringSchedulingIgnoredDuringExecution:
+                            items:
+                              properties:
+                                podAffinityTerm:
+                                  properties:
+                                    labelSelector:
+                                      properties:
+                                        matchExpressions:
+                                          items:
+                                            properties:
+                                              key:
+                                                type: string
+                                              operator:
+                                                type: string
+                                              values:
+                                                items:
+                                                  type: string
+                                                type: array
+                                            required:
+                                            - key
+                                            - operator
+                                            type: object
+                                          type: array
+                                        matchLabels:
+                                          additionalProperties:
+                                            type: string
+                                          type: object
+                                      type: object
+                                      x-kubernetes-map-type: atomic
+                                    matchLabelKeys:
+                                      items:
+                                        type: string
+                                      type: array
+                                      x-kubernetes-list-type: atomic
+                                    mismatchLabelKeys:
+                                      items:
+                                        type: string
+                                      type: array
+                                      x-kubernetes-list-type: atomic
+                                    namespaceSelector:
+                                      properties:
+                                        matchExpressions:
+                                          items:
+                                            properties:
+                                              key:
+                                                type: string
+                                              operator:
+                                                type: string
+                                              values:
+                                                items:
+                                                  type: string
+                                                type: array
+                                            required:
+                                            - key
+                                            - operator
+                                            type: object
+                                          type: array
+                                        matchLabels:
+                                          additionalProperties:
+                                            type: string
+                                          type: object
+                                      type: object
+                                      x-kubernetes-map-type: atomic
+                                    namespaces:
+                                      items:
+                                        type: string
+                                      type: array
+                                    topologyKey:
+                                      type: string
+                                  required:
+                                  - topologyKey
+                                  type: object
+                                weight:
+                                  format: int32
+                                  type: integer
+                              required:
+                              - podAffinityTerm
+                              - weight
+                              type: object
+                            type: array
+                          requiredDuringSchedulingIgnoredDuringExecution:
+                            items:
+                              properties:
+                                labelSelector:
+                                  properties:
+                                    matchExpressions:
+                                      items:
+                                        properties:
+                                          key:
+                                            type: string
+                                          operator:
+                                            type: string
+                                          values:
+                                            items:
+                                              type: string
+                                            type: array
+                                        required:
+                                        - key
+                                        - operator
+                                        type: object
+                                      type: array
+                                    matchLabels:
+                                      additionalProperties:
+                                        type: string
+                                      type: object
+                                  type: object
+                                  x-kubernetes-map-type: atomic
+                                matchLabelKeys:
+                                  items:
+                                    type: string
+                                  type: array
+                                  x-kubernetes-list-type: atomic
+                                mismatchLabelKeys:
+                                  items:
+                                    type: string
+                                  type: array
+                                  x-kubernetes-list-type: atomic
+                                namespaceSelector:
+                                  properties:
+                                    matchExpressions:
+                                      items:
+                                        properties:
+                                          key:
+                                            type: string
+                                          operator:
+                                            type: string
+                                          values:
+                                            items:
+                                              type: string
+                                            type: array
+                                        required:
+                                        - key
+                                        - operator
+                                        type: object
+                                      type: array
+                                    matchLabels:
+                                      additionalProperties:
+                                        type: string
+                                      type: object
+                                  type: object
+                                  x-kubernetes-map-type: atomic
+                                namespaces:
+                                  items:
+                                    type: string
+                                  type: array
+                                topologyKey:
+                                  type: string
+                              required:
+                              - topologyKey
+                              type: object
+                            type: array
+                        type: object
+                    type: object
+                  allocationStrategy:
+                    default: consistent-hashing
+                    enum:
+                    - least-weighted
+                    - consistent-hashing
+                    - per-node
+                    type: string
+                  enabled:
+                    type: boolean
+                  env:
+                    items:
+                      properties:
+                        name:
+                          type: string
+                        value:
+                          type: string
+                        valueFrom:
+                          properties:
+                            configMapKeyRef:
+                              properties:
+                                key:
+                                  type: string
+                                name:
+                                  type: string
+                                optional:
+                                  type: boolean
+                              required:
+                              - key
+                              type: object
+                              x-kubernetes-map-type: atomic
+                            fieldRef:
+                              properties:
+                                apiVersion:
+                                  type: string
+                                fieldPath:
+                                  type: string
+                              required:
+                              - fieldPath
+                              type: object
+                              x-kubernetes-map-type: atomic
+                            resourceFieldRef:
+                              properties:
+                                containerName:
+                                  type: string
+                                divisor:
+                                  anyOf:
+                                  - type: integer
+                                  - type: string
+                                  pattern: ^(\+|-)?(([0-9]+(\.[0-9]*)?)|(\.[0-9]+))(([KMGTPE]i)|[numkMGTPE]|([eE](\+|-)?(([0-9]+(\.[0-9]*)?)|(\.[0-9]+))))?$
+                                  x-kubernetes-int-or-string: true
+                                resource:
+                                  type: string
+                              required:
+                              - resource
+                              type: object
+                              x-kubernetes-map-type: atomic
+                            secretKeyRef:
+                              properties:
+                                key:
+                                  type: string
+                                name:
+                                  type: string
+                                optional:
+                                  type: boolean
+                              required:
+                              - key
+                              type: object
+                              x-kubernetes-map-type: atomic
+                          type: object
+                      required:
+                      - name
+                      type: object
+                    type: array
+                  filterStrategy:
+                    default: relabel-config
+                    enum:
+                    - ""
+                    - relabel-config
+                    type: string
+                  image:
+                    type: string
+                  nodeSelector:
+                    additionalProperties:
+                      type: string
+                    type: object
+                  observability:
+                    properties:
+                      metrics:
+                        properties:
+                          disablePrometheusAnnotations:
+                            type: boolean
+                          enableMetrics:
+                            type: boolean
+                        type: object
+                    type: object
+                  podDisruptionBudget:
+                    properties:
+                      maxUnavailable:
+                        anyOf:
+                        - type: integer
+                        - type: string
+                        x-kubernetes-int-or-string: true
+                      minAvailable:
+                        anyOf:
+                        - type: integer
+                        - type: string
+                        x-kubernetes-int-or-string: true
+                    type: object
+                  podSecurityContext:
+                    properties:
+                      fsGroup:
+                        format: int64
+                        type: integer
+                      fsGroupChangePolicy:
+                        type: string
+                      runAsGroup:
+                        format: int64
+                        type: integer
+                      runAsNonRoot:
+                        type: boolean
+                      runAsUser:
+                        format: int64
+                        type: integer
+                      seLinuxOptions:
+                        properties:
+                          level:
+                            type: string
+                          role:
+                            type: string
+                          type:
+                            type: string
+                          user:
+                            type: string
+                        type: object
+                      seccompProfile:
+                        properties:
+                          localhostProfile:
+                            type: string
+                          type:
+                            type: string
+                        required:
+                        - type
+                        type: object
+                      supplementalGroups:
+                        items:
+                          format: int64
+                          type: integer
+                        type: array
+                      sysctls:
+                        items:
+                          properties:
+                            name:
+                              type: string
+                            value:
+                              type: string
+                          required:
+                          - name
+                          - value
+                          type: object
+                        type: array
+                      windowsOptions:
+                        properties:
+                          gmsaCredentialSpec:
+                            type: string
+                          gmsaCredentialSpecName:
+                            type: string
+                          hostProcess:
+                            type: boolean
+                          runAsUserName:
+                            type: string
+                        type: object
+                    type: object
+                  prometheusCR:
+                    properties:
+                      enabled:
+                        type: boolean
+                      podMonitorSelector:
+                        properties:
+                          matchExpressions:
+                            items:
+                              properties:
+                                key:
+                                  type: string
+                                operator:
+                                  type: string
+                                values:
+                                  items:
+                                    type: string
+                                  type: array
+                              required:
+                              - key
+                              - operator
+                              type: object
+                            type: array
+                          matchLabels:
+                            additionalProperties:
+                              type: string
+                            type: object
+                        type: object
+                        x-kubernetes-map-type: atomic
+                      scrapeInterval:
+                        default: 30s
+                        format: duration
+                        type: string
+                      serviceMonitorSelector:
+                        properties:
+                          matchExpressions:
+                            items:
+                              properties:
+                                key:
+                                  type: string
+                                operator:
+                                  type: string
+                                values:
+                                  items:
+                                    type: string
+                                  type: array
+                              required:
+                              - key
+                              - operator
+                              type: object
+                            type: array
+                          matchLabels:
+                            additionalProperties:
+                              type: string
+                            type: object
+                        type: object
+                        x-kubernetes-map-type: atomic
+                    type: object
+                  replicas:
+                    format: int32
+                    type: integer
+                  resources:
+                    properties:
+                      claims:
+                        items:
+                          properties:
+                            name:
+                              type: string
+                          required:
+                          - name
+                          type: object
+                        type: array
+                        x-kubernetes-list-map-keys:
+                        - name
+                        x-kubernetes-list-type: map
+                      limits:
+                        additionalProperties:
+                          anyOf:
+                          - type: integer
+                          - type: string
+                          pattern: ^(\+|-)?(([0-9]+(\.[0-9]*)?)|(\.[0-9]+))(([KMGTPE]i)|[numkMGTPE]|([eE](\+|-)?(([0-9]+(\.[0-9]*)?)|(\.[0-9]+))))?$
+                          x-kubernetes-int-or-string: true
+                        type: object
+                      requests:
+                        additionalProperties:
+                          anyOf:
+                          - type: integer
+                          - type: string
+                          pattern: ^(\+|-)?(([0-9]+(\.[0-9]*)?)|(\.[0-9]+))(([KMGTPE]i)|[numkMGTPE]|([eE](\+|-)?(([0-9]+(\.[0-9]*)?)|(\.[0-9]+))))?$
+                          x-kubernetes-int-or-string: true
+                        type: object
+                    type: object
+                  securityContext:
+                    properties:
+                      allowPrivilegeEscalation:
+                        type: boolean
+                      capabilities:
+                        properties:
+                          add:
+                            items:
+                              type: string
+                            type: array
+                          drop:
+                            items:
+                              type: string
+                            type: array
+                        type: object
+                      privileged:
+                        type: boolean
+                      procMount:
+                        type: string
+                      readOnlyRootFilesystem:
+                        type: boolean
+                      runAsGroup:
+                        format: int64
+                        type: integer
+                      runAsNonRoot:
+                        type: boolean
+                      runAsUser:
+                        format: int64
+                        type: integer
+                      seLinuxOptions:
+                        properties:
+                          level:
+                            type: string
+                          role:
+                            type: string
+                          type:
+                            type: string
+                          user:
+                            type: string
+                        type: object
+                      seccompProfile:
+                        properties:
+                          localhostProfile:
+                            type: string
+                          type:
+                            type: string
+                        required:
+                        - type
+                        type: object
+                      windowsOptions:
+                        properties:
+                          gmsaCredentialSpec:
+                            type: string
+                          gmsaCredentialSpecName:
+                            type: string
+                          hostProcess:
+                            type: boolean
+                          runAsUserName:
+                            type: string
+                        type: object
+                    type: object
+                  serviceAccount:
+                    type: string
+                  tolerations:
+                    items:
+                      properties:
+                        effect:
+                          type: string
+                        key:
+                          type: string
+                        operator:
+                          type: string
+                        tolerationSeconds:
+                          format: int64
+                          type: integer
+                        value:
+                          type: string
+                      type: object
+                    type: array
+                  topologySpreadConstraints:
+                    items:
+                      properties:
+                        labelSelector:
+                          properties:
+                            matchExpressions:
+                              items:
+                                properties:
+                                  key:
+                                    type: string
+                                  operator:
+                                    type: string
+                                  values:
+                                    items:
+                                      type: string
+                                    type: array
+                                required:
+                                - key
+                                - operator
+                                type: object
+                              type: array
+                            matchLabels:
+                              additionalProperties:
+                                type: string
+                              type: object
+                          type: object
+                          x-kubernetes-map-type: atomic
+                        matchLabelKeys:
+                          items:
+                            type: string
+                          type: array
+                          x-kubernetes-list-type: atomic
+                        maxSkew:
+                          format: int32
+                          type: integer
+                        minDomains:
+                          format: int32
+                          type: integer
+                        nodeAffinityPolicy:
+                          type: string
+                        nodeTaintsPolicy:
+                          type: string
+                        topologyKey:
+                          type: string
+                        whenUnsatisfiable:
+                          type: string
+                      required:
+                      - maxSkew
+                      - topologyKey
+                      - whenUnsatisfiable
+                      type: object
+                    type: array
+                type: object
+              terminationGracePeriodSeconds:
+                format: int64
+                type: integer
+              tolerations:
+                items:
+                  properties:
+                    effect:
+                      type: string
+                    key:
+                      type: string
+                    operator:
+                      type: string
+                    tolerationSeconds:
+                      format: int64
+                      type: integer
+                    value:
+                      type: string
+                  type: object
+                type: array
+              topologySpreadConstraints:
+                items:
+                  properties:
+                    labelSelector:
+                      properties:
+                        matchExpressions:
+                          items:
+                            properties:
+                              key:
+                                type: string
+                              operator:
+                                type: string
+                              values:
+                                items:
+                                  type: string
+                                type: array
+                            required:
+                            - key
+                            - operator
+                            type: object
+                          type: array
+                        matchLabels:
+                          additionalProperties:
+                            type: string
+                          type: object
+                      type: object
+                      x-kubernetes-map-type: atomic
+                    matchLabelKeys:
+                      items:
+                        type: string
+                      type: array
+                      x-kubernetes-list-type: atomic
+                    maxSkew:
+                      format: int32
+                      type: integer
+                    minDomains:
+                      format: int32
+                      type: integer
+                    nodeAffinityPolicy:
+                      type: string
+                    nodeTaintsPolicy:
+                      type: string
+                    topologyKey:
+                      type: string
+                    whenUnsatisfiable:
+                      type: string
+                  required:
+                  - maxSkew
+                  - topologyKey
+                  - whenUnsatisfiable
+                  type: object
+                type: array
+              upgradeStrategy:
+                enum:
+                - automatic
+                - none
+                type: string
+              volumeClaimTemplates:
+                items:
+                  properties:
+                    apiVersion:
+                      type: string
+                    kind:
+                      type: string
+                    metadata:
+                      properties:
+                        annotations:
+                          additionalProperties:
+                            type: string
+                          type: object
+                        finalizers:
+                          items:
+                            type: string
+                          type: array
+                        labels:
+                          additionalProperties:
+                            type: string
+                          type: object
+                        name:
+                          type: string
+                        namespace:
+                          type: string
+                      type: object
+                    spec:
+                      properties:
+                        accessModes:
+                          items:
+                            type: string
+                          type: array
+                        dataSource:
+                          properties:
+                            apiGroup:
+                              type: string
+                            kind:
+                              type: string
+                            name:
+                              type: string
+                          required:
+                          - kind
+                          - name
+                          type: object
+                          x-kubernetes-map-type: atomic
+                        dataSourceRef:
+                          properties:
+                            apiGroup:
+                              type: string
+                            kind:
+                              type: string
+                            name:
+                              type: string
+                            namespace:
+                              type: string
+                          required:
+                          - kind
+                          - name
+                          type: object
+                        resources:
+                          properties:
+                            limits:
+                              additionalProperties:
+                                anyOf:
+                                - type: integer
+                                - type: string
+                                pattern: ^(\+|-)?(([0-9]+(\.[0-9]*)?)|(\.[0-9]+))(([KMGTPE]i)|[numkMGTPE]|([eE](\+|-)?(([0-9]+(\.[0-9]*)?)|(\.[0-9]+))))?$
+                                x-kubernetes-int-or-string: true
+                              type: object
+                            requests:
+                              additionalProperties:
+                                anyOf:
+                                - type: integer
+                                - type: string
+                                pattern: ^(\+|-)?(([0-9]+(\.[0-9]*)?)|(\.[0-9]+))(([KMGTPE]i)|[numkMGTPE]|([eE](\+|-)?(([0-9]+(\.[0-9]*)?)|(\.[0-9]+))))?$
+                                x-kubernetes-int-or-string: true
+                              type: object
+                          type: object
+                        selector:
+                          properties:
+                            matchExpressions:
+                              items:
+                                properties:
+                                  key:
+                                    type: string
+                                  operator:
+                                    type: string
+                                  values:
+                                    items:
+                                      type: string
+                                    type: array
+                                required:
+                                - key
+                                - operator
+                                type: object
+                              type: array
+                            matchLabels:
+                              additionalProperties:
+                                type: string
+                              type: object
+                          type: object
+                          x-kubernetes-map-type: atomic
+                        storageClassName:
+                          type: string
+                        volumeAttributesClassName:
+                          type: string
+                        volumeMode:
+                          type: string
+                        volumeName:
+                          type: string
+                      type: object
+                    status:
+                      properties:
+                        accessModes:
+                          items:
+                            type: string
+                          type: array
+                        allocatedResourceStatuses:
+                          additionalProperties:
+                            type: string
+                          type: object
+                          x-kubernetes-map-type: granular
+                        allocatedResources:
+                          additionalProperties:
+                            anyOf:
+                            - type: integer
+                            - type: string
+                            pattern: ^(\+|-)?(([0-9]+(\.[0-9]*)?)|(\.[0-9]+))(([KMGTPE]i)|[numkMGTPE]|([eE](\+|-)?(([0-9]+(\.[0-9]*)?)|(\.[0-9]+))))?$
+                            x-kubernetes-int-or-string: true
+                          type: object
+                        capacity:
+                          additionalProperties:
+                            anyOf:
+                            - type: integer
+                            - type: string
+                            pattern: ^(\+|-)?(([0-9]+(\.[0-9]*)?)|(\.[0-9]+))(([KMGTPE]i)|[numkMGTPE]|([eE](\+|-)?(([0-9]+(\.[0-9]*)?)|(\.[0-9]+))))?$
+                            x-kubernetes-int-or-string: true
+                          type: object
+                        conditions:
+                          items:
+                            properties:
+                              lastProbeTime:
+                                format: date-time
+                                type: string
+                              lastTransitionTime:
+                                format: date-time
+                                type: string
+                              message:
+                                type: string
+                              reason:
+                                type: string
+                              status:
+                                type: string
+                              type:
+                                type: string
+                            required:
+                            - status
+                            - type
+                            type: object
+                          type: array
+                        currentVolumeAttributesClassName:
+                          type: string
+                        modifyVolumeStatus:
+                          properties:
+                            status:
+                              type: string
+                            targetVolumeAttributesClassName:
+                              type: string
+                          required:
+                          - status
+                          type: object
+                        phase:
+                          type: string
+                      type: object
+                  type: object
+                type: array
+                x-kubernetes-list-type: atomic
+              volumeMounts:
+                items:
+                  properties:
+                    mountPath:
+                      type: string
+                    mountPropagation:
+                      type: string
+                    name:
+                      type: string
+                    readOnly:
+                      type: boolean
+                    subPath:
+                      type: string
+                    subPathExpr:
+                      type: string
+                  required:
+                  - mountPath
+                  - name
+                  type: object
+                type: array
+                x-kubernetes-list-type: atomic
+              volumes:
+                items:
+                  properties:
+                    awsElasticBlockStore:
+                      properties:
+                        fsType:
+                          type: string
+                        partition:
+                          format: int32
+                          type: integer
+                        readOnly:
+                          type: boolean
+                        volumeID:
+                          type: string
+                      required:
+                      - volumeID
+                      type: object
+                    azureDisk:
+                      properties:
+                        cachingMode:
+                          type: string
+                        diskName:
+                          type: string
+                        diskURI:
+                          type: string
+                        fsType:
+                          type: string
+                        kind:
+                          type: string
+                        readOnly:
+                          type: boolean
+                      required:
+                      - diskName
+                      - diskURI
+                      type: object
+                    azureFile:
+                      properties:
+                        readOnly:
+                          type: boolean
+                        secretName:
+                          type: string
+                        shareName:
+                          type: string
+                      required:
+                      - secretName
+                      - shareName
+                      type: object
+                    cephfs:
+                      properties:
+                        monitors:
+                          items:
+                            type: string
+                          type: array
+                        path:
+                          type: string
+                        readOnly:
+                          type: boolean
+                        secretFile:
+                          type: string
+                        secretRef:
+                          properties:
+                            name:
+                              type: string
+                          type: object
+                          x-kubernetes-map-type: atomic
+                        user:
+                          type: string
+                      required:
+                      - monitors
+                      type: object
+                    cinder:
+                      properties:
+                        fsType:
+                          type: string
+                        readOnly:
+                          type: boolean
+                        secretRef:
+                          properties:
+                            name:
+                              type: string
+                          type: object
+                          x-kubernetes-map-type: atomic
+                        volumeID:
+                          type: string
+                      required:
+                      - volumeID
+                      type: object
+                    configMap:
+                      properties:
+                        defaultMode:
+                          format: int32
+                          type: integer
+                        items:
+                          items:
+                            properties:
+                              key:
+                                type: string
+                              mode:
+                                format: int32
+                                type: integer
+                              path:
+                                type: string
+                            required:
+                            - key
+                            - path
+                            type: object
+                          type: array
+                        name:
+                          type: string
+                        optional:
+                          type: boolean
+                      type: object
+                      x-kubernetes-map-type: atomic
+                    csi:
+                      properties:
+                        driver:
+                          type: string
+                        fsType:
+                          type: string
+                        nodePublishSecretRef:
+                          properties:
+                            name:
+                              type: string
+                          type: object
+                          x-kubernetes-map-type: atomic
+                        readOnly:
+                          type: boolean
+                        volumeAttributes:
+                          additionalProperties:
+                            type: string
+                          type: object
+                      required:
+                      - driver
+                      type: object
+                    downwardAPI:
+                      properties:
+                        defaultMode:
+                          format: int32
+                          type: integer
+                        items:
+                          items:
+                            properties:
+                              fieldRef:
+                                properties:
+                                  apiVersion:
+                                    type: string
+                                  fieldPath:
+                                    type: string
+                                required:
+                                - fieldPath
+                                type: object
+                                x-kubernetes-map-type: atomic
+                              mode:
+                                format: int32
+                                type: integer
+                              path:
+                                type: string
+                              resourceFieldRef:
+                                properties:
+                                  containerName:
+                                    type: string
+                                  divisor:
+                                    anyOf:
+                                    - type: integer
+                                    - type: string
+                                    pattern: ^(\+|-)?(([0-9]+(\.[0-9]*)?)|(\.[0-9]+))(([KMGTPE]i)|[numkMGTPE]|([eE](\+|-)?(([0-9]+(\.[0-9]*)?)|(\.[0-9]+))))?$
+                                    x-kubernetes-int-or-string: true
+                                  resource:
+                                    type: string
+                                required:
+                                - resource
+                                type: object
+                                x-kubernetes-map-type: atomic
+                            required:
+                            - path
+                            type: object
+                          type: array
+                      type: object
+                    emptyDir:
+                      properties:
+                        medium:
+                          type: string
+                        sizeLimit:
+                          anyOf:
+                          - type: integer
+                          - type: string
+                          pattern: ^(\+|-)?(([0-9]+(\.[0-9]*)?)|(\.[0-9]+))(([KMGTPE]i)|[numkMGTPE]|([eE](\+|-)?(([0-9]+(\.[0-9]*)?)|(\.[0-9]+))))?$
+                          x-kubernetes-int-or-string: true
+                      type: object
+                    ephemeral:
+                      properties:
+                        volumeClaimTemplate:
+                          properties:
+                            metadata:
+                              properties:
+                                annotations:
+                                  additionalProperties:
+                                    type: string
+                                  type: object
+                                finalizers:
+                                  items:
+                                    type: string
+                                  type: array
+                                labels:
+                                  additionalProperties:
+                                    type: string
+                                  type: object
+                                name:
+                                  type: string
+                                namespace:
+                                  type: string
+                              type: object
+                            spec:
+                              properties:
+                                accessModes:
+                                  items:
+                                    type: string
+                                  type: array
+                                dataSource:
+                                  properties:
+                                    apiGroup:
+                                      type: string
+                                    kind:
+                                      type: string
+                                    name:
+                                      type: string
+                                  required:
+                                  - kind
+                                  - name
+                                  type: object
+                                  x-kubernetes-map-type: atomic
+                                dataSourceRef:
+                                  properties:
+                                    apiGroup:
+                                      type: string
+                                    kind:
+                                      type: string
+                                    name:
+                                      type: string
+                                    namespace:
+                                      type: string
+                                  required:
+                                  - kind
+                                  - name
+                                  type: object
+                                resources:
+                                  properties:
+                                    limits:
+                                      additionalProperties:
+                                        anyOf:
+                                        - type: integer
+                                        - type: string
+                                        pattern: ^(\+|-)?(([0-9]+(\.[0-9]*)?)|(\.[0-9]+))(([KMGTPE]i)|[numkMGTPE]|([eE](\+|-)?(([0-9]+(\.[0-9]*)?)|(\.[0-9]+))))?$
+                                        x-kubernetes-int-or-string: true
+                                      type: object
+                                    requests:
+                                      additionalProperties:
+                                        anyOf:
+                                        - type: integer
+                                        - type: string
+                                        pattern: ^(\+|-)?(([0-9]+(\.[0-9]*)?)|(\.[0-9]+))(([KMGTPE]i)|[numkMGTPE]|([eE](\+|-)?(([0-9]+(\.[0-9]*)?)|(\.[0-9]+))))?$
+                                        x-kubernetes-int-or-string: true
+                                      type: object
+                                  type: object
+                                selector:
+                                  properties:
+                                    matchExpressions:
+                                      items:
+                                        properties:
+                                          key:
+                                            type: string
+                                          operator:
+                                            type: string
+                                          values:
+                                            items:
+                                              type: string
+                                            type: array
+                                        required:
+                                        - key
+                                        - operator
+                                        type: object
+                                      type: array
+                                    matchLabels:
+                                      additionalProperties:
+                                        type: string
+                                      type: object
+                                  type: object
+                                  x-kubernetes-map-type: atomic
+                                storageClassName:
+                                  type: string
+                                volumeAttributesClassName:
+                                  type: string
+                                volumeMode:
+                                  type: string
+                                volumeName:
+                                  type: string
+                              type: object
+                          required:
+                          - spec
+                          type: object
+                      type: object
+                    fc:
+                      properties:
+                        fsType:
+                          type: string
+                        lun:
+                          format: int32
+                          type: integer
+                        readOnly:
+                          type: boolean
+                        targetWWNs:
+                          items:
+                            type: string
+                          type: array
+                        wwids:
+                          items:
+                            type: string
+                          type: array
+                      type: object
+                    flexVolume:
+                      properties:
+                        driver:
+                          type: string
+                        fsType:
+                          type: string
+                        options:
+                          additionalProperties:
+                            type: string
+                          type: object
+                        readOnly:
+                          type: boolean
+                        secretRef:
+                          properties:
+                            name:
+                              type: string
+                          type: object
+                          x-kubernetes-map-type: atomic
+                      required:
+                      - driver
+                      type: object
+                    flocker:
+                      properties:
+                        datasetName:
+                          type: string
+                        datasetUUID:
+                          type: string
+                      type: object
+                    gcePersistentDisk:
+                      properties:
+                        fsType:
+                          type: string
+                        partition:
+                          format: int32
+                          type: integer
+                        pdName:
+                          type: string
+                        readOnly:
+                          type: boolean
+                      required:
+                      - pdName
+                      type: object
+                    gitRepo:
+                      properties:
+                        directory:
+                          type: string
+                        repository:
+                          type: string
+                        revision:
+                          type: string
+                      required:
+                      - repository
+                      type: object
+                    glusterfs:
+                      properties:
+                        endpoints:
+                          type: string
+                        path:
+                          type: string
+                        readOnly:
+                          type: boolean
+                      required:
+                      - endpoints
+                      - path
+                      type: object
+                    hostPath:
+                      properties:
+                        path:
+                          type: string
+                        type:
+                          type: string
+                      required:
+                      - path
+                      type: object
+                    iscsi:
+                      properties:
+                        chapAuthDiscovery:
+                          type: boolean
+                        chapAuthSession:
+                          type: boolean
+                        fsType:
+                          type: string
+                        initiatorName:
+                          type: string
+                        iqn:
+                          type: string
+                        iscsiInterface:
+                          type: string
+                        lun:
+                          format: int32
+                          type: integer
+                        portals:
+                          items:
+                            type: string
+                          type: array
+                        readOnly:
+                          type: boolean
+                        secretRef:
+                          properties:
+                            name:
+                              type: string
+                          type: object
+                          x-kubernetes-map-type: atomic
+                        targetPortal:
+                          type: string
+                      required:
+                      - iqn
+                      - lun
+                      - targetPortal
+                      type: object
+                    name:
+                      type: string
+                    nfs:
+                      properties:
+                        path:
+                          type: string
+                        readOnly:
+                          type: boolean
+                        server:
+                          type: string
+                      required:
+                      - path
+                      - server
+                      type: object
+                    persistentVolumeClaim:
+                      properties:
+                        claimName:
+                          type: string
+                        readOnly:
+                          type: boolean
+                      required:
+                      - claimName
+                      type: object
+                    photonPersistentDisk:
+                      properties:
+                        fsType:
+                          type: string
+                        pdID:
+                          type: string
+                      required:
+                      - pdID
+                      type: object
+                    portworxVolume:
+                      properties:
+                        fsType:
+                          type: string
+                        readOnly:
+                          type: boolean
+                        volumeID:
+                          type: string
+                      required:
+                      - volumeID
+                      type: object
+                    projected:
+                      properties:
+                        defaultMode:
+                          format: int32
+                          type: integer
+                        sources:
+                          items:
+                            properties:
+                              clusterTrustBundle:
+                                properties:
+                                  labelSelector:
+                                    properties:
+                                      matchExpressions:
+                                        items:
+                                          properties:
+                                            key:
+                                              type: string
+                                            operator:
+                                              type: string
+                                            values:
+                                              items:
+                                                type: string
+                                              type: array
+                                          required:
+                                          - key
+                                          - operator
+                                          type: object
+                                        type: array
+                                      matchLabels:
+                                        additionalProperties:
+                                          type: string
+                                        type: object
+                                    type: object
+                                    x-kubernetes-map-type: atomic
+                                  name:
+                                    type: string
+                                  optional:
+                                    type: boolean
+                                  path:
+                                    type: string
+                                  signerName:
+                                    type: string
+                                required:
+                                - path
+                                type: object
+                              configMap:
+                                properties:
+                                  items:
+                                    items:
+                                      properties:
+                                        key:
+                                          type: string
+                                        mode:
+                                          format: int32
+                                          type: integer
+                                        path:
+                                          type: string
+                                      required:
+                                      - key
+                                      - path
+                                      type: object
+                                    type: array
+                                  name:
+                                    type: string
+                                  optional:
+                                    type: boolean
+                                type: object
+                                x-kubernetes-map-type: atomic
+                              downwardAPI:
+                                properties:
+                                  items:
+                                    items:
+                                      properties:
+                                        fieldRef:
+                                          properties:
+                                            apiVersion:
+                                              type: string
+                                            fieldPath:
+                                              type: string
+                                          required:
+                                          - fieldPath
+                                          type: object
+                                          x-kubernetes-map-type: atomic
+                                        mode:
+                                          format: int32
+                                          type: integer
+                                        path:
+                                          type: string
+                                        resourceFieldRef:
+                                          properties:
+                                            containerName:
+                                              type: string
+                                            divisor:
+                                              anyOf:
+                                              - type: integer
+                                              - type: string
+                                              pattern: ^(\+|-)?(([0-9]+(\.[0-9]*)?)|(\.[0-9]+))(([KMGTPE]i)|[numkMGTPE]|([eE](\+|-)?(([0-9]+(\.[0-9]*)?)|(\.[0-9]+))))?$
+                                              x-kubernetes-int-or-string: true
+                                            resource:
+                                              type: string
+                                          required:
+                                          - resource
+                                          type: object
+                                          x-kubernetes-map-type: atomic
+                                      required:
+                                      - path
+                                      type: object
+                                    type: array
+                                type: object
+                              secret:
+                                properties:
+                                  items:
+                                    items:
+                                      properties:
+                                        key:
+                                          type: string
+                                        mode:
+                                          format: int32
+                                          type: integer
+                                        path:
+                                          type: string
+                                      required:
+                                      - key
+                                      - path
+                                      type: object
+                                    type: array
+                                  name:
+                                    type: string
+                                  optional:
+                                    type: boolean
+                                type: object
+                                x-kubernetes-map-type: atomic
+                              serviceAccountToken:
+                                properties:
+                                  audience:
+                                    type: string
+                                  expirationSeconds:
+                                    format: int64
+                                    type: integer
+                                  path:
+                                    type: string
+                                required:
+                                - path
+                                type: object
+                            type: object
+                          type: array
+                      type: object
+                    quobyte:
+                      properties:
+                        group:
+                          type: string
+                        readOnly:
+                          type: boolean
+                        registry:
+                          type: string
+                        tenant:
+                          type: string
+                        user:
+                          type: string
+                        volume:
+                          type: string
+                      required:
+                      - registry
+                      - volume
+                      type: object
+                    rbd:
+                      properties:
+                        fsType:
+                          type: string
+                        image:
+                          type: string
+                        keyring:
+                          type: string
+                        monitors:
+                          items:
+                            type: string
+                          type: array
+                        pool:
+                          type: string
+                        readOnly:
+                          type: boolean
+                        secretRef:
+                          properties:
+                            name:
+                              type: string
+                          type: object
+                          x-kubernetes-map-type: atomic
+                        user:
+                          type: string
+                      required:
+                      - image
+                      - monitors
+                      type: object
+                    scaleIO:
+                      properties:
+                        fsType:
+                          type: string
+                        gateway:
+                          type: string
+                        protectionDomain:
+                          type: string
+                        readOnly:
+                          type: boolean
+                        secretRef:
+                          properties:
+                            name:
+                              type: string
+                          type: object
+                          x-kubernetes-map-type: atomic
+                        sslEnabled:
+                          type: boolean
+                        storageMode:
+                          type: string
+                        storagePool:
+                          type: string
+                        system:
+                          type: string
+                        volumeName:
+                          type: string
+                      required:
+                      - gateway
+                      - secretRef
+                      - system
+                      type: object
+                    secret:
+                      properties:
+                        defaultMode:
+                          format: int32
+                          type: integer
+                        items:
+                          items:
+                            properties:
+                              key:
+                                type: string
+                              mode:
+                                format: int32
+                                type: integer
+                              path:
+                                type: string
+                            required:
+                            - key
+                            - path
+                            type: object
+                          type: array
+                        optional:
+                          type: boolean
+                        secretName:
+                          type: string
+                      type: object
+                    storageos:
+                      properties:
+                        fsType:
+                          type: string
+                        readOnly:
+                          type: boolean
+                        secretRef:
+                          properties:
+                            name:
+                              type: string
+                          type: object
+                          x-kubernetes-map-type: atomic
+                        volumeName:
+                          type: string
+                        volumeNamespace:
+                          type: string
+                      type: object
+                    vsphereVolume:
+                      properties:
+                        fsType:
+                          type: string
+                        storagePolicyID:
+                          type: string
+                        storagePolicyName:
+                          type: string
+                        volumePath:
+                          type: string
+                      required:
+                      - volumePath
+                      type: object
+                  required:
+                  - name
+                  type: object
+                type: array
+                x-kubernetes-list-type: atomic
             required:
             - config
             type: object
