--- conflicted
+++ resolved
@@ -99,11 +99,7 @@
     categories: Logging & Tracing,Monitoring
     certified: "false"
     containerImage: ghcr.io/open-telemetry/opentelemetry-operator/opentelemetry-operator
-<<<<<<< HEAD
     createdAt: "2025-06-02T15:12:39Z"
-=======
-    createdAt: "2025-06-05T09:55:21Z"
->>>>>>> 7d8a074d
     description: Provides the OpenTelemetry components, including the Collector
     operators.operatorframework.io/builder: operator-sdk-v1.29.0
     operators.operatorframework.io/project_layout: go.kubebuilder.io/v3
