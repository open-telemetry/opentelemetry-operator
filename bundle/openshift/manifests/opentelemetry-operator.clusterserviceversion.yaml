--- conflicted
+++ resolved
@@ -99,11 +99,7 @@
     categories: Logging & Tracing,Monitoring
     certified: "false"
     containerImage: ghcr.io/open-telemetry/opentelemetry-operator/opentelemetry-operator
-<<<<<<< HEAD
-    createdAt: "2025-02-28T16:47:04Z"
-=======
     createdAt: "2025-03-05T15:50:41Z"
->>>>>>> fd585ade
     description: Provides the OpenTelemetry components, including the Collector
     operators.operatorframework.io/builder: operator-sdk-v1.29.0
     operators.operatorframework.io/project_layout: go.kubebuilder.io/v3
