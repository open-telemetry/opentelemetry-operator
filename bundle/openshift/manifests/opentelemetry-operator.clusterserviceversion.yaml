apiVersion: operators.coreos.com/v1alpha1
kind: ClusterServiceVersion
metadata:
  annotations:
    alm-examples: |-
      [
        {
          "apiVersion": "opentelemetry.io/v1alpha1",
          "kind": "Instrumentation",
          "metadata": {
            "name": "instrumentation"
          },
          "spec": {
            "exporter": {
              "endpoint": "http://otel-collector-headless:4317"
            }
          }
        },
        {
          "apiVersion": "opentelemetry.io/v1alpha1",
          "kind": "OpAMPBridge",
          "metadata": {
            "name": "opampbridge-sample"
          },
          "spec": {
            "capabilities": {
              "AcceptsOpAMPConnectionSettings": true,
              "AcceptsOtherConnectionSettings": true,
              "AcceptsRemoteConfig": true,
              "AcceptsRestartCommand": true,
              "ReportsEffectiveConfig": true,
              "ReportsHealth": true,
              "ReportsOwnLogs": true,
              "ReportsOwnMetrics": true,
              "ReportsOwnTraces": true,
              "ReportsRemoteConfig": true,
              "ReportsStatus": true
            },
            "componentsAllowed": {
              "exporters": [
                "debug"
              ],
              "processors": [
                "memory_limiter"
              ],
              "receivers": [
                "otlp"
              ]
            },
            "endpoint": "ws://opamp-server:4320/v1/opamp"
          }
        },
        {
          "apiVersion": "opentelemetry.io/v1alpha1",
          "kind": "OpenTelemetryCollector",
          "metadata": {
            "name": "otel"
          },
          "spec": {
            "config": "receivers:\n  otlp:\n    protocols: \n      grpc: {}\n      http: {}\n\nexporters:\n  debug: {}\n\nservice:\n  pipelines:\n    traces:\n      receivers: [otlp]\n      exporters: [debug]\n"
          }
        },
        {
          "apiVersion": "opentelemetry.io/v1beta1",
          "kind": "OpenTelemetryCollector",
          "metadata": {
            "name": "otel"
          },
          "spec": {
            "config": {
              "exporters": {
                "debug": {}
              },
              "receivers": {
                "otlp": {
                  "protocols": {
                    "grpc": {},
                    "http": {}
                  }
                }
              },
              "service": {
                "pipelines": {
                  "traces": {
                    "exporters": [
                      "debug"
                    ],
                    "receivers": [
                      "otlp"
                    ]
                  }
                }
              }
            }
          }
        }
      ]
    capabilities: Deep Insights
    categories: Logging & Tracing,Monitoring
    certified: "false"
    containerImage: ghcr.io/open-telemetry/opentelemetry-operator/opentelemetry-operator
<<<<<<< HEAD
    createdAt: "2024-09-13T05:53:51Z"
=======
    createdAt: "2024-09-19T17:16:12Z"
>>>>>>> 20a320c4
    description: Provides the OpenTelemetry components, including the Collector
    operators.operatorframework.io/builder: operator-sdk-v1.29.0
    operators.operatorframework.io/project_layout: go.kubebuilder.io/v3
    repository: github.com/open-telemetry/opentelemetry-operator
    support: OpenTelemetry Community
  name: opentelemetry-operator.v0.109.0
  namespace: placeholder
spec:
  apiservicedefinitions: {}
  customresourcedefinitions:
    owned:
    - description: Instrumentation is the spec for OpenTelemetry instrumentation.
      displayName: OpenTelemetry Instrumentation
      kind: Instrumentation
      name: instrumentations.opentelemetry.io
      resources:
      - kind: Pod
        name: ""
        version: v1
      version: v1alpha1
    - description: OpAMPBridge is the Schema for the opampbridges API.
      displayName: OpAMP Bridge
      kind: OpAMPBridge
      name: opampbridges.opentelemetry.io
      resources:
      - kind: ConfigMaps
        name: ""
        version: v1
      - kind: Deployment
        name: ""
        version: apps/v1
      - kind: Pod
        name: ""
        version: v1
      - kind: Service
        name: ""
        version: v1
      version: v1alpha1
    - description: OpenTelemetryCollector is the Schema for the opentelemetrycollectors
        API.
      displayName: OpenTelemetry Collector
      kind: OpenTelemetryCollector
      name: opentelemetrycollectors.opentelemetry.io
      resources:
      - kind: ConfigMaps
        name: ""
        version: v1
      - kind: DaemonSets
        name: ""
        version: apps/v1
      - kind: Deployment
        name: ""
        version: apps/v1
      - kind: Ingress
        name: ""
        version: networking/v1
      - kind: Pod
        name: ""
        version: v1
      - kind: Service
        name: ""
        version: v1
      - kind: StatefulSets
        name: ""
        version: apps/v1
      specDescriptors:
      - description: ObservabilitySpec defines how telemetry data gets handled.
        displayName: Observability
        path: observability
      - description: Metrics defines the metrics configuration for operands.
        displayName: Metrics Config
        path: observability.metrics
      - description: EnableMetrics specifies if ServiceMonitor or PodMonitor(for sidecar
          mode) should be created for the service managed by the OpenTelemetry Operator.
          The operator.observability.prometheus feature gate must be enabled to use
          this feature.
        displayName: Create ServiceMonitors for OpenTelemetry Collector
        path: observability.metrics.enableMetrics
      - description: ObservabilitySpec defines how telemetry data gets handled.
        displayName: Observability
        path: targetAllocator.observability
      - description: Metrics defines the metrics configuration for operands.
        displayName: Metrics Config
        path: targetAllocator.observability.metrics
      - description: EnableMetrics specifies if ServiceMonitor or PodMonitor(for sidecar
          mode) should be created for the service managed by the OpenTelemetry Operator.
          The operator.observability.prometheus feature gate must be enabled to use
          this feature.
        displayName: Create ServiceMonitors for OpenTelemetry Collector
        path: targetAllocator.observability.metrics.enableMetrics
      version: v1alpha1
    - description: OpenTelemetryCollector is the Schema for the opentelemetrycollectors
        API.
      displayName: OpenTelemetry Collector
      kind: OpenTelemetryCollector
      name: opentelemetrycollectors.opentelemetry.io
      resources:
      - kind: ConfigMaps
        name: ""
        version: v1
      - kind: DaemonSets
        name: ""
        version: apps/v1
      - kind: Deployment
        name: ""
        version: apps/v1
      - kind: Pod
        name: ""
        version: v1
      - kind: Service
        name: ""
        version: v1
      - kind: StatefulSets
        name: ""
        version: apps/v1
      specDescriptors:
      - description: ObservabilitySpec defines how telemetry data gets handled.
        displayName: Observability
        path: observability
      - description: Metrics defines the metrics configuration for operands.
        displayName: Metrics Config
        path: observability.metrics
      - description: EnableMetrics specifies if ServiceMonitor or PodMonitor(for sidecar
          mode) should be created for the service managed by the OpenTelemetry Operator.
          The operator.observability.prometheus feature gate must be enabled to use
          this feature.
        displayName: Create ServiceMonitors for OpenTelemetry Collector
        path: observability.metrics.enableMetrics
      - description: ObservabilitySpec defines how telemetry data gets handled.
        displayName: Observability
        path: targetAllocator.observability
      - description: Metrics defines the metrics configuration for operands.
        displayName: Metrics Config
        path: targetAllocator.observability.metrics
      - description: EnableMetrics specifies if ServiceMonitor or PodMonitor(for sidecar
          mode) should be created for the service managed by the OpenTelemetry Operator.
          The operator.observability.prometheus feature gate must be enabled to use
          this feature.
        displayName: Create ServiceMonitors for OpenTelemetry Collector
        path: targetAllocator.observability.metrics.enableMetrics
      version: v1beta1
  description: |-
    OpenTelemetry is a collection of tools, APIs, and SDKs. You use it to instrument, generate, collect, and export telemetry data (metrics, logs, and traces) for analysis in order to understand your software's performance and behavior.

    ### Operator features

    * **Sidecar injection** - annotate your pods and let the operator inject a sidecar.
    * **Managed upgrades** - updating the operator will automatically update your OpenTelemetry collectors.
    * **Deployment modes** - your collector can be deployed as sidecar, daemon set, or regular deployment.
    * **Service port management** - the operator detects which ports need to be exposed based on the provided configuration.
  displayName: Community OpenTelemetry Operator
  icon:
  - base64data: PHN2ZyB4bWxucz0iaHR0cDovL3d3dy53My5vcmcvMjAwMC9zdmciIHJvbGU9ImltZyIgdmlld0JveD0iLTEyLjcwIC0xMi43MCAxMDI0LjQwIDEwMjQuNDAiPjxzdHlsZT5zdmcge2VuYWJsZS1iYWNrZ3JvdW5kOm5ldyAwIDAgMTAwMCAxMDAwfTwvc3R5bGU+PHBhdGggZmlsbD0iI2Y1YTgwMCIgZD0iTTUyOC43IDU0NS45Yy00MiA0Mi00MiAxMTAuMSAwIDE1Mi4xczExMC4xIDQyIDE1Mi4xIDAgNDItMTEwLjEgMC0xNTIuMS0xMTAuMS00Mi0xNTIuMSAwem0xMTMuNyAxMTMuOGMtMjAuOCAyMC44LTU0LjUgMjAuOC03NS4zIDAtMjAuOC0yMC44LTIwLjgtNTQuNSAwLTc1LjMgMjAuOC0yMC44IDU0LjUtMjAuOCA3NS4zIDAgMjAuOCAyMC43IDIwLjggNTQuNSAwIDc1LjN6bTM2LjYtNjQzbC02NS45IDY1LjljLTEyLjkgMTIuOS0xMi45IDM0LjEgMCA0N2wyNTcuMyAyNTcuM2MxMi45IDEyLjkgMzQuMSAxMi45IDQ3IDBsNjUuOS02NS45YzEyLjktMTIuOSAxMi45LTM0LjEgMC00N0w3MjUuOSAxNi43Yy0xMi45LTEyLjktMzQtMTIuOS00Ni45IDB6TTIxNy4zIDg1OC44YzExLjctMTEuNyAxMS43LTMwLjggMC00Mi41bC0zMy41LTMzLjVjLTExLjctMTEuNy0zMC44LTExLjctNDIuNSAwTDcyLjEgODUybC0uMS4xLTE5LTE5Yy0xMC41LTEwLjUtMjcuNi0xMC41LTM4IDAtMTAuNSAxMC41LTEwLjUgMjcuNiAwIDM4bDExNCAxMTRjMTAuNSAxMC41IDI3LjYgMTAuNSAzOCAwczEwLjUtMjcuNiAwLTM4bC0xOS0xOSAuMS0uMSA2OS4yLTY5LjJ6Ii8+PHBhdGggZmlsbD0iIzQyNWNjNyIgZD0iTTU2NS45IDIwNS45TDQxOS41IDM1Mi4zYy0xMyAxMy0xMyAzNC40IDAgNDcuNGw5MC40IDkwLjRjNjMuOS00NiAxNTMuNS00MC4zIDIxMSAxNy4ybDczLjItNzMuMmMxMy0xMyAxMy0zNC40IDAtNDcuNEw2MTMuMyAyMDUuOWMtMTMtMTMuMS0zNC40LTEzLjEtNDcuNCAwem0tOTQgMzIyLjNsLTUzLjQtNTMuNGMtMTIuNS0xMi41LTMzLTEyLjUtNDUuNSAwTDE4NC43IDY2My4yYy0xMi41IDEyLjUtMTIuNSAzMyAwIDQ1LjVsMTA2LjcgMTA2LjdjMTIuNSAxMi41IDMzIDEyLjUgNDUuNSAwTDQ1OCA2OTQuMWMtMjUuNi01Mi45LTIxLTExNi44IDEzLjktMTY1Ljl6Ii8+PC9zdmc+
    mediatype: image/svg+xml
  install:
    spec:
      clusterPermissions:
      - rules:
        - apiGroups:
          - ""
          resources:
          - configmaps
          - pods
          - serviceaccounts
          - services
          verbs:
          - create
          - delete
          - get
          - list
          - patch
          - update
          - watch
        - apiGroups:
          - ""
          resources:
          - events
          verbs:
          - create
          - patch
        - apiGroups:
          - ""
          resources:
          - namespaces
          verbs:
          - list
          - watch
        - apiGroups:
          - apps
          resources:
          - daemonsets
          - deployments
          - statefulsets
          verbs:
          - create
          - delete
          - get
          - list
          - patch
          - update
          - watch
        - apiGroups:
          - apps
          resources:
          - replicasets
          verbs:
          - get
          - list
          - watch
        - apiGroups:
          - autoscaling
          resources:
          - horizontalpodautoscalers
          verbs:
          - create
          - delete
          - get
          - list
          - patch
          - update
          - watch
        - apiGroups:
          - batch
          resources:
          - jobs
          verbs:
          - get
          - list
          - watch
        - apiGroups:
          - config.openshift.io
          resources:
          - infrastructures
          - infrastructures/status
          verbs:
          - get
          - list
          - watch
        - apiGroups:
          - coordination.k8s.io
          resources:
          - leases
          verbs:
          - create
          - get
          - list
          - update
        - apiGroups:
          - monitoring.coreos.com
          resources:
          - podmonitors
          - servicemonitors
          verbs:
          - create
          - delete
          - get
          - list
          - patch
          - update
          - watch
        - apiGroups:
          - networking.k8s.io
          resources:
          - ingresses
          verbs:
          - create
          - delete
          - get
          - list
          - patch
          - update
          - watch
        - apiGroups:
          - opentelemetry.io
          resources:
          - instrumentations
          - opentelemetrycollectors
          verbs:
          - get
          - list
          - patch
          - update
          - watch
        - apiGroups:
          - opentelemetry.io
          resources:
          - opampbridges
          verbs:
          - create
          - delete
          - get
          - list
          - patch
          - update
          - watch
        - apiGroups:
          - opentelemetry.io
          resources:
          - opampbridges/finalizers
          verbs:
          - update
        - apiGroups:
          - opentelemetry.io
          resources:
          - opampbridges/status
          - opentelemetrycollectors/finalizers
          - opentelemetrycollectors/status
          verbs:
          - get
          - patch
          - update
        - apiGroups:
          - policy
          resources:
          - poddisruptionbudgets
          verbs:
          - create
          - delete
          - get
          - list
          - patch
          - update
          - watch
        - apiGroups:
          - route.openshift.io
          resources:
          - routes
          - routes/custom-host
          verbs:
          - create
          - delete
          - get
          - list
          - patch
          - update
          - watch
        - apiGroups:
          - authentication.k8s.io
          resources:
          - tokenreviews
          verbs:
          - create
        - apiGroups:
          - authorization.k8s.io
          resources:
          - subjectaccessreviews
          verbs:
          - create
        serviceAccountName: opentelemetry-operator-controller-manager
      deployments:
      - label:
          app.kubernetes.io/name: opentelemetry-operator
          control-plane: controller-manager
        name: opentelemetry-operator-controller-manager
        spec:
          replicas: 1
          selector:
            matchLabels:
              app.kubernetes.io/name: opentelemetry-operator
              control-plane: controller-manager
          strategy: {}
          template:
            metadata:
              labels:
                app.kubernetes.io/name: opentelemetry-operator
                control-plane: controller-manager
            spec:
              containers:
              - args:
                - --metrics-addr=127.0.0.1:8080
                - --enable-leader-election
                - --zap-log-level=info
                - --zap-time-encoding=rfc3339nano
                - --enable-nginx-instrumentation=true
                - --enable-go-instrumentation=true
                - --enable-multi-instrumentation=true
                - --openshift-create-dashboard=true
                - --feature-gates=+operator.observability.prometheus
                env:
                - name: SERVICE_ACCOUNT_NAME
                  valueFrom:
                    fieldRef:
                      fieldPath: spec.serviceAccountName
                image: ghcr.io/open-telemetry/opentelemetry-operator/opentelemetry-operator:0.109.0
                livenessProbe:
                  httpGet:
                    path: /healthz
                    port: 8081
                  initialDelaySeconds: 15
                  periodSeconds: 20
                name: manager
                ports:
                - containerPort: 9443
                  name: webhook-server
                  protocol: TCP
                readinessProbe:
                  httpGet:
                    path: /readyz
                    port: 8081
                  initialDelaySeconds: 5
                  periodSeconds: 10
                resources:
                  requests:
                    cpu: 100m
                    memory: 64Mi
                volumeMounts:
                - mountPath: /tmp/k8s-webhook-server/serving-certs
                  name: cert
                  readOnly: true
              - args:
                - --secure-listen-address=0.0.0.0:8443
                - --upstream=http://127.0.0.1:8080/
                - --logtostderr=true
                - --v=0
                image: gcr.io/kubebuilder/kube-rbac-proxy:v0.13.1
                name: kube-rbac-proxy
                ports:
                - containerPort: 8443
                  name: https
                  protocol: TCP
                resources:
                  limits:
                    cpu: 500m
                    memory: 128Mi
                  requests:
                    cpu: 5m
                    memory: 64Mi
              serviceAccountName: opentelemetry-operator-controller-manager
              terminationGracePeriodSeconds: 10
              volumes:
              - name: cert
                secret:
                  defaultMode: 420
                  secretName: opentelemetry-operator-controller-manager-service-cert
      permissions:
      - rules:
        - apiGroups:
          - ""
          resources:
          - configmaps
          verbs:
          - get
          - list
          - watch
          - create
          - update
          - patch
          - delete
        - apiGroups:
          - ""
          resources:
          - configmaps/status
          verbs:
          - get
          - update
          - patch
        - apiGroups:
          - ""
          resources:
          - events
          verbs:
          - create
          - patch
        serviceAccountName: opentelemetry-operator-controller-manager
    strategy: deployment
  installModes:
  - supported: false
    type: OwnNamespace
  - supported: false
    type: SingleNamespace
  - supported: false
    type: MultiNamespace
  - supported: true
    type: AllNamespaces
  keywords:
  - opentelemetry
  - tracing
  - logging
  - metrics
  - monitoring
  - troubleshooting
  links:
  - name: OpenTelemetry Operator
    url: https://github.com/open-telemetry/opentelemetry-operator
  maintainers:
  - email: jpkroehling@redhat.com
    name: Juraci Paixão Kröhling
  maturity: alpha
  minKubeVersion: 1.23.0
  provider:
    name: OpenTelemetry Community
  version: 0.109.0
  webhookdefinitions:
  - admissionReviewVersions:
    - v1alpha1
    - v1beta1
    containerPort: 443
    conversionCRDs:
    - opentelemetrycollectors.opentelemetry.io
    deploymentName: opentelemetry-operator-controller-manager
    generateName: copentelemetrycollectors.kb.io
    sideEffects: None
    targetPort: 9443
    type: ConversionWebhook
    webhookPath: /convert
  - admissionReviewVersions:
    - v1
    containerPort: 443
    deploymentName: opentelemetry-operator-controller-manager
    failurePolicy: Fail
    generateName: minstrumentation.kb.io
    rules:
    - apiGroups:
      - opentelemetry.io
      apiVersions:
      - v1alpha1
      operations:
      - CREATE
      - UPDATE
      resources:
      - instrumentations
    sideEffects: None
    targetPort: 9443
    type: MutatingAdmissionWebhook
    webhookPath: /mutate-opentelemetry-io-v1alpha1-instrumentation
  - admissionReviewVersions:
    - v1
    containerPort: 443
    deploymentName: opentelemetry-operator-controller-manager
    failurePolicy: Fail
    generateName: mopampbridge.kb.io
    rules:
    - apiGroups:
      - opentelemetry.io
      apiVersions:
      - v1alpha1
      operations:
      - CREATE
      - UPDATE
      resources:
      - opampbridges
    sideEffects: None
    targetPort: 9443
    type: MutatingAdmissionWebhook
    webhookPath: /mutate-opentelemetry-io-v1alpha1-opampbridge
  - admissionReviewVersions:
    - v1
    containerPort: 443
    deploymentName: opentelemetry-operator-controller-manager
    failurePolicy: Fail
    generateName: mopentelemetrycollectorbeta.kb.io
    rules:
    - apiGroups:
      - opentelemetry.io
      apiVersions:
      - v1beta1
      operations:
      - CREATE
      - UPDATE
      resources:
      - opentelemetrycollectors
    sideEffects: None
    targetPort: 9443
    type: MutatingAdmissionWebhook
    webhookPath: /mutate-opentelemetry-io-v1beta1-opentelemetrycollector
  - admissionReviewVersions:
    - v1
    containerPort: 443
    deploymentName: opentelemetry-operator-controller-manager
    failurePolicy: Ignore
    generateName: mpod.kb.io
    rules:
    - apiGroups:
      - ""
      apiVersions:
      - v1
      operations:
      - CREATE
      resources:
      - pods
    sideEffects: None
    targetPort: 9443
    type: MutatingAdmissionWebhook
    webhookPath: /mutate-v1-pod
  - admissionReviewVersions:
    - v1
    containerPort: 443
    deploymentName: opentelemetry-operator-controller-manager
    failurePolicy: Fail
    generateName: vinstrumentationcreateupdate.kb.io
    rules:
    - apiGroups:
      - opentelemetry.io
      apiVersions:
      - v1alpha1
      operations:
      - CREATE
      - UPDATE
      resources:
      - instrumentations
    sideEffects: None
    targetPort: 9443
    type: ValidatingAdmissionWebhook
    webhookPath: /validate-opentelemetry-io-v1alpha1-instrumentation
  - admissionReviewVersions:
    - v1
    containerPort: 443
    deploymentName: opentelemetry-operator-controller-manager
    failurePolicy: Ignore
    generateName: vinstrumentationdelete.kb.io
    rules:
    - apiGroups:
      - opentelemetry.io
      apiVersions:
      - v1alpha1
      operations:
      - DELETE
      resources:
      - instrumentations
    sideEffects: None
    targetPort: 9443
    type: ValidatingAdmissionWebhook
    webhookPath: /validate-opentelemetry-io-v1alpha1-instrumentation
  - admissionReviewVersions:
    - v1
    containerPort: 443
    deploymentName: opentelemetry-operator-controller-manager
    failurePolicy: Fail
    generateName: vopampbridgecreateupdate.kb.io
    rules:
    - apiGroups:
      - opentelemetry.io
      apiVersions:
      - v1alpha1
      operations:
      - CREATE
      - UPDATE
      resources:
      - opampbridges
    sideEffects: None
    targetPort: 9443
    type: ValidatingAdmissionWebhook
    webhookPath: /validate-opentelemetry-io-v1alpha1-opampbridge
  - admissionReviewVersions:
    - v1
    containerPort: 443
    deploymentName: opentelemetry-operator-controller-manager
    failurePolicy: Ignore
    generateName: vopampbridgedelete.kb.io
    rules:
    - apiGroups:
      - opentelemetry.io
      apiVersions:
      - v1alpha1
      operations:
      - DELETE
      resources:
      - opampbridges
    sideEffects: None
    targetPort: 9443
    type: ValidatingAdmissionWebhook
    webhookPath: /validate-opentelemetry-io-v1alpha1-opampbridge
  - admissionReviewVersions:
    - v1
    containerPort: 443
    deploymentName: opentelemetry-operator-controller-manager
    failurePolicy: Fail
    generateName: vopentelemetrycollectorcreateupdatebeta.kb.io
    rules:
    - apiGroups:
      - opentelemetry.io
      apiVersions:
      - v1beta1
      operations:
      - CREATE
      - UPDATE
      resources:
      - opentelemetrycollectors
    sideEffects: None
    targetPort: 9443
    type: ValidatingAdmissionWebhook
    webhookPath: /validate-opentelemetry-io-v1beta1-opentelemetrycollector
  - admissionReviewVersions:
    - v1
    containerPort: 443
    deploymentName: opentelemetry-operator-controller-manager
    failurePolicy: Ignore
    generateName: vopentelemetrycollectordeletebeta.kb.io
    rules:
    - apiGroups:
      - opentelemetry.io
      apiVersions:
      - v1beta1
      operations:
      - DELETE
      resources:
      - opentelemetrycollectors
    sideEffects: None
    targetPort: 9443
    type: ValidatingAdmissionWebhook
    webhookPath: /validate-opentelemetry-io-v1beta1-opentelemetrycollector<|MERGE_RESOLUTION|>--- conflicted
+++ resolved
@@ -99,11 +99,7 @@
     categories: Logging & Tracing,Monitoring
     certified: "false"
     containerImage: ghcr.io/open-telemetry/opentelemetry-operator/opentelemetry-operator
-<<<<<<< HEAD
-    createdAt: "2024-09-13T05:53:51Z"
-=======
     createdAt: "2024-09-19T17:16:12Z"
->>>>>>> 20a320c4
     description: Provides the OpenTelemetry components, including the Collector
     operators.operatorframework.io/builder: operator-sdk-v1.29.0
     operators.operatorframework.io/project_layout: go.kubebuilder.io/v3
@@ -115,136 +111,142 @@
   apiservicedefinitions: {}
   customresourcedefinitions:
     owned:
-    - description: Instrumentation is the spec for OpenTelemetry instrumentation.
-      displayName: OpenTelemetry Instrumentation
-      kind: Instrumentation
-      name: instrumentations.opentelemetry.io
-      resources:
-      - kind: Pod
-        name: ""
-        version: v1
-      version: v1alpha1
-    - description: OpAMPBridge is the Schema for the opampbridges API.
-      displayName: OpAMP Bridge
-      kind: OpAMPBridge
-      name: opampbridges.opentelemetry.io
-      resources:
-      - kind: ConfigMaps
-        name: ""
-        version: v1
-      - kind: Deployment
-        name: ""
-        version: apps/v1
-      - kind: Pod
-        name: ""
-        version: v1
-      - kind: Service
-        name: ""
-        version: v1
-      version: v1alpha1
-    - description: OpenTelemetryCollector is the Schema for the opentelemetrycollectors
-        API.
-      displayName: OpenTelemetry Collector
-      kind: OpenTelemetryCollector
-      name: opentelemetrycollectors.opentelemetry.io
-      resources:
-      - kind: ConfigMaps
-        name: ""
-        version: v1
-      - kind: DaemonSets
-        name: ""
-        version: apps/v1
-      - kind: Deployment
-        name: ""
-        version: apps/v1
-      - kind: Ingress
-        name: ""
-        version: networking/v1
-      - kind: Pod
-        name: ""
-        version: v1
-      - kind: Service
-        name: ""
-        version: v1
-      - kind: StatefulSets
-        name: ""
-        version: apps/v1
-      specDescriptors:
-      - description: ObservabilitySpec defines how telemetry data gets handled.
-        displayName: Observability
-        path: observability
-      - description: Metrics defines the metrics configuration for operands.
-        displayName: Metrics Config
-        path: observability.metrics
-      - description: EnableMetrics specifies if ServiceMonitor or PodMonitor(for sidecar
-          mode) should be created for the service managed by the OpenTelemetry Operator.
-          The operator.observability.prometheus feature gate must be enabled to use
-          this feature.
-        displayName: Create ServiceMonitors for OpenTelemetry Collector
-        path: observability.metrics.enableMetrics
-      - description: ObservabilitySpec defines how telemetry data gets handled.
-        displayName: Observability
-        path: targetAllocator.observability
-      - description: Metrics defines the metrics configuration for operands.
-        displayName: Metrics Config
-        path: targetAllocator.observability.metrics
-      - description: EnableMetrics specifies if ServiceMonitor or PodMonitor(for sidecar
-          mode) should be created for the service managed by the OpenTelemetry Operator.
-          The operator.observability.prometheus feature gate must be enabled to use
-          this feature.
-        displayName: Create ServiceMonitors for OpenTelemetry Collector
-        path: targetAllocator.observability.metrics.enableMetrics
-      version: v1alpha1
-    - description: OpenTelemetryCollector is the Schema for the opentelemetrycollectors
-        API.
-      displayName: OpenTelemetry Collector
-      kind: OpenTelemetryCollector
-      name: opentelemetrycollectors.opentelemetry.io
-      resources:
-      - kind: ConfigMaps
-        name: ""
-        version: v1
-      - kind: DaemonSets
-        name: ""
-        version: apps/v1
-      - kind: Deployment
-        name: ""
-        version: apps/v1
-      - kind: Pod
-        name: ""
-        version: v1
-      - kind: Service
-        name: ""
-        version: v1
-      - kind: StatefulSets
-        name: ""
-        version: apps/v1
-      specDescriptors:
-      - description: ObservabilitySpec defines how telemetry data gets handled.
-        displayName: Observability
-        path: observability
-      - description: Metrics defines the metrics configuration for operands.
-        displayName: Metrics Config
-        path: observability.metrics
-      - description: EnableMetrics specifies if ServiceMonitor or PodMonitor(for sidecar
-          mode) should be created for the service managed by the OpenTelemetry Operator.
-          The operator.observability.prometheus feature gate must be enabled to use
-          this feature.
-        displayName: Create ServiceMonitors for OpenTelemetry Collector
-        path: observability.metrics.enableMetrics
-      - description: ObservabilitySpec defines how telemetry data gets handled.
-        displayName: Observability
-        path: targetAllocator.observability
-      - description: Metrics defines the metrics configuration for operands.
-        displayName: Metrics Config
-        path: targetAllocator.observability.metrics
-      - description: EnableMetrics specifies if ServiceMonitor or PodMonitor(for sidecar
-          mode) should be created for the service managed by the OpenTelemetry Operator.
-          The operator.observability.prometheus feature gate must be enabled to use
-          this feature.
-        displayName: Create ServiceMonitors for OpenTelemetry Collector
-        path: targetAllocator.observability.metrics.enableMetrics
-      version: v1beta1
+      - description: Instrumentation is the spec for OpenTelemetry instrumentation.
+        displayName: OpenTelemetry Instrumentation
+        kind: Instrumentation
+        name: instrumentations.opentelemetry.io
+        resources:
+          - kind: Pod
+            name: ""
+            version: v1
+        version: v1alpha1
+      - description: OpAMPBridge is the Schema for the opampbridges API.
+        displayName: OpAMP Bridge
+        kind: OpAMPBridge
+        name: opampbridges.opentelemetry.io
+        resources:
+          - kind: ConfigMaps
+            name: ""
+            version: v1
+          - kind: Deployment
+            name: ""
+            version: apps/v1
+          - kind: Pod
+            name: ""
+            version: v1
+          - kind: Service
+            name: ""
+            version: v1
+        version: v1alpha1
+      - description:
+          OpenTelemetryCollector is the Schema for the opentelemetrycollectors
+          API.
+        displayName: OpenTelemetry Collector
+        kind: OpenTelemetryCollector
+        name: opentelemetrycollectors.opentelemetry.io
+        resources:
+          - kind: ConfigMaps
+            name: ""
+            version: v1
+          - kind: DaemonSets
+            name: ""
+            version: apps/v1
+          - kind: Deployment
+            name: ""
+            version: apps/v1
+          - kind: Ingress
+            name: ""
+            version: networking/v1
+          - kind: Pod
+            name: ""
+            version: v1
+          - kind: Service
+            name: ""
+            version: v1
+          - kind: StatefulSets
+            name: ""
+            version: apps/v1
+        specDescriptors:
+          - description: ObservabilitySpec defines how telemetry data gets handled.
+            displayName: Observability
+            path: observability
+          - description: Metrics defines the metrics configuration for operands.
+            displayName: Metrics Config
+            path: observability.metrics
+          - description:
+              EnableMetrics specifies if ServiceMonitor or PodMonitor(for sidecar
+              mode) should be created for the service managed by the OpenTelemetry Operator.
+              The operator.observability.prometheus feature gate must be enabled to use
+              this feature.
+            displayName: Create ServiceMonitors for OpenTelemetry Collector
+            path: observability.metrics.enableMetrics
+          - description: ObservabilitySpec defines how telemetry data gets handled.
+            displayName: Observability
+            path: targetAllocator.observability
+          - description: Metrics defines the metrics configuration for operands.
+            displayName: Metrics Config
+            path: targetAllocator.observability.metrics
+          - description:
+              EnableMetrics specifies if ServiceMonitor or PodMonitor(for sidecar
+              mode) should be created for the service managed by the OpenTelemetry Operator.
+              The operator.observability.prometheus feature gate must be enabled to use
+              this feature.
+            displayName: Create ServiceMonitors for OpenTelemetry Collector
+            path: targetAllocator.observability.metrics.enableMetrics
+        version: v1alpha1
+      - description:
+          OpenTelemetryCollector is the Schema for the opentelemetrycollectors
+          API.
+        displayName: OpenTelemetry Collector
+        kind: OpenTelemetryCollector
+        name: opentelemetrycollectors.opentelemetry.io
+        resources:
+          - kind: ConfigMaps
+            name: ""
+            version: v1
+          - kind: DaemonSets
+            name: ""
+            version: apps/v1
+          - kind: Deployment
+            name: ""
+            version: apps/v1
+          - kind: Pod
+            name: ""
+            version: v1
+          - kind: Service
+            name: ""
+            version: v1
+          - kind: StatefulSets
+            name: ""
+            version: apps/v1
+        specDescriptors:
+          - description: ObservabilitySpec defines how telemetry data gets handled.
+            displayName: Observability
+            path: observability
+          - description: Metrics defines the metrics configuration for operands.
+            displayName: Metrics Config
+            path: observability.metrics
+          - description:
+              EnableMetrics specifies if ServiceMonitor or PodMonitor(for sidecar
+              mode) should be created for the service managed by the OpenTelemetry Operator.
+              The operator.observability.prometheus feature gate must be enabled to use
+              this feature.
+            displayName: Create ServiceMonitors for OpenTelemetry Collector
+            path: observability.metrics.enableMetrics
+          - description: ObservabilitySpec defines how telemetry data gets handled.
+            displayName: Observability
+            path: targetAllocator.observability
+          - description: Metrics defines the metrics configuration for operands.
+            displayName: Metrics Config
+            path: targetAllocator.observability.metrics
+          - description:
+              EnableMetrics specifies if ServiceMonitor or PodMonitor(for sidecar
+              mode) should be created for the service managed by the OpenTelemetry Operator.
+              The operator.observability.prometheus feature gate must be enabled to use
+              this feature.
+            displayName: Create ServiceMonitors for OpenTelemetry Collector
+            path: targetAllocator.observability.metrics.enableMetrics
+        version: v1beta1
   description: |-
     OpenTelemetry is a collection of tools, APIs, and SDKs. You use it to instrument, generate, collect, and export telemetry data (metrics, logs, and traces) for analysis in order to understand your software's performance and behavior.
 
@@ -256,552 +258,552 @@
     * **Service port management** - the operator detects which ports need to be exposed based on the provided configuration.
   displayName: Community OpenTelemetry Operator
   icon:
-  - base64data: PHN2ZyB4bWxucz0iaHR0cDovL3d3dy53My5vcmcvMjAwMC9zdmciIHJvbGU9ImltZyIgdmlld0JveD0iLTEyLjcwIC0xMi43MCAxMDI0LjQwIDEwMjQuNDAiPjxzdHlsZT5zdmcge2VuYWJsZS1iYWNrZ3JvdW5kOm5ldyAwIDAgMTAwMCAxMDAwfTwvc3R5bGU+PHBhdGggZmlsbD0iI2Y1YTgwMCIgZD0iTTUyOC43IDU0NS45Yy00MiA0Mi00MiAxMTAuMSAwIDE1Mi4xczExMC4xIDQyIDE1Mi4xIDAgNDItMTEwLjEgMC0xNTIuMS0xMTAuMS00Mi0xNTIuMSAwem0xMTMuNyAxMTMuOGMtMjAuOCAyMC44LTU0LjUgMjAuOC03NS4zIDAtMjAuOC0yMC44LTIwLjgtNTQuNSAwLTc1LjMgMjAuOC0yMC44IDU0LjUtMjAuOCA3NS4zIDAgMjAuOCAyMC43IDIwLjggNTQuNSAwIDc1LjN6bTM2LjYtNjQzbC02NS45IDY1LjljLTEyLjkgMTIuOS0xMi45IDM0LjEgMCA0N2wyNTcuMyAyNTcuM2MxMi45IDEyLjkgMzQuMSAxMi45IDQ3IDBsNjUuOS02NS45YzEyLjktMTIuOSAxMi45LTM0LjEgMC00N0w3MjUuOSAxNi43Yy0xMi45LTEyLjktMzQtMTIuOS00Ni45IDB6TTIxNy4zIDg1OC44YzExLjctMTEuNyAxMS43LTMwLjggMC00Mi41bC0zMy41LTMzLjVjLTExLjctMTEuNy0zMC44LTExLjctNDIuNSAwTDcyLjEgODUybC0uMS4xLTE5LTE5Yy0xMC41LTEwLjUtMjcuNi0xMC41LTM4IDAtMTAuNSAxMC41LTEwLjUgMjcuNiAwIDM4bDExNCAxMTRjMTAuNSAxMC41IDI3LjYgMTAuNSAzOCAwczEwLjUtMjcuNiAwLTM4bC0xOS0xOSAuMS0uMSA2OS4yLTY5LjJ6Ii8+PHBhdGggZmlsbD0iIzQyNWNjNyIgZD0iTTU2NS45IDIwNS45TDQxOS41IDM1Mi4zYy0xMyAxMy0xMyAzNC40IDAgNDcuNGw5MC40IDkwLjRjNjMuOS00NiAxNTMuNS00MC4zIDIxMSAxNy4ybDczLjItNzMuMmMxMy0xMyAxMy0zNC40IDAtNDcuNEw2MTMuMyAyMDUuOWMtMTMtMTMuMS0zNC40LTEzLjEtNDcuNCAwem0tOTQgMzIyLjNsLTUzLjQtNTMuNGMtMTIuNS0xMi41LTMzLTEyLjUtNDUuNSAwTDE4NC43IDY2My4yYy0xMi41IDEyLjUtMTIuNSAzMyAwIDQ1LjVsMTA2LjcgMTA2LjdjMTIuNSAxMi41IDMzIDEyLjUgNDUuNSAwTDQ1OCA2OTQuMWMtMjUuNi01Mi45LTIxLTExNi44IDEzLjktMTY1Ljl6Ii8+PC9zdmc+
-    mediatype: image/svg+xml
+    - base64data: PHN2ZyB4bWxucz0iaHR0cDovL3d3dy53My5vcmcvMjAwMC9zdmciIHJvbGU9ImltZyIgdmlld0JveD0iLTEyLjcwIC0xMi43MCAxMDI0LjQwIDEwMjQuNDAiPjxzdHlsZT5zdmcge2VuYWJsZS1iYWNrZ3JvdW5kOm5ldyAwIDAgMTAwMCAxMDAwfTwvc3R5bGU+PHBhdGggZmlsbD0iI2Y1YTgwMCIgZD0iTTUyOC43IDU0NS45Yy00MiA0Mi00MiAxMTAuMSAwIDE1Mi4xczExMC4xIDQyIDE1Mi4xIDAgNDItMTEwLjEgMC0xNTIuMS0xMTAuMS00Mi0xNTIuMSAwem0xMTMuNyAxMTMuOGMtMjAuOCAyMC44LTU0LjUgMjAuOC03NS4zIDAtMjAuOC0yMC44LTIwLjgtNTQuNSAwLTc1LjMgMjAuOC0yMC44IDU0LjUtMjAuOCA3NS4zIDAgMjAuOCAyMC43IDIwLjggNTQuNSAwIDc1LjN6bTM2LjYtNjQzbC02NS45IDY1LjljLTEyLjkgMTIuOS0xMi45IDM0LjEgMCA0N2wyNTcuMyAyNTcuM2MxMi45IDEyLjkgMzQuMSAxMi45IDQ3IDBsNjUuOS02NS45YzEyLjktMTIuOSAxMi45LTM0LjEgMC00N0w3MjUuOSAxNi43Yy0xMi45LTEyLjktMzQtMTIuOS00Ni45IDB6TTIxNy4zIDg1OC44YzExLjctMTEuNyAxMS43LTMwLjggMC00Mi41bC0zMy41LTMzLjVjLTExLjctMTEuNy0zMC44LTExLjctNDIuNSAwTDcyLjEgODUybC0uMS4xLTE5LTE5Yy0xMC41LTEwLjUtMjcuNi0xMC41LTM4IDAtMTAuNSAxMC41LTEwLjUgMjcuNiAwIDM4bDExNCAxMTRjMTAuNSAxMC41IDI3LjYgMTAuNSAzOCAwczEwLjUtMjcuNiAwLTM4bC0xOS0xOSAuMS0uMSA2OS4yLTY5LjJ6Ii8+PHBhdGggZmlsbD0iIzQyNWNjNyIgZD0iTTU2NS45IDIwNS45TDQxOS41IDM1Mi4zYy0xMyAxMy0xMyAzNC40IDAgNDcuNGw5MC40IDkwLjRjNjMuOS00NiAxNTMuNS00MC4zIDIxMSAxNy4ybDczLjItNzMuMmMxMy0xMyAxMy0zNC40IDAtNDcuNEw2MTMuMyAyMDUuOWMtMTMtMTMuMS0zNC40LTEzLjEtNDcuNCAwem0tOTQgMzIyLjNsLTUzLjQtNTMuNGMtMTIuNS0xMi41LTMzLTEyLjUtNDUuNSAwTDE4NC43IDY2My4yYy0xMi41IDEyLjUtMTIuNSAzMyAwIDQ1LjVsMTA2LjcgMTA2LjdjMTIuNSAxMi41IDMzIDEyLjUgNDUuNSAwTDQ1OCA2OTQuMWMtMjUuNi01Mi45LTIxLTExNi44IDEzLjktMTY1Ljl6Ii8+PC9zdmc+
+      mediatype: image/svg+xml
   install:
     spec:
       clusterPermissions:
-      - rules:
-        - apiGroups:
-          - ""
-          resources:
-          - configmaps
-          - pods
-          - serviceaccounts
-          - services
-          verbs:
-          - create
-          - delete
-          - get
-          - list
-          - patch
-          - update
-          - watch
-        - apiGroups:
-          - ""
-          resources:
-          - events
-          verbs:
-          - create
-          - patch
-        - apiGroups:
-          - ""
-          resources:
-          - namespaces
-          verbs:
-          - list
-          - watch
-        - apiGroups:
-          - apps
-          resources:
-          - daemonsets
-          - deployments
-          - statefulsets
-          verbs:
-          - create
-          - delete
-          - get
-          - list
-          - patch
-          - update
-          - watch
-        - apiGroups:
-          - apps
-          resources:
-          - replicasets
-          verbs:
-          - get
-          - list
-          - watch
-        - apiGroups:
-          - autoscaling
-          resources:
-          - horizontalpodautoscalers
-          verbs:
-          - create
-          - delete
-          - get
-          - list
-          - patch
-          - update
-          - watch
-        - apiGroups:
-          - batch
-          resources:
-          - jobs
-          verbs:
-          - get
-          - list
-          - watch
-        - apiGroups:
-          - config.openshift.io
-          resources:
-          - infrastructures
-          - infrastructures/status
-          verbs:
-          - get
-          - list
-          - watch
-        - apiGroups:
-          - coordination.k8s.io
-          resources:
-          - leases
-          verbs:
-          - create
-          - get
-          - list
-          - update
-        - apiGroups:
-          - monitoring.coreos.com
-          resources:
-          - podmonitors
-          - servicemonitors
-          verbs:
-          - create
-          - delete
-          - get
-          - list
-          - patch
-          - update
-          - watch
-        - apiGroups:
-          - networking.k8s.io
-          resources:
-          - ingresses
-          verbs:
-          - create
-          - delete
-          - get
-          - list
-          - patch
-          - update
-          - watch
-        - apiGroups:
-          - opentelemetry.io
-          resources:
-          - instrumentations
-          - opentelemetrycollectors
-          verbs:
-          - get
-          - list
-          - patch
-          - update
-          - watch
-        - apiGroups:
-          - opentelemetry.io
-          resources:
-          - opampbridges
-          verbs:
-          - create
-          - delete
-          - get
-          - list
-          - patch
-          - update
-          - watch
-        - apiGroups:
-          - opentelemetry.io
-          resources:
-          - opampbridges/finalizers
-          verbs:
-          - update
-        - apiGroups:
-          - opentelemetry.io
-          resources:
-          - opampbridges/status
-          - opentelemetrycollectors/finalizers
-          - opentelemetrycollectors/status
-          verbs:
-          - get
-          - patch
-          - update
-        - apiGroups:
-          - policy
-          resources:
-          - poddisruptionbudgets
-          verbs:
-          - create
-          - delete
-          - get
-          - list
-          - patch
-          - update
-          - watch
-        - apiGroups:
-          - route.openshift.io
-          resources:
-          - routes
-          - routes/custom-host
-          verbs:
-          - create
-          - delete
-          - get
-          - list
-          - patch
-          - update
-          - watch
-        - apiGroups:
-          - authentication.k8s.io
-          resources:
-          - tokenreviews
-          verbs:
-          - create
-        - apiGroups:
-          - authorization.k8s.io
-          resources:
-          - subjectaccessreviews
-          verbs:
-          - create
-        serviceAccountName: opentelemetry-operator-controller-manager
+        - rules:
+            - apiGroups:
+                - ""
+              resources:
+                - configmaps
+                - pods
+                - serviceaccounts
+                - services
+              verbs:
+                - create
+                - delete
+                - get
+                - list
+                - patch
+                - update
+                - watch
+            - apiGroups:
+                - ""
+              resources:
+                - events
+              verbs:
+                - create
+                - patch
+            - apiGroups:
+                - ""
+              resources:
+                - namespaces
+              verbs:
+                - list
+                - watch
+            - apiGroups:
+                - apps
+              resources:
+                - daemonsets
+                - deployments
+                - statefulsets
+              verbs:
+                - create
+                - delete
+                - get
+                - list
+                - patch
+                - update
+                - watch
+            - apiGroups:
+                - apps
+              resources:
+                - replicasets
+              verbs:
+                - get
+                - list
+                - watch
+            - apiGroups:
+                - autoscaling
+              resources:
+                - horizontalpodautoscalers
+              verbs:
+                - create
+                - delete
+                - get
+                - list
+                - patch
+                - update
+                - watch
+            - apiGroups:
+                - batch
+              resources:
+                - jobs
+              verbs:
+                - get
+                - list
+                - watch
+            - apiGroups:
+                - config.openshift.io
+              resources:
+                - infrastructures
+                - infrastructures/status
+              verbs:
+                - get
+                - list
+                - watch
+            - apiGroups:
+                - coordination.k8s.io
+              resources:
+                - leases
+              verbs:
+                - create
+                - get
+                - list
+                - update
+            - apiGroups:
+                - monitoring.coreos.com
+              resources:
+                - podmonitors
+                - servicemonitors
+              verbs:
+                - create
+                - delete
+                - get
+                - list
+                - patch
+                - update
+                - watch
+            - apiGroups:
+                - networking.k8s.io
+              resources:
+                - ingresses
+              verbs:
+                - create
+                - delete
+                - get
+                - list
+                - patch
+                - update
+                - watch
+            - apiGroups:
+                - opentelemetry.io
+              resources:
+                - instrumentations
+                - opentelemetrycollectors
+              verbs:
+                - get
+                - list
+                - patch
+                - update
+                - watch
+            - apiGroups:
+                - opentelemetry.io
+              resources:
+                - opampbridges
+              verbs:
+                - create
+                - delete
+                - get
+                - list
+                - patch
+                - update
+                - watch
+            - apiGroups:
+                - opentelemetry.io
+              resources:
+                - opampbridges/finalizers
+              verbs:
+                - update
+            - apiGroups:
+                - opentelemetry.io
+              resources:
+                - opampbridges/status
+                - opentelemetrycollectors/finalizers
+                - opentelemetrycollectors/status
+              verbs:
+                - get
+                - patch
+                - update
+            - apiGroups:
+                - policy
+              resources:
+                - poddisruptionbudgets
+              verbs:
+                - create
+                - delete
+                - get
+                - list
+                - patch
+                - update
+                - watch
+            - apiGroups:
+                - route.openshift.io
+              resources:
+                - routes
+                - routes/custom-host
+              verbs:
+                - create
+                - delete
+                - get
+                - list
+                - patch
+                - update
+                - watch
+            - apiGroups:
+                - authentication.k8s.io
+              resources:
+                - tokenreviews
+              verbs:
+                - create
+            - apiGroups:
+                - authorization.k8s.io
+              resources:
+                - subjectaccessreviews
+              verbs:
+                - create
+          serviceAccountName: opentelemetry-operator-controller-manager
       deployments:
-      - label:
-          app.kubernetes.io/name: opentelemetry-operator
-          control-plane: controller-manager
-        name: opentelemetry-operator-controller-manager
-        spec:
-          replicas: 1
-          selector:
-            matchLabels:
-              app.kubernetes.io/name: opentelemetry-operator
-              control-plane: controller-manager
-          strategy: {}
-          template:
-            metadata:
-              labels:
+        - label:
+            app.kubernetes.io/name: opentelemetry-operator
+            control-plane: controller-manager
+          name: opentelemetry-operator-controller-manager
+          spec:
+            replicas: 1
+            selector:
+              matchLabels:
                 app.kubernetes.io/name: opentelemetry-operator
                 control-plane: controller-manager
-            spec:
-              containers:
-              - args:
-                - --metrics-addr=127.0.0.1:8080
-                - --enable-leader-election
-                - --zap-log-level=info
-                - --zap-time-encoding=rfc3339nano
-                - --enable-nginx-instrumentation=true
-                - --enable-go-instrumentation=true
-                - --enable-multi-instrumentation=true
-                - --openshift-create-dashboard=true
-                - --feature-gates=+operator.observability.prometheus
-                env:
-                - name: SERVICE_ACCOUNT_NAME
-                  valueFrom:
-                    fieldRef:
-                      fieldPath: spec.serviceAccountName
-                image: ghcr.io/open-telemetry/opentelemetry-operator/opentelemetry-operator:0.109.0
-                livenessProbe:
-                  httpGet:
-                    path: /healthz
-                    port: 8081
-                  initialDelaySeconds: 15
-                  periodSeconds: 20
-                name: manager
-                ports:
-                - containerPort: 9443
-                  name: webhook-server
-                  protocol: TCP
-                readinessProbe:
-                  httpGet:
-                    path: /readyz
-                    port: 8081
-                  initialDelaySeconds: 5
-                  periodSeconds: 10
-                resources:
-                  requests:
-                    cpu: 100m
-                    memory: 64Mi
-                volumeMounts:
-                - mountPath: /tmp/k8s-webhook-server/serving-certs
-                  name: cert
-                  readOnly: true
-              - args:
-                - --secure-listen-address=0.0.0.0:8443
-                - --upstream=http://127.0.0.1:8080/
-                - --logtostderr=true
-                - --v=0
-                image: gcr.io/kubebuilder/kube-rbac-proxy:v0.13.1
-                name: kube-rbac-proxy
-                ports:
-                - containerPort: 8443
-                  name: https
-                  protocol: TCP
-                resources:
-                  limits:
-                    cpu: 500m
-                    memory: 128Mi
-                  requests:
-                    cpu: 5m
-                    memory: 64Mi
-              serviceAccountName: opentelemetry-operator-controller-manager
-              terminationGracePeriodSeconds: 10
-              volumes:
-              - name: cert
-                secret:
-                  defaultMode: 420
-                  secretName: opentelemetry-operator-controller-manager-service-cert
+            strategy: {}
+            template:
+              metadata:
+                labels:
+                  app.kubernetes.io/name: opentelemetry-operator
+                  control-plane: controller-manager
+              spec:
+                containers:
+                  - args:
+                      - --metrics-addr=127.0.0.1:8080
+                      - --enable-leader-election
+                      - --zap-log-level=info
+                      - --zap-time-encoding=rfc3339nano
+                      - --enable-nginx-instrumentation=true
+                      - --enable-go-instrumentation=true
+                      - --enable-multi-instrumentation=true
+                      - --openshift-create-dashboard=true
+                      - --feature-gates=+operator.observability.prometheus
+                    env:
+                      - name: SERVICE_ACCOUNT_NAME
+                        valueFrom:
+                          fieldRef:
+                            fieldPath: spec.serviceAccountName
+                    image: ghcr.io/open-telemetry/opentelemetry-operator/opentelemetry-operator:0.109.0
+                    livenessProbe:
+                      httpGet:
+                        path: /healthz
+                        port: 8081
+                      initialDelaySeconds: 15
+                      periodSeconds: 20
+                    name: manager
+                    ports:
+                      - containerPort: 9443
+                        name: webhook-server
+                        protocol: TCP
+                    readinessProbe:
+                      httpGet:
+                        path: /readyz
+                        port: 8081
+                      initialDelaySeconds: 5
+                      periodSeconds: 10
+                    resources:
+                      requests:
+                        cpu: 100m
+                        memory: 64Mi
+                    volumeMounts:
+                      - mountPath: /tmp/k8s-webhook-server/serving-certs
+                        name: cert
+                        readOnly: true
+                  - args:
+                      - --secure-listen-address=0.0.0.0:8443
+                      - --upstream=http://127.0.0.1:8080/
+                      - --logtostderr=true
+                      - --v=0
+                    image: gcr.io/kubebuilder/kube-rbac-proxy:v0.13.1
+                    name: kube-rbac-proxy
+                    ports:
+                      - containerPort: 8443
+                        name: https
+                        protocol: TCP
+                    resources:
+                      limits:
+                        cpu: 500m
+                        memory: 128Mi
+                      requests:
+                        cpu: 5m
+                        memory: 64Mi
+                serviceAccountName: opentelemetry-operator-controller-manager
+                terminationGracePeriodSeconds: 10
+                volumes:
+                  - name: cert
+                    secret:
+                      defaultMode: 420
+                      secretName: opentelemetry-operator-controller-manager-service-cert
       permissions:
-      - rules:
-        - apiGroups:
-          - ""
-          resources:
-          - configmaps
-          verbs:
-          - get
-          - list
-          - watch
-          - create
-          - update
-          - patch
-          - delete
-        - apiGroups:
-          - ""
-          resources:
-          - configmaps/status
-          verbs:
-          - get
-          - update
-          - patch
-        - apiGroups:
-          - ""
-          resources:
-          - events
-          verbs:
-          - create
-          - patch
-        serviceAccountName: opentelemetry-operator-controller-manager
+        - rules:
+            - apiGroups:
+                - ""
+              resources:
+                - configmaps
+              verbs:
+                - get
+                - list
+                - watch
+                - create
+                - update
+                - patch
+                - delete
+            - apiGroups:
+                - ""
+              resources:
+                - configmaps/status
+              verbs:
+                - get
+                - update
+                - patch
+            - apiGroups:
+                - ""
+              resources:
+                - events
+              verbs:
+                - create
+                - patch
+          serviceAccountName: opentelemetry-operator-controller-manager
     strategy: deployment
   installModes:
-  - supported: false
-    type: OwnNamespace
-  - supported: false
-    type: SingleNamespace
-  - supported: false
-    type: MultiNamespace
-  - supported: true
-    type: AllNamespaces
+    - supported: false
+      type: OwnNamespace
+    - supported: false
+      type: SingleNamespace
+    - supported: false
+      type: MultiNamespace
+    - supported: true
+      type: AllNamespaces
   keywords:
-  - opentelemetry
-  - tracing
-  - logging
-  - metrics
-  - monitoring
-  - troubleshooting
+    - opentelemetry
+    - tracing
+    - logging
+    - metrics
+    - monitoring
+    - troubleshooting
   links:
-  - name: OpenTelemetry Operator
-    url: https://github.com/open-telemetry/opentelemetry-operator
+    - name: OpenTelemetry Operator
+      url: https://github.com/open-telemetry/opentelemetry-operator
   maintainers:
-  - email: jpkroehling@redhat.com
-    name: Juraci Paixão Kröhling
+    - email: jpkroehling@redhat.com
+      name: Juraci Paixão Kröhling
   maturity: alpha
   minKubeVersion: 1.23.0
   provider:
     name: OpenTelemetry Community
   version: 0.109.0
   webhookdefinitions:
-  - admissionReviewVersions:
-    - v1alpha1
-    - v1beta1
-    containerPort: 443
-    conversionCRDs:
-    - opentelemetrycollectors.opentelemetry.io
-    deploymentName: opentelemetry-operator-controller-manager
-    generateName: copentelemetrycollectors.kb.io
-    sideEffects: None
-    targetPort: 9443
-    type: ConversionWebhook
-    webhookPath: /convert
-  - admissionReviewVersions:
-    - v1
-    containerPort: 443
-    deploymentName: opentelemetry-operator-controller-manager
-    failurePolicy: Fail
-    generateName: minstrumentation.kb.io
-    rules:
-    - apiGroups:
-      - opentelemetry.io
-      apiVersions:
-      - v1alpha1
-      operations:
-      - CREATE
-      - UPDATE
-      resources:
-      - instrumentations
-    sideEffects: None
-    targetPort: 9443
-    type: MutatingAdmissionWebhook
-    webhookPath: /mutate-opentelemetry-io-v1alpha1-instrumentation
-  - admissionReviewVersions:
-    - v1
-    containerPort: 443
-    deploymentName: opentelemetry-operator-controller-manager
-    failurePolicy: Fail
-    generateName: mopampbridge.kb.io
-    rules:
-    - apiGroups:
-      - opentelemetry.io
-      apiVersions:
-      - v1alpha1
-      operations:
-      - CREATE
-      - UPDATE
-      resources:
-      - opampbridges
-    sideEffects: None
-    targetPort: 9443
-    type: MutatingAdmissionWebhook
-    webhookPath: /mutate-opentelemetry-io-v1alpha1-opampbridge
-  - admissionReviewVersions:
-    - v1
-    containerPort: 443
-    deploymentName: opentelemetry-operator-controller-manager
-    failurePolicy: Fail
-    generateName: mopentelemetrycollectorbeta.kb.io
-    rules:
-    - apiGroups:
-      - opentelemetry.io
-      apiVersions:
-      - v1beta1
-      operations:
-      - CREATE
-      - UPDATE
-      resources:
-      - opentelemetrycollectors
-    sideEffects: None
-    targetPort: 9443
-    type: MutatingAdmissionWebhook
-    webhookPath: /mutate-opentelemetry-io-v1beta1-opentelemetrycollector
-  - admissionReviewVersions:
-    - v1
-    containerPort: 443
-    deploymentName: opentelemetry-operator-controller-manager
-    failurePolicy: Ignore
-    generateName: mpod.kb.io
-    rules:
-    - apiGroups:
-      - ""
-      apiVersions:
-      - v1
-      operations:
-      - CREATE
-      resources:
-      - pods
-    sideEffects: None
-    targetPort: 9443
-    type: MutatingAdmissionWebhook
-    webhookPath: /mutate-v1-pod
-  - admissionReviewVersions:
-    - v1
-    containerPort: 443
-    deploymentName: opentelemetry-operator-controller-manager
-    failurePolicy: Fail
-    generateName: vinstrumentationcreateupdate.kb.io
-    rules:
-    - apiGroups:
-      - opentelemetry.io
-      apiVersions:
-      - v1alpha1
-      operations:
-      - CREATE
-      - UPDATE
-      resources:
-      - instrumentations
-    sideEffects: None
-    targetPort: 9443
-    type: ValidatingAdmissionWebhook
-    webhookPath: /validate-opentelemetry-io-v1alpha1-instrumentation
-  - admissionReviewVersions:
-    - v1
-    containerPort: 443
-    deploymentName: opentelemetry-operator-controller-manager
-    failurePolicy: Ignore
-    generateName: vinstrumentationdelete.kb.io
-    rules:
-    - apiGroups:
-      - opentelemetry.io
-      apiVersions:
-      - v1alpha1
-      operations:
-      - DELETE
-      resources:
-      - instrumentations
-    sideEffects: None
-    targetPort: 9443
-    type: ValidatingAdmissionWebhook
-    webhookPath: /validate-opentelemetry-io-v1alpha1-instrumentation
-  - admissionReviewVersions:
-    - v1
-    containerPort: 443
-    deploymentName: opentelemetry-operator-controller-manager
-    failurePolicy: Fail
-    generateName: vopampbridgecreateupdate.kb.io
-    rules:
-    - apiGroups:
-      - opentelemetry.io
-      apiVersions:
-      - v1alpha1
-      operations:
-      - CREATE
-      - UPDATE
-      resources:
-      - opampbridges
-    sideEffects: None
-    targetPort: 9443
-    type: ValidatingAdmissionWebhook
-    webhookPath: /validate-opentelemetry-io-v1alpha1-opampbridge
-  - admissionReviewVersions:
-    - v1
-    containerPort: 443
-    deploymentName: opentelemetry-operator-controller-manager
-    failurePolicy: Ignore
-    generateName: vopampbridgedelete.kb.io
-    rules:
-    - apiGroups:
-      - opentelemetry.io
-      apiVersions:
-      - v1alpha1
-      operations:
-      - DELETE
-      resources:
-      - opampbridges
-    sideEffects: None
-    targetPort: 9443
-    type: ValidatingAdmissionWebhook
-    webhookPath: /validate-opentelemetry-io-v1alpha1-opampbridge
-  - admissionReviewVersions:
-    - v1
-    containerPort: 443
-    deploymentName: opentelemetry-operator-controller-manager
-    failurePolicy: Fail
-    generateName: vopentelemetrycollectorcreateupdatebeta.kb.io
-    rules:
-    - apiGroups:
-      - opentelemetry.io
-      apiVersions:
-      - v1beta1
-      operations:
-      - CREATE
-      - UPDATE
-      resources:
-      - opentelemetrycollectors
-    sideEffects: None
-    targetPort: 9443
-    type: ValidatingAdmissionWebhook
-    webhookPath: /validate-opentelemetry-io-v1beta1-opentelemetrycollector
-  - admissionReviewVersions:
-    - v1
-    containerPort: 443
-    deploymentName: opentelemetry-operator-controller-manager
-    failurePolicy: Ignore
-    generateName: vopentelemetrycollectordeletebeta.kb.io
-    rules:
-    - apiGroups:
-      - opentelemetry.io
-      apiVersions:
-      - v1beta1
-      operations:
-      - DELETE
-      resources:
-      - opentelemetrycollectors
-    sideEffects: None
-    targetPort: 9443
-    type: ValidatingAdmissionWebhook
-    webhookPath: /validate-opentelemetry-io-v1beta1-opentelemetrycollector+    - admissionReviewVersions:
+        - v1alpha1
+        - v1beta1
+      containerPort: 443
+      conversionCRDs:
+        - opentelemetrycollectors.opentelemetry.io
+      deploymentName: opentelemetry-operator-controller-manager
+      generateName: copentelemetrycollectors.kb.io
+      sideEffects: None
+      targetPort: 9443
+      type: ConversionWebhook
+      webhookPath: /convert
+    - admissionReviewVersions:
+        - v1
+      containerPort: 443
+      deploymentName: opentelemetry-operator-controller-manager
+      failurePolicy: Fail
+      generateName: minstrumentation.kb.io
+      rules:
+        - apiGroups:
+            - opentelemetry.io
+          apiVersions:
+            - v1alpha1
+          operations:
+            - CREATE
+            - UPDATE
+          resources:
+            - instrumentations
+      sideEffects: None
+      targetPort: 9443
+      type: MutatingAdmissionWebhook
+      webhookPath: /mutate-opentelemetry-io-v1alpha1-instrumentation
+    - admissionReviewVersions:
+        - v1
+      containerPort: 443
+      deploymentName: opentelemetry-operator-controller-manager
+      failurePolicy: Fail
+      generateName: mopampbridge.kb.io
+      rules:
+        - apiGroups:
+            - opentelemetry.io
+          apiVersions:
+            - v1alpha1
+          operations:
+            - CREATE
+            - UPDATE
+          resources:
+            - opampbridges
+      sideEffects: None
+      targetPort: 9443
+      type: MutatingAdmissionWebhook
+      webhookPath: /mutate-opentelemetry-io-v1alpha1-opampbridge
+    - admissionReviewVersions:
+        - v1
+      containerPort: 443
+      deploymentName: opentelemetry-operator-controller-manager
+      failurePolicy: Fail
+      generateName: mopentelemetrycollectorbeta.kb.io
+      rules:
+        - apiGroups:
+            - opentelemetry.io
+          apiVersions:
+            - v1beta1
+          operations:
+            - CREATE
+            - UPDATE
+          resources:
+            - opentelemetrycollectors
+      sideEffects: None
+      targetPort: 9443
+      type: MutatingAdmissionWebhook
+      webhookPath: /mutate-opentelemetry-io-v1beta1-opentelemetrycollector
+    - admissionReviewVersions:
+        - v1
+      containerPort: 443
+      deploymentName: opentelemetry-operator-controller-manager
+      failurePolicy: Ignore
+      generateName: mpod.kb.io
+      rules:
+        - apiGroups:
+            - ""
+          apiVersions:
+            - v1
+          operations:
+            - CREATE
+          resources:
+            - pods
+      sideEffects: None
+      targetPort: 9443
+      type: MutatingAdmissionWebhook
+      webhookPath: /mutate-v1-pod
+    - admissionReviewVersions:
+        - v1
+      containerPort: 443
+      deploymentName: opentelemetry-operator-controller-manager
+      failurePolicy: Fail
+      generateName: vinstrumentationcreateupdate.kb.io
+      rules:
+        - apiGroups:
+            - opentelemetry.io
+          apiVersions:
+            - v1alpha1
+          operations:
+            - CREATE
+            - UPDATE
+          resources:
+            - instrumentations
+      sideEffects: None
+      targetPort: 9443
+      type: ValidatingAdmissionWebhook
+      webhookPath: /validate-opentelemetry-io-v1alpha1-instrumentation
+    - admissionReviewVersions:
+        - v1
+      containerPort: 443
+      deploymentName: opentelemetry-operator-controller-manager
+      failurePolicy: Ignore
+      generateName: vinstrumentationdelete.kb.io
+      rules:
+        - apiGroups:
+            - opentelemetry.io
+          apiVersions:
+            - v1alpha1
+          operations:
+            - DELETE
+          resources:
+            - instrumentations
+      sideEffects: None
+      targetPort: 9443
+      type: ValidatingAdmissionWebhook
+      webhookPath: /validate-opentelemetry-io-v1alpha1-instrumentation
+    - admissionReviewVersions:
+        - v1
+      containerPort: 443
+      deploymentName: opentelemetry-operator-controller-manager
+      failurePolicy: Fail
+      generateName: vopampbridgecreateupdate.kb.io
+      rules:
+        - apiGroups:
+            - opentelemetry.io
+          apiVersions:
+            - v1alpha1
+          operations:
+            - CREATE
+            - UPDATE
+          resources:
+            - opampbridges
+      sideEffects: None
+      targetPort: 9443
+      type: ValidatingAdmissionWebhook
+      webhookPath: /validate-opentelemetry-io-v1alpha1-opampbridge
+    - admissionReviewVersions:
+        - v1
+      containerPort: 443
+      deploymentName: opentelemetry-operator-controller-manager
+      failurePolicy: Ignore
+      generateName: vopampbridgedelete.kb.io
+      rules:
+        - apiGroups:
+            - opentelemetry.io
+          apiVersions:
+            - v1alpha1
+          operations:
+            - DELETE
+          resources:
+            - opampbridges
+      sideEffects: None
+      targetPort: 9443
+      type: ValidatingAdmissionWebhook
+      webhookPath: /validate-opentelemetry-io-v1alpha1-opampbridge
+    - admissionReviewVersions:
+        - v1
+      containerPort: 443
+      deploymentName: opentelemetry-operator-controller-manager
+      failurePolicy: Fail
+      generateName: vopentelemetrycollectorcreateupdatebeta.kb.io
+      rules:
+        - apiGroups:
+            - opentelemetry.io
+          apiVersions:
+            - v1beta1
+          operations:
+            - CREATE
+            - UPDATE
+          resources:
+            - opentelemetrycollectors
+      sideEffects: None
+      targetPort: 9443
+      type: ValidatingAdmissionWebhook
+      webhookPath: /validate-opentelemetry-io-v1beta1-opentelemetrycollector
+    - admissionReviewVersions:
+        - v1
+      containerPort: 443
+      deploymentName: opentelemetry-operator-controller-manager
+      failurePolicy: Ignore
+      generateName: vopentelemetrycollectordeletebeta.kb.io
+      rules:
+        - apiGroups:
+            - opentelemetry.io
+          apiVersions:
+            - v1beta1
+          operations:
+            - DELETE
+          resources:
+            - opentelemetrycollectors
+      sideEffects: None
+      targetPort: 9443
+      type: ValidatingAdmissionWebhook
+      webhookPath: /validate-opentelemetry-io-v1beta1-opentelemetrycollector