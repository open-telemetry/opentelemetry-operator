--- conflicted
+++ resolved
@@ -27,7 +27,8 @@
 )
 
 /*
-	Load balancer will serve on an HTTP server exposing /jobs/<job_id>/targets <- these are configured using least connection
+	Load balancer will serve on an HTTP server exposing /jobs/<job_id>/targets
+    The targets are allocated using the least connection method
 	Load balancer will need information about the collectors in order to set the URLs
 	Keep a Map of what each collector currently holds and update it based on new scrape target updates
 */
@@ -57,19 +58,10 @@
 // Users need to call SetTargets when they have new targets in their
 // clusters and call SetCollectors when the collectors have changed.
 type Allocator struct {
-<<<<<<< HEAD
-	m sync.Mutex
-
-	collectors map[string]*collector // all current collectors
-
+	// m protects targetsWaiting, collectors, and targetItems for concurrent use.
+	m           sync.RWMutex
+	collectors  map[string]*collector // all current collectors
 	targetItems map[string]*TargetItem
-=======
-	// m protects targetsWaiting, collectors, and targetItems for concurrent use.
-	m              sync.RWMutex
-	targetsWaiting map[string]TargetItem // temp buffer to keep targets that are waiting to be processed
-	collectors     map[string]*collector // all current collectors
-	targetItems    map[string]*TargetItem
->>>>>>> 3159df92
 
 	log logr.Logger
 }
@@ -96,162 +88,8 @@
 	return collectorsCopy
 }
 
-<<<<<<< HEAD
-// allCollectorsPresent checks if all of the collectors provided are in the allocator's map
-func (allocator *Allocator) allCollectorsPresent(collectors []string) bool {
-	if len(collectors) != len(allocator.collectors) {
-		return false
-	}
-	for _, s := range collectors {
-		if _, ok := allocator.collectors[s]; !ok {
-			return false
-		}
-	}
-	return true
-}
-
-// SetTargets accepts the a list of targets that will be used to make
-// load balancing decisions. This method should be called when where are
-=======
-// SetWaitingTargets accepts a list of targets that will be used to make
-// load balancing decisions. This method should be called when there are
->>>>>>> 3159df92
-// new targets discovered or existing targets are shutdown.
-func (allocator *Allocator) SetWaitingTargets(targets []TargetItem) {
-	timer := prometheus.NewTimer(timeToAssign.WithLabelValues("SetWaitingTargets"))
-	defer timer.ObserveDuration()
-	// Dump old data
-	allocator.m.Lock()
-	defer allocator.m.Unlock()
-
-	// Make the temp map for access
-	tempTargetMap := make(map[string]TargetItem, len(targets))
-	for _, target := range targets {
-		tempTargetMap[target.hash()] = target
-	}
-
-	// Check for removals
-	for k, target := range allocator.targetItems {
-		// if the old target is no longer in the new list, remove it
-		if _, ok := tempTargetMap[k]; !ok {
-			allocator.collectors[target.Collector.Name].NumTargets--
-			delete(allocator.targetItems, k)
-		}
-	}
-
-	// Check for additions
-	for k, target := range tempTargetMap {
-		// Do nothing if the item is already there
-		if _, ok := allocator.targetItems[k]; ok {
-			continue
-		} else {
-			// Assign a collector to the new target
-			col := allocator.findNextCollector()
-			targetItem := TargetItem{
-				JobName:   target.JobName,
-				Link:      LinkJSON{fmt.Sprintf("/jobs/%s/targets", url.QueryEscape(target.JobName))},
-				TargetURL: target.TargetURL,
-				Label:     target.Label,
-				Collector: col,
-			}
-			col.NumTargets++
-			targetsPerCollector.WithLabelValues(col.Name).Set(float64(col.NumTargets))
-			allocator.targetItems[k] = &targetItem
-		}
-	}
-}
-
-// SetCollectors sets the set of collectors with key=collectorName, value=Collector object.
-// This method is called when Collectors are added or removed.
-func (allocator *Allocator) SetCollectors(collectors []string) {
-	log := allocator.log.WithValues("component", "opentelemetry-targetallocator")
-	timer := prometheus.NewTimer(timeToAssign.WithLabelValues("SetCollectors"))
-	defer timer.ObserveDuration()
-
-	allocator.m.Lock()
-	defer allocator.m.Unlock()
-	if len(collectors) == 0 {
-		log.Info("No collector instances present")
-		return
-	} else if allocator.allCollectorsPresent(collectors) {
-		log.Info("No changes to the collectors found")
-		return
-	}
-	for k := range allocator.collectors {
-		delete(allocator.collectors, k)
-	}
-
-	for _, i := range collectors {
-		allocator.collectors[i] = &collector{Name: i, NumTargets: 0}
-	}
-<<<<<<< HEAD
-	for k, _ := range allocator.targetItems {
-		chosenCollector := allocator.findNextCollector()
-		allocator.targetItems[k].Collector = chosenCollector
-		chosenCollector.NumTargets++
-		targetsPerCollector.WithLabelValues(chosenCollector.Name).Set(float64(chosenCollector.NumTargets))
-=======
-	collectorsAllocatable.Set(float64(len(collectors)))
-}
-
-// AllocateTargets removes outdated targets and adds new ones from
-// waitingTargets. This method needs to be called to process the new target
-// updates. Until it is called, old targets will be served.
-func (allocator *Allocator) AllocateTargets() {
-	allocator.m.Lock()
-	timer := prometheus.NewTimer(timeToAssign.WithLabelValues("AllocateTargets"))
-	defer timer.ObserveDuration()
-	defer allocator.m.Unlock()
-	allocator.removeOutdatedTargets()
-	allocator.processWaitingTargets()
-}
-
-// ReallocateCollectors reallocates the targets among the new collector instances.
-func (allocator *Allocator) ReallocateCollectors() {
-	allocator.m.Lock()
-	timer := prometheus.NewTimer(timeToAssign.WithLabelValues("ReallocateCollectors"))
-	defer timer.ObserveDuration()
-	defer allocator.m.Unlock()
-	allocator.targetItems = make(map[string]*TargetItem)
-	allocator.processWaitingTargets()
-}
-
-// removeOutdatedTargets removes targets that are no longer available. This
-// method is called after a lock has been acquired in ReallocateCollectors().
-func (allocator *Allocator) removeOutdatedTargets() {
-	for k := range allocator.targetItems {
-		if _, ok := allocator.targetsWaiting[k]; !ok {
-			allocator.collectors[allocator.targetItems[k].Collector.Name].NumTargets--
-			delete(allocator.targetItems, k)
-		}
-	}
-}
-
-// processWaitingTargets processes the newly set targets. This method is called
-// after a lock has been acquired in AllocateTargets() or ReallocateCollectors().
-func (allocator *Allocator) processWaitingTargets() {
-	for k, v := range allocator.targetsWaiting {
-		if _, ok := allocator.targetItems[k]; !ok {
-			col := allocator.findNextCollector()
-			allocator.targetItems[k] = &v
-			targetItem := TargetItem{
-				JobName:   v.JobName,
-				Link:      LinkJSON{fmt.Sprintf("/jobs/%s/targets", url.QueryEscape(v.JobName))},
-				TargetURL: v.TargetURL,
-				Label:     v.Label,
-				Collector: col,
-			}
-			col.NumTargets++
-			targetsPerCollector.WithLabelValues(col.Name).Set(float64(col.NumTargets))
-			allocator.targetItems[v.hash()] = &targetItem
-		}
->>>>>>> 3159df92
-	}
-	collectorsAllocatable.Set(float64(len(collectors)))
-}
-
 // findNextCollector finds the next collector with fewer number of targets.
-// This method is called from within processWaitingTargets(), whose caller
+// This method is called from within SetWaitingTargets and SetCollectors, whose caller
 // acquires the needed lock.
 func (allocator *Allocator) findNextCollector() *collector {
 	var col *collector
@@ -269,6 +107,106 @@
 	return col
 }
 
+// assignTargetToNextCollector assigns a target to the next available collector
+func (allocator *Allocator) assignTargetToNextCollector(target *TargetItem) {
+	chosenCollector := allocator.findNextCollector()
+	targetItem := TargetItem{
+		JobName:   target.JobName,
+		Link:      LinkJSON{fmt.Sprintf("/jobs/%s/targets", url.QueryEscape(target.JobName))},
+		TargetURL: target.TargetURL,
+		Label:     target.Label,
+		Collector: chosenCollector,
+	}
+	allocator.targetItems[targetItem.hash()] = &targetItem
+	chosenCollector.NumTargets++
+	targetsPerCollector.WithLabelValues(chosenCollector.Name).Set(float64(chosenCollector.NumTargets))
+}
+
+// allCollectorsPresent checks if all the collectors provided are in the allocator's map
+func (allocator *Allocator) allCollectorsPresent(collectors []string) bool {
+	if len(collectors) != len(allocator.collectors) {
+		return false
+	}
+	for _, s := range collectors {
+		if _, ok := allocator.collectors[s]; !ok {
+			return false
+		}
+	}
+	return true
+}
+
+// SetWaitingTargets accepts a list of targets that will be used to make
+// load balancing decisions. This method should be called when there are
+// new targets discovered or existing targets are shutdown.
+func (allocator *Allocator) SetWaitingTargets(targets []TargetItem) {
+	timer := prometheus.NewTimer(timeToAssign.WithLabelValues("SetWaitingTargets"))
+	defer timer.ObserveDuration()
+	// Dump old data
+	allocator.m.Lock()
+	defer allocator.m.Unlock()
+
+	// Make the temp map for access
+	tempTargetMap := make(map[string]TargetItem, len(targets))
+	for _, target := range targets {
+		tempTargetMap[target.hash()] = target
+	}
+
+	// Check for removals
+	for k, target := range allocator.targetItems {
+		// if the old target is no longer in the new list, remove it
+		if _, ok := tempTargetMap[k]; !ok {
+			allocator.collectors[target.Collector.Name].NumTargets--
+			delete(allocator.targetItems, k)
+		}
+	}
+
+	// Check for additions
+	for k, target := range tempTargetMap {
+		// Do nothing if the item is already there
+		if _, ok := allocator.targetItems[k]; ok {
+			continue
+		} else {
+			// Assign a collector to the new target
+			allocator.assignTargetToNextCollector(&target)
+		}
+	}
+}
+
+// SetCollectors sets the set of collectors with key=collectorName, value=Collector object.
+// This method is called when Collectors are added or removed.
+func (allocator *Allocator) SetCollectors(collectors []string) {
+	log := allocator.log.WithValues("component", "opentelemetry-targetallocator")
+	timer := prometheus.NewTimer(timeToAssign.WithLabelValues("SetCollectors"))
+	defer timer.ObserveDuration()
+
+	allocator.m.Lock()
+	defer allocator.m.Unlock()
+	if len(collectors) == 0 {
+		log.Info("No collector instances present")
+		return
+	} else if allocator.allCollectorsPresent(collectors) {
+		log.Info("No changes to the collectors found")
+		return
+	}
+
+	// Clear existing collectors
+	for k := range allocator.collectors {
+		delete(allocator.collectors, k)
+	}
+
+	// Insert the new collectors
+	for _, i := range collectors {
+		allocator.collectors[i] = &collector{Name: i, NumTargets: 0}
+	}
+
+	// Re-Allocate the existing targets
+	for _, item := range allocator.targetItems {
+		allocator.assignTargetToNextCollector(item)
+	}
+	
+	collectorsAllocatable.Set(float64(len(collectors)))
+}
+
 func NewAllocator(log logr.Logger) *Allocator {
 	return &Allocator{
 		log:         log,
