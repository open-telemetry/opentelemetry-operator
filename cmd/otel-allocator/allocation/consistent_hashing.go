// Copyright The OpenTelemetry Authors
//
// Licensed under the Apache License, Version 2.0 (the "License");
// you may not use this file except in compliance with the License.
// You may obtain a copy of the License at
//
//     http://www.apache.org/licenses/LICENSE-2.0
//
// Unless required by applicable law or agreed to in writing, software
// distributed under the License is distributed on an "AS IS" BASIS,
// WITHOUT WARRANTIES OR CONDITIONS OF ANY KIND, either express or implied.
// See the License for the specific language governing permissions and
// limitations under the License.

package allocation

import (
	"sync"

	"github.com/buraksezer/consistent"
	"github.com/cespare/xxhash/v2"
	"github.com/go-logr/logr"
	"github.com/prometheus/client_golang/prometheus"

	"github.com/open-telemetry/opentelemetry-operator/cmd/otel-allocator/diff"
	"github.com/open-telemetry/opentelemetry-operator/cmd/otel-allocator/target"
)

var _ Allocator = &consistentHashingAllocator{}

const consistentHashingStrategyName = "consistent-hashing"

type hasher struct{}

func (h hasher) Sum64(data []byte) uint64 {
	return xxhash.Sum64(data)
}

type consistentHashingAllocator struct {
	// m protects consistentHasher, collectors and targetItems for concurrent use.
	m sync.RWMutex

	consistentHasher *consistent.Consistent

	// collectors is a map from a Collector's name to a Collector instance
	// collectorKey -> collector pointer
	collectors map[string]*Collector

	// targetItems is a map from a target item's hash to the target items allocated state
	// targetItem hash -> target item pointer
	targetItems map[string]*target.Item

	// collectorKey -> job -> target item hash -> true
<<<<<<< HEAD
	collectorsTargetItemsPerJob map[string]map[string]map[string]bool
=======
	targetItemsPerJobPerCollector map[string]map[string]map[string]bool
>>>>>>> 0a306631

	log logr.Logger

	filter Filter
}

func newConsistentHashingAllocator(log logr.Logger, opts ...AllocationOption) Allocator {
	config := consistent.Config{
		PartitionCount:    1061,
		ReplicationFactor: 5,
		Load:              1.1,
		Hasher:            hasher{},
	}
	consistentHasher := consistent.New(nil, config)
	chAllocator := &consistentHashingAllocator{
<<<<<<< HEAD
		consistentHasher:            consistentHasher,
		collectors:                  make(map[string]*Collector),
		targetItems:                 make(map[string]*target.Item),
		collectorsTargetItemsPerJob: make(map[string]map[string]map[string]bool),
		log:                         log,
=======
		consistentHasher:              consistentHasher,
		collectors:                    make(map[string]*Collector),
		targetItems:                   make(map[string]*target.Item),
		targetItemsPerJobPerCollector: make(map[string]map[string]map[string]bool),
		log:                           log,
>>>>>>> 0a306631
	}
	for _, opt := range opts {
		opt(chAllocator)
	}

	return chAllocator
}

// SetFilter sets the filtering hook to use.
func (c *consistentHashingAllocator) SetFilter(filter Filter) {
	c.filter = filter
}

<<<<<<< HEAD
func (c *consistentHashingAllocator) addTargetToCollectorsTargetItemsPerJob(tg *target.Item) {
	if c.collectorsTargetItemsPerJob[tg.CollectorName] == nil {
		c.collectorsTargetItemsPerJob[tg.CollectorName] = make(map[string]map[string]bool)
	}
	if c.collectorsTargetItemsPerJob[tg.CollectorName][tg.JobName] == nil {
		c.collectorsTargetItemsPerJob[tg.CollectorName][tg.JobName] = make(map[string]bool)
	}
	c.collectorsTargetItemsPerJob[tg.CollectorName][tg.JobName][tg.Hash()] = true
=======
// addCollectorTargetItemMapping keeps track of which collector has which jobs and targets
// this allows the allocator to respond without any extra allocations to http calls. The caller of this method
// has to acquire a lock.
func (c *consistentHashingAllocator) addCollectorTargetItemMapping(tg *target.Item) {
	if c.targetItemsPerJobPerCollector[tg.CollectorName] == nil {
		c.targetItemsPerJobPerCollector[tg.CollectorName] = make(map[string]map[string]bool)
	}
	if c.targetItemsPerJobPerCollector[tg.CollectorName][tg.JobName] == nil {
		c.targetItemsPerJobPerCollector[tg.CollectorName][tg.JobName] = make(map[string]bool)
	}
	c.targetItemsPerJobPerCollector[tg.CollectorName][tg.JobName][tg.Hash()] = true
>>>>>>> 0a306631
}

// addTargetToTargetItems assigns a target to the collector based on its hash and adds it to the allocator's targetItems
// This method is called from within SetTargets and SetCollectors, which acquire the needed lock.
// This is only called after the collectors are cleared or when a new target has been found in the tempTargetMap.
// INVARIANT: c.collectors must have at least 1 collector set.
// NOTE: by not creating a new target item, there is the potential for a race condition where we modify this target
// item while it's being encoded by the server JSON handler.
func (c *consistentHashingAllocator) addTargetToTargetItems(tg *target.Item) {
	// Check if this is a reassignment, if so, decrement the previous collector's NumTargets
	if previousColName, ok := c.collectors[tg.CollectorName]; ok {
		previousColName.NumTargets--
<<<<<<< HEAD
		delete(c.collectorsTargetItemsPerJob[tg.CollectorName][tg.JobName], tg.Hash())
=======
		delete(c.targetItemsPerJobPerCollector[tg.CollectorName][tg.JobName], tg.Hash())
>>>>>>> 0a306631
		TargetsPerCollector.WithLabelValues(previousColName.String(), consistentHashingStrategyName).Set(float64(c.collectors[previousColName.String()].NumTargets))
	}
	colOwner := c.consistentHasher.LocateKey([]byte(tg.Hash()))
	tg.CollectorName = colOwner.String()
	c.targetItems[tg.Hash()] = tg
<<<<<<< HEAD
	c.addTargetToCollectorsTargetItemsPerJob(tg)
=======
	c.addCollectorTargetItemMapping(tg)
>>>>>>> 0a306631
	c.collectors[colOwner.String()].NumTargets++
	TargetsPerCollector.WithLabelValues(colOwner.String(), consistentHashingStrategyName).Set(float64(c.collectors[colOwner.String()].NumTargets))
}

// handleTargets receives the new and removed targets and reconciles the current state.
// Any removals are removed from the allocator's targetItems and unassigned from the corresponding collector.
// Any net-new additions are assigned to the next available collector.
func (c *consistentHashingAllocator) handleTargets(diff diff.Changes[*target.Item]) {
	// Check for removals
	for k, target := range c.targetItems {
		// if the current target is in the removals list
		if _, ok := diff.Removals()[k]; ok {
			col := c.collectors[target.CollectorName]
			col.NumTargets--
			delete(c.targetItems, k)
<<<<<<< HEAD
			delete(c.collectorsTargetItemsPerJob[target.CollectorName][target.JobName], target.Hash())
=======
			delete(c.targetItemsPerJobPerCollector[target.CollectorName][target.JobName], target.Hash())
>>>>>>> 0a306631
			TargetsPerCollector.WithLabelValues(target.CollectorName, consistentHashingStrategyName).Set(float64(col.NumTargets))
		}
	}

	// Check for additions
	for k, target := range diff.Additions() {
		// Do nothing if the item is already there
		if _, ok := c.targetItems[k]; ok {
			continue
		} else {
			// Add target to target pool and assign a collector
			c.addTargetToTargetItems(target)
		}
	}
}

// handleCollectors receives the new and removed collectors and reconciles the current state.
// Any removals are removed from the allocator's collectors. New collectors are added to the allocator's collector map.
// Finally, update all targets' collectors to match the consistent hashing.
func (c *consistentHashingAllocator) handleCollectors(diff diff.Changes[*Collector]) {
	// Clear removed collectors
	for _, k := range diff.Removals() {
		delete(c.collectors, k.Name)
<<<<<<< HEAD
		delete(c.collectorsTargetItemsPerJob, k.Name)
=======
		delete(c.targetItemsPerJobPerCollector, k.Name)
>>>>>>> 0a306631
		c.consistentHasher.Remove(k.Name)
		TargetsPerCollector.WithLabelValues(k.Name, consistentHashingStrategyName).Set(0)
	}
	// Insert the new collectors
	for _, i := range diff.Additions() {
		c.collectors[i.Name] = NewCollector(i.Name)
		c.consistentHasher.Add(c.collectors[i.Name])
	}

	// Re-Allocate all targets
	for _, item := range c.targetItems {
		c.addTargetToTargetItems(item)
	}
}

// SetTargets accepts a list of targets that will be used to make
// load balancing decisions. This method should be called when there are
// new targets discovered or existing targets are shutdown.
func (c *consistentHashingAllocator) SetTargets(targets map[string]*target.Item) {
	timer := prometheus.NewTimer(TimeToAssign.WithLabelValues("SetTargets", consistentHashingStrategyName))
	defer timer.ObserveDuration()

	if c.filter != nil {
		targets = c.filter.Apply(targets)
	}
	RecordTargetsKept(targets)

	c.m.Lock()
	defer c.m.Unlock()

	if len(c.collectors) == 0 {
		c.log.Info("No collector instances present, cannot set targets")
		return
	}
	// Check for target changes
	targetsDiff := diff.Maps(c.targetItems, targets)
	// If there are any additions or removals
	if len(targetsDiff.Additions()) != 0 || len(targetsDiff.Removals()) != 0 {
		c.handleTargets(targetsDiff)
	}
}

// SetCollectors sets the set of collectors with key=collectorName, value=Collector object.
// This method is called when Collectors are added or removed.
func (c *consistentHashingAllocator) SetCollectors(collectors map[string]*Collector) {
	timer := prometheus.NewTimer(TimeToAssign.WithLabelValues("SetCollectors", consistentHashingStrategyName))
	defer timer.ObserveDuration()

	CollectorsAllocatable.WithLabelValues(consistentHashingStrategyName).Set(float64(len(collectors)))
	if len(collectors) == 0 {
		c.log.Info("No collector instances present")
		return
	}

	c.m.Lock()
	defer c.m.Unlock()

	// Check for collector changes
	collectorsDiff := diff.Maps(c.collectors, collectors)
	if len(collectorsDiff.Additions()) != 0 || len(collectorsDiff.Removals()) != 0 {
		c.handleCollectors(collectorsDiff)
	}
}

func (c *consistentHashingAllocator) GetTargetsForCollectorAndJob(collector string, job string) []*target.Item {
	c.m.RLock()
	defer c.m.RUnlock()
<<<<<<< HEAD
	if _, ok := c.collectorsTargetItemsPerJob[collector]; !ok {
		return []*target.Item{}
	}
	if _, ok := c.collectorsTargetItemsPerJob[collector][job]; !ok {
		return []*target.Item{}
	}
	targetItemsCopy := make([]*target.Item, len(c.collectorsTargetItemsPerJob[collector][job]))
	index := 0
	for targetHash := range c.collectorsTargetItemsPerJob[collector][job] {
=======
	if _, ok := c.targetItemsPerJobPerCollector[collector]; !ok {
		return []*target.Item{}
	}
	if _, ok := c.targetItemsPerJobPerCollector[collector][job]; !ok {
		return []*target.Item{}
	}
	targetItemsCopy := make([]*target.Item, len(c.targetItemsPerJobPerCollector[collector][job]))
	index := 0
	for targetHash := range c.targetItemsPerJobPerCollector[collector][job] {
>>>>>>> 0a306631
		targetItemsCopy[index] = c.targetItems[targetHash]
		index++
	}
	return targetItemsCopy
}

// TargetItems returns a shallow copy of the targetItems map.
func (c *consistentHashingAllocator) TargetItems() map[string]*target.Item {
	c.m.RLock()
	defer c.m.RUnlock()
	targetItemsCopy := make(map[string]*target.Item)
	for k, v := range c.targetItems {
		targetItemsCopy[k] = v
	}
	return targetItemsCopy
}

// Collectors returns a shallow copy of the collectors map.
func (c *consistentHashingAllocator) Collectors() map[string]*Collector {
	c.m.RLock()
	defer c.m.RUnlock()
	collectorsCopy := make(map[string]*Collector)
	for k, v := range c.collectors {
		collectorsCopy[k] = v
	}
	return collectorsCopy
}<|MERGE_RESOLUTION|>--- conflicted
+++ resolved
@@ -51,11 +51,7 @@
 	targetItems map[string]*target.Item
 
 	// collectorKey -> job -> target item hash -> true
-<<<<<<< HEAD
-	collectorsTargetItemsPerJob map[string]map[string]map[string]bool
-=======
 	targetItemsPerJobPerCollector map[string]map[string]map[string]bool
->>>>>>> 0a306631
 
 	log logr.Logger
 
@@ -71,19 +67,11 @@
 	}
 	consistentHasher := consistent.New(nil, config)
 	chAllocator := &consistentHashingAllocator{
-<<<<<<< HEAD
-		consistentHasher:            consistentHasher,
-		collectors:                  make(map[string]*Collector),
-		targetItems:                 make(map[string]*target.Item),
-		collectorsTargetItemsPerJob: make(map[string]map[string]map[string]bool),
-		log:                         log,
-=======
 		consistentHasher:              consistentHasher,
 		collectors:                    make(map[string]*Collector),
 		targetItems:                   make(map[string]*target.Item),
 		targetItemsPerJobPerCollector: make(map[string]map[string]map[string]bool),
 		log:                           log,
->>>>>>> 0a306631
 	}
 	for _, opt := range opts {
 		opt(chAllocator)
@@ -97,16 +85,6 @@
 	c.filter = filter
 }
 
-<<<<<<< HEAD
-func (c *consistentHashingAllocator) addTargetToCollectorsTargetItemsPerJob(tg *target.Item) {
-	if c.collectorsTargetItemsPerJob[tg.CollectorName] == nil {
-		c.collectorsTargetItemsPerJob[tg.CollectorName] = make(map[string]map[string]bool)
-	}
-	if c.collectorsTargetItemsPerJob[tg.CollectorName][tg.JobName] == nil {
-		c.collectorsTargetItemsPerJob[tg.CollectorName][tg.JobName] = make(map[string]bool)
-	}
-	c.collectorsTargetItemsPerJob[tg.CollectorName][tg.JobName][tg.Hash()] = true
-=======
 // addCollectorTargetItemMapping keeps track of which collector has which jobs and targets
 // this allows the allocator to respond without any extra allocations to http calls. The caller of this method
 // has to acquire a lock.
@@ -118,7 +96,6 @@
 		c.targetItemsPerJobPerCollector[tg.CollectorName][tg.JobName] = make(map[string]bool)
 	}
 	c.targetItemsPerJobPerCollector[tg.CollectorName][tg.JobName][tg.Hash()] = true
->>>>>>> 0a306631
 }
 
 // addTargetToTargetItems assigns a target to the collector based on its hash and adds it to the allocator's targetItems
@@ -131,21 +108,13 @@
 	// Check if this is a reassignment, if so, decrement the previous collector's NumTargets
 	if previousColName, ok := c.collectors[tg.CollectorName]; ok {
 		previousColName.NumTargets--
-<<<<<<< HEAD
-		delete(c.collectorsTargetItemsPerJob[tg.CollectorName][tg.JobName], tg.Hash())
-=======
 		delete(c.targetItemsPerJobPerCollector[tg.CollectorName][tg.JobName], tg.Hash())
->>>>>>> 0a306631
 		TargetsPerCollector.WithLabelValues(previousColName.String(), consistentHashingStrategyName).Set(float64(c.collectors[previousColName.String()].NumTargets))
 	}
 	colOwner := c.consistentHasher.LocateKey([]byte(tg.Hash()))
 	tg.CollectorName = colOwner.String()
 	c.targetItems[tg.Hash()] = tg
-<<<<<<< HEAD
-	c.addTargetToCollectorsTargetItemsPerJob(tg)
-=======
 	c.addCollectorTargetItemMapping(tg)
->>>>>>> 0a306631
 	c.collectors[colOwner.String()].NumTargets++
 	TargetsPerCollector.WithLabelValues(colOwner.String(), consistentHashingStrategyName).Set(float64(c.collectors[colOwner.String()].NumTargets))
 }
@@ -161,11 +130,7 @@
 			col := c.collectors[target.CollectorName]
 			col.NumTargets--
 			delete(c.targetItems, k)
-<<<<<<< HEAD
-			delete(c.collectorsTargetItemsPerJob[target.CollectorName][target.JobName], target.Hash())
-=======
 			delete(c.targetItemsPerJobPerCollector[target.CollectorName][target.JobName], target.Hash())
->>>>>>> 0a306631
 			TargetsPerCollector.WithLabelValues(target.CollectorName, consistentHashingStrategyName).Set(float64(col.NumTargets))
 		}
 	}
@@ -189,11 +154,7 @@
 	// Clear removed collectors
 	for _, k := range diff.Removals() {
 		delete(c.collectors, k.Name)
-<<<<<<< HEAD
-		delete(c.collectorsTargetItemsPerJob, k.Name)
-=======
 		delete(c.targetItemsPerJobPerCollector, k.Name)
->>>>>>> 0a306631
 		c.consistentHasher.Remove(k.Name)
 		TargetsPerCollector.WithLabelValues(k.Name, consistentHashingStrategyName).Set(0)
 	}
@@ -261,17 +222,6 @@
 func (c *consistentHashingAllocator) GetTargetsForCollectorAndJob(collector string, job string) []*target.Item {
 	c.m.RLock()
 	defer c.m.RUnlock()
-<<<<<<< HEAD
-	if _, ok := c.collectorsTargetItemsPerJob[collector]; !ok {
-		return []*target.Item{}
-	}
-	if _, ok := c.collectorsTargetItemsPerJob[collector][job]; !ok {
-		return []*target.Item{}
-	}
-	targetItemsCopy := make([]*target.Item, len(c.collectorsTargetItemsPerJob[collector][job]))
-	index := 0
-	for targetHash := range c.collectorsTargetItemsPerJob[collector][job] {
-=======
 	if _, ok := c.targetItemsPerJobPerCollector[collector]; !ok {
 		return []*target.Item{}
 	}
@@ -281,7 +231,6 @@
 	targetItemsCopy := make([]*target.Item, len(c.targetItemsPerJobPerCollector[collector][job]))
 	index := 0
 	for targetHash := range c.targetItemsPerJobPerCollector[collector][job] {
->>>>>>> 0a306631
 		targetItemsCopy[index] = c.targetItems[targetHash]
 		index++
 	}
