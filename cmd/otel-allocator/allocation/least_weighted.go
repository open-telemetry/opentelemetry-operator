--- conflicted
+++ resolved
@@ -48,11 +48,7 @@
 	targetItems map[string]*target.Item
 
 	// collectorKey -> job -> target item hash -> true
-<<<<<<< HEAD
-	collectorsTargetItemsPerJob map[string]map[string]map[string]bool
-=======
 	targetItemsPerJobPerCollector map[string]map[string]map[string]bool
->>>>>>> 0a306631
 
 	log logr.Logger
 
@@ -67,17 +63,6 @@
 func (allocator *leastWeightedAllocator) GetTargetsForCollectorAndJob(collector string, job string) []*target.Item {
 	allocator.m.RLock()
 	defer allocator.m.RUnlock()
-<<<<<<< HEAD
-	if _, ok := allocator.collectorsTargetItemsPerJob[collector]; !ok {
-		return []*target.Item{}
-	}
-	if _, ok := allocator.collectorsTargetItemsPerJob[collector][job]; !ok {
-		return []*target.Item{}
-	}
-	targetItemsCopy := make([]*target.Item, len(allocator.collectorsTargetItemsPerJob[collector][job]))
-	index := 0
-	for targetHash := range allocator.collectorsTargetItemsPerJob[collector][job] {
-=======
 	if _, ok := allocator.targetItemsPerJobPerCollector[collector]; !ok {
 		return []*target.Item{}
 	}
@@ -87,7 +72,6 @@
 	targetItemsCopy := make([]*target.Item, len(allocator.targetItemsPerJobPerCollector[collector][job]))
 	index := 0
 	for targetHash := range allocator.targetItemsPerJobPerCollector[collector][job] {
->>>>>>> 0a306631
 		targetItemsCopy[index] = allocator.targetItems[targetHash]
 		index++
 	}
@@ -133,16 +117,6 @@
 	return col
 }
 
-<<<<<<< HEAD
-func (allocator *leastWeightedAllocator) addTargetToCollectorsTargetItemsPerJob(tg *target.Item) {
-	if allocator.collectorsTargetItemsPerJob[tg.CollectorName] == nil {
-		allocator.collectorsTargetItemsPerJob[tg.CollectorName] = make(map[string]map[string]bool)
-	}
-	if allocator.collectorsTargetItemsPerJob[tg.CollectorName][tg.JobName] == nil {
-		allocator.collectorsTargetItemsPerJob[tg.CollectorName][tg.JobName] = make(map[string]bool)
-	}
-	allocator.collectorsTargetItemsPerJob[tg.CollectorName][tg.JobName][tg.Hash()] = true
-=======
 // addCollectorTargetItemMapping keeps track of which collector has which jobs and targets
 // this allows the allocator to respond without any extra allocations to http calls. The caller of this method
 // has to acquire a lock.
@@ -154,7 +128,6 @@
 		allocator.targetItemsPerJobPerCollector[tg.CollectorName][tg.JobName] = make(map[string]bool)
 	}
 	allocator.targetItemsPerJobPerCollector[tg.CollectorName][tg.JobName][tg.Hash()] = true
->>>>>>> 0a306631
 }
 
 // addTargetToTargetItems assigns a target to the next available collector and adds it to the allocator's targetItems
@@ -167,11 +140,7 @@
 	chosenCollector := allocator.findNextCollector()
 	tg.CollectorName = chosenCollector.Name
 	allocator.targetItems[tg.Hash()] = tg
-<<<<<<< HEAD
-	allocator.addTargetToCollectorsTargetItemsPerJob(tg)
-=======
 	allocator.addCollectorTargetItemMapping(tg)
->>>>>>> 0a306631
 	chosenCollector.NumTargets++
 	TargetsPerCollector.WithLabelValues(chosenCollector.Name, leastWeightedStrategyName).Set(float64(chosenCollector.NumTargets))
 }
@@ -187,11 +156,7 @@
 			c := allocator.collectors[target.CollectorName]
 			c.NumTargets--
 			delete(allocator.targetItems, k)
-<<<<<<< HEAD
-			delete(allocator.collectorsTargetItemsPerJob[target.CollectorName][target.JobName], target.Hash())
-=======
 			delete(allocator.targetItemsPerJobPerCollector[target.CollectorName][target.JobName], target.Hash())
->>>>>>> 0a306631
 			TargetsPerCollector.WithLabelValues(target.CollectorName, leastWeightedStrategyName).Set(float64(c.NumTargets))
 		}
 	}
@@ -215,11 +180,7 @@
 	// Clear removed collectors
 	for _, k := range diff.Removals() {
 		delete(allocator.collectors, k.Name)
-<<<<<<< HEAD
-		delete(allocator.collectorsTargetItemsPerJob, k.Name)
-=======
 		delete(allocator.targetItemsPerJobPerCollector, k.Name)
->>>>>>> 0a306631
 		TargetsPerCollector.WithLabelValues(k.Name, leastWeightedStrategyName).Set(0)
 	}
 	// Insert the new collectors
@@ -286,17 +247,10 @@
 
 func newLeastWeightedAllocator(log logr.Logger, opts ...AllocationOption) Allocator {
 	lwAllocator := &leastWeightedAllocator{
-<<<<<<< HEAD
-		log:                         log,
-		collectors:                  make(map[string]*Collector),
-		targetItems:                 make(map[string]*target.Item),
-		collectorsTargetItemsPerJob: make(map[string]map[string]map[string]bool),
-=======
 		log:                           log,
 		collectors:                    make(map[string]*Collector),
 		targetItems:                   make(map[string]*target.Item),
 		targetItemsPerJobPerCollector: make(map[string]map[string]map[string]bool),
->>>>>>> 0a306631
 	}
 
 	for _, opt := range opts {
