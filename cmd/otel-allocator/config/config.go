// Copyright The OpenTelemetry Authors
//
// Licensed under the Apache License, Version 2.0 (the "License");
// you may not use this file except in compliance with the License.
// You may obtain a copy of the License at
//
//     http://www.apache.org/licenses/LICENSE-2.0
//
// Unless required by applicable law or agreed to in writing, software
// distributed under the License is distributed on an "AS IS" BASIS,
// WITHOUT WARRANTIES OR CONDITIONS OF ANY KIND, either express or implied.
// See the License for the specific language governing permissions and
// limitations under the License.

package config

import (
	"crypto/tls"
	"crypto/x509"
	"errors"
	"fmt"
	"io/fs"
	"os"
	"time"

	"github.com/go-logr/logr"
	"github.com/prometheus/common/model"
	promconfig "github.com/prometheus/prometheus/config"
	_ "github.com/prometheus/prometheus/discovery/install"
	"github.com/spf13/pflag"
	"gopkg.in/yaml.v2"
	metav1 "k8s.io/apimachinery/pkg/apis/meta/v1"
	"k8s.io/client-go/rest"
	"k8s.io/client-go/tools/clientcmd"
	"k8s.io/klog/v2"
	ctrl "sigs.k8s.io/controller-runtime"
	"sigs.k8s.io/controller-runtime/pkg/log/zap"
)

const (
	DefaultResyncTime                          = 5 * time.Minute
	DefaultConfigFilePath       string         = "/conf/targetallocator.yaml"
	DefaultCRScrapeInterval     model.Duration = model.Duration(time.Second * 30)
	DefaultAllocationStrategy                  = "consistent-hashing"
	DefaultFilterStrategy                      = "relabel-config"
	DefaultCollectorWatcherType                = "k8s"
	DefaultMinUpdateInterval                   = 5 * time.Second
)

type Config struct {
<<<<<<< HEAD
	ListenAddr         string                 `yaml:"listen_addr,omitempty"`
	KubeConfigFilePath string                 `yaml:"kube_config_file_path,omitempty"`
	ClusterConfig      *rest.Config           `yaml:"-"`
	RootLogger         logr.Logger            `yaml:"-"`
	CollectorSelector  *metav1.LabelSelector  `yaml:"collector_selector,omitempty"`
	PromConfig         *promconfig.Config     `yaml:"config"`
	AllocationStrategy string                 `yaml:"allocation_strategy,omitempty"`
	FilterStrategy     string                 `yaml:"filter_strategy,omitempty"`
	PrometheusCR       PrometheusCRConfig     `yaml:"prometheus_cr,omitempty"`
	HTTPS              HTTPSServerConfig      `yaml:"https,omitempty"`
	CollectorWatcher   CollectorWatcherConfig `yaml:"collector_watcher,omitempty"`
	Runtime            RuntimeConfig          `yaml:"runtime,omitempty"`
	MinUpdateInterval  time.Duration          `yaml:"min_update_interval,omitempty"`
=======
	ListenAddr                 string                `yaml:"listen_addr,omitempty"`
	KubeConfigFilePath         string                `yaml:"kube_config_file_path,omitempty"`
	ClusterConfig              *rest.Config          `yaml:"-"`
	RootLogger                 logr.Logger           `yaml:"-"`
	CollectorSelector          *metav1.LabelSelector `yaml:"collector_selector,omitempty"`
	PromConfig                 *promconfig.Config    `yaml:"config"`
	AllocationStrategy         string                `yaml:"allocation_strategy,omitempty"`
	AllocationFallbackStrategy string                `yaml:"allocation_fallback_strategy,omitempty"`
	FilterStrategy             string                `yaml:"filter_strategy,omitempty"`
	PrometheusCR               PrometheusCRConfig    `yaml:"prometheus_cr,omitempty"`
	HTTPS                      HTTPSServerConfig     `yaml:"https,omitempty"`
>>>>>>> 95ca52c0
}

type PrometheusCRConfig struct {
	Enabled                         bool                  `yaml:"enabled,omitempty"`
	PodMonitorSelector              *metav1.LabelSelector `yaml:"pod_monitor_selector,omitempty"`
	PodMonitorNamespaceSelector     *metav1.LabelSelector `yaml:"pod_monitor_namespace_selector,omitempty"`
	ServiceMonitorSelector          *metav1.LabelSelector `yaml:"service_monitor_selector,omitempty"`
	ServiceMonitorNamespaceSelector *metav1.LabelSelector `yaml:"service_monitor_namespace_selector,omitempty"`
	ScrapeConfigSelector            *metav1.LabelSelector `yaml:"scrape_config_selector,omitempty"`
	ScrapeConfigNamespaceSelector   *metav1.LabelSelector `yaml:"scrape_config_namespace_selector,omitempty"`
	ProbeSelector                   *metav1.LabelSelector `yaml:"probe_selector,omitempty"`
	ProbeNamespaceSelector          *metav1.LabelSelector `yaml:"probe_namespace_selector,omitempty"`
	ScrapeInterval                  model.Duration        `yaml:"scrape_interval,omitempty"`
}

type HTTPSServerConfig struct {
	Enabled         bool   `yaml:"enabled,omitempty"`
	ListenAddr      string `yaml:"listen_addr,omitempty"`
	CAFilePath      string `yaml:"ca_file_path,omitempty"`
	TLSCertFilePath string `yaml:"tls_cert_file_path,omitempty"`
	TLSKeyFilePath  string `yaml:"tls_key_file_path,omitempty"`
}

type CollectorWatcherConfig struct {
	WatcherType string            `yaml:"type,omitempty"`
	AwsCloudMap AwsCloudMapConfig `yaml:"aws_cloud_map,omitempty"`
}

type AwsCloudMapConfig struct {
	Namespace   string `yaml:"namespace,omitempty"`
	ServiceName string `yaml:"service_name,omitempty"`
}

type RuntimeConfig struct {
	Kubernetes KubernetesRuntimeConfig `yaml:"kubernetes,omitempty"`
}

type KubernetesRuntimeConfig struct {
	Enabled bool `yaml:"enabled,omitempty"`
}

func LoadFromFile(file string, target *Config) error {
	return unmarshal(target, file)
}

func LoadFromCLI(target *Config, flagSet *pflag.FlagSet) error {
	var err error
	// set the rest of the config attributes based on command-line flag values
	target.RootLogger = zap.New(zap.UseFlagOptions(&zapCmdLineOpts))
	klog.SetLogger(target.RootLogger)
	ctrl.SetLogger(target.RootLogger)

	target.KubeConfigFilePath, err = getKubeConfigFilePath(flagSet)
	if err != nil {
		return err
	}

	if runtimeKubernetesEnabled, changed, flagErr := getRuntimeKubernetesEnabled(flagSet); flagErr != nil {
		return flagErr
	} else if changed {
		target.Runtime.Kubernetes.Enabled = runtimeKubernetesEnabled
	}

	if target.Runtime.Kubernetes.Enabled {
		clusterConfig, err := clientcmd.BuildConfigFromFlags("", target.KubeConfigFilePath)
		if err != nil {
			pathError := &fs.PathError{}
			if ok := errors.As(err, &pathError); !ok {
				return err
			}
			clusterConfig, err = rest.InClusterConfig()
			if err != nil {
				return err
			}
			target.KubeConfigFilePath = ""
		}
		target.ClusterConfig = clusterConfig
	}

	target.ListenAddr, err = getListenAddr(flagSet)
	if err != nil {
		return err
	}

	if prometheusCREnabled, changed, flagErr := getPrometheusCREnabled(flagSet); flagErr != nil {
		return flagErr
	} else if changed {
		target.PrometheusCR.Enabled = prometheusCREnabled
	}

	if httpsEnabled, changed, err := getHttpsEnabled(flagSet); err != nil {
		return err
	} else if changed {
		target.HTTPS.Enabled = httpsEnabled
	}

	if listenAddrHttps, changed, err := getHttpsListenAddr(flagSet); err != nil {
		return err
	} else if changed {
		target.HTTPS.ListenAddr = listenAddrHttps
	}

	if caFilePath, changed, err := getHttpsCAFilePath(flagSet); err != nil {
		return err
	} else if changed {
		target.HTTPS.CAFilePath = caFilePath
	}

	if tlsCertFilePath, changed, err := getHttpsTLSCertFilePath(flagSet); err != nil {
		return err
	} else if changed {
		target.HTTPS.TLSCertFilePath = tlsCertFilePath
	}

	if tlsKeyFilePath, changed, err := getHttpsTLSKeyFilePath(flagSet); err != nil {
		return err
	} else if changed {
		target.HTTPS.TLSKeyFilePath = tlsKeyFilePath
	}

	if cwType, changed, err := getCollectorWatcherType(flagSet); err != nil {
		return err
	} else if changed {
		target.CollectorWatcher.WatcherType = cwType
	}

	if collectorWatcherNamespace, changed, err := getAWSCloudMapNamespace(flagSet); err != nil {
		return err
	} else if changed {
		target.CollectorWatcher.AwsCloudMap.Namespace = collectorWatcherNamespace
	}

	if collectorWatcherServiceName, changed, err := getAWSCloudMapServiceName(flagSet); err != nil {
		return err
	} else if changed {
		target.CollectorWatcher.AwsCloudMap.ServiceName = collectorWatcherServiceName
	}

	if minUpdateInterval, changed, err := getMinUpdateInterval(flagSet); err != nil {
		return err
	} else if changed {
		target.MinUpdateInterval = minUpdateInterval
	}

	return nil
}

func unmarshal(cfg *Config, configFile string) error {
	yamlFile, err := os.ReadFile(configFile)
	if err != nil {
		return err
	}
	if err = yaml.Unmarshal(yamlFile, cfg); err != nil {
		return fmt.Errorf("error unmarshaling YAML: %w", err)
	}
	return nil
}

func CreateDefaultConfig() Config {
	return Config{
		AllocationStrategy:         DefaultAllocationStrategy,
		AllocationFallbackStrategy: "",
		FilterStrategy:             DefaultFilterStrategy,
		PrometheusCR: PrometheusCRConfig{
			ScrapeInterval: DefaultCRScrapeInterval,
		},
		MinUpdateInterval: DefaultMinUpdateInterval,
	}
}

func Load() (*Config, error) {
	var err error

	flagSet := getFlagSet(pflag.ExitOnError)
	err = flagSet.Parse(os.Args)
	if err != nil {
		return nil, err
	}

	config := CreateDefaultConfig()

	// load the config from the config file
	configFilePath, err := getConfigFilePath(flagSet)
	if err != nil {
		return nil, err
	}
	err = LoadFromFile(configFilePath, &config)
	if err != nil {
		return nil, err
	}

	err = LoadFromCLI(&config, flagSet)
	if err != nil {
		return nil, err
	}

	return &config, nil
}

// ValidateConfig validates the cli and file configs together.
func ValidateConfig(config *Config) error {
	scrapeConfigsPresent := (config.PromConfig != nil && len(config.PromConfig.ScrapeConfigs) > 0)
	if !(config.PrometheusCR.Enabled || scrapeConfigsPresent) {
		return fmt.Errorf("at least one scrape config must be defined, or Prometheus CR watching must be enabled")
	}
	return nil
}

func (c HTTPSServerConfig) NewTLSConfig() (*tls.Config, error) {
	cert, err := tls.LoadX509KeyPair(c.TLSCertFilePath, c.TLSKeyFilePath)
	if err != nil {
		return nil, err
	}

	caCert, err := os.ReadFile(c.CAFilePath)
	if err != nil {
		return nil, err
	}

	caCertPool := x509.NewCertPool()
	caCertPool.AppendCertsFromPEM(caCert)

	tlsConfig := &tls.Config{
		Certificates: []tls.Certificate{cert},
		ClientAuth:   tls.RequireAndVerifyClientCert,
		ClientCAs:    caCertPool,
		MinVersion:   tls.VersionTLS12,
	}
	return tlsConfig, nil
}<|MERGE_RESOLUTION|>--- conflicted
+++ resolved
@@ -48,33 +48,20 @@
 )
 
 type Config struct {
-<<<<<<< HEAD
-	ListenAddr         string                 `yaml:"listen_addr,omitempty"`
-	KubeConfigFilePath string                 `yaml:"kube_config_file_path,omitempty"`
-	ClusterConfig      *rest.Config           `yaml:"-"`
-	RootLogger         logr.Logger            `yaml:"-"`
-	CollectorSelector  *metav1.LabelSelector  `yaml:"collector_selector,omitempty"`
-	PromConfig         *promconfig.Config     `yaml:"config"`
-	AllocationStrategy string                 `yaml:"allocation_strategy,omitempty"`
-	FilterStrategy     string                 `yaml:"filter_strategy,omitempty"`
-	PrometheusCR       PrometheusCRConfig     `yaml:"prometheus_cr,omitempty"`
-	HTTPS              HTTPSServerConfig      `yaml:"https,omitempty"`
-	CollectorWatcher   CollectorWatcherConfig `yaml:"collector_watcher,omitempty"`
-	Runtime            RuntimeConfig          `yaml:"runtime,omitempty"`
-	MinUpdateInterval  time.Duration          `yaml:"min_update_interval,omitempty"`
-=======
-	ListenAddr                 string                `yaml:"listen_addr,omitempty"`
-	KubeConfigFilePath         string                `yaml:"kube_config_file_path,omitempty"`
-	ClusterConfig              *rest.Config          `yaml:"-"`
-	RootLogger                 logr.Logger           `yaml:"-"`
-	CollectorSelector          *metav1.LabelSelector `yaml:"collector_selector,omitempty"`
-	PromConfig                 *promconfig.Config    `yaml:"config"`
-	AllocationStrategy         string                `yaml:"allocation_strategy,omitempty"`
-	AllocationFallbackStrategy string                `yaml:"allocation_fallback_strategy,omitempty"`
-	FilterStrategy             string                `yaml:"filter_strategy,omitempty"`
-	PrometheusCR               PrometheusCRConfig    `yaml:"prometheus_cr,omitempty"`
-	HTTPS                      HTTPSServerConfig     `yaml:"https,omitempty"`
->>>>>>> 95ca52c0
+	ListenAddr                 string                 `yaml:"listen_addr,omitempty"`
+	KubeConfigFilePath         string                 `yaml:"kube_config_file_path,omitempty"`
+	ClusterConfig              *rest.Config           `yaml:"-"`
+	RootLogger                 logr.Logger            `yaml:"-"`
+	CollectorSelector          *metav1.LabelSelector  `yaml:"collector_selector,omitempty"`
+	PromConfig                 *promconfig.Config     `yaml:"config"`
+	AllocationStrategy         string                 `yaml:"allocation_strategy,omitempty"`
+	AllocationFallbackStrategy string                 `yaml:"allocation_fallback_strategy,omitempty"`
+	FilterStrategy             string                 `yaml:"filter_strategy,omitempty"`
+	PrometheusCR               PrometheusCRConfig     `yaml:"prometheus_cr,omitempty"`
+	HTTPS                      HTTPSServerConfig      `yaml:"https,omitempty"`
+	CollectorWatcher           CollectorWatcherConfig `yaml:"collector_watcher,omitempty"`
+	Runtime                    RuntimeConfig          `yaml:"runtime,omitempty"`
+	MinUpdateInterval          time.Duration          `yaml:"min_update_interval,omitempty"`
 }
 
 type PrometheusCRConfig struct {
