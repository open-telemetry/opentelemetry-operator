--- conflicted
+++ resolved
@@ -32,9 +32,6 @@
 	type args struct {
 		file string
 	}
-<<<<<<< HEAD
-	manager = NewManager(context.Background(), ctrl.Log.WithName("test"), gokitlog.NewNopLogger(), nil)
-=======
 	tests := []struct {
 		name string
 		args args
@@ -55,9 +52,8 @@
 			want: []string{"prom.domain:9004", "prom.domain:9005", "promfile.domain:1001", "promfile.domain:3000"},
 		},
 	}
-	manager := NewManager(ctrl.Log.WithName("test"), context.Background(), gokitlog.NewNopLogger(), nil)
+	manager := NewManager(context.Background(), ctrl.Log.WithName("test"), gokitlog.NewNopLogger(), nil)
 	defer close(manager.close)
->>>>>>> a8eba43b
 
 	results := make(chan []string)
 	manager.Watch(func(targets map[string]*target.Item) {
