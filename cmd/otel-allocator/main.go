// Copyright The OpenTelemetry Authors
//
// Licensed under the Apache License, Version 2.0 (the "License");
// you may not use this file except in compliance with the License.
// You may obtain a copy of the License at
//
//     http://www.apache.org/licenses/LICENSE-2.0
//
// Unless required by applicable law or agreed to in writing, software
// distributed under the License is distributed on an "AS IS" BASIS,
// WITHOUT WARRANTIES OR CONDITIONS OF ANY KIND, either express or implied.
// See the License for the specific language governing permissions and
// limitations under the License.

package main

import (
	"context"
	"os"
	"os/signal"
	"syscall"

<<<<<<< HEAD
=======
	"github.com/mitchellh/hashstructure"

	yaml2 "github.com/ghodss/yaml"
>>>>>>> 0a306631
	gokitlog "github.com/go-kit/log"
	"github.com/oklog/run"
	"github.com/prometheus/client_golang/prometheus"
	"github.com/prometheus/client_golang/prometheus/promauto"
<<<<<<< HEAD
	"github.com/prometheus/prometheus/discovery"
=======
	"github.com/prometheus/client_golang/prometheus/promhttp"
	yaml "gopkg.in/yaml.v2"
>>>>>>> 0a306631
	_ "k8s.io/client-go/plugin/pkg/client/auth/gcp"
	ctrl "sigs.k8s.io/controller-runtime"

	"github.com/open-telemetry/opentelemetry-operator/cmd/otel-allocator/server"
	"github.com/open-telemetry/opentelemetry-operator/cmd/otel-allocator/target"

	"github.com/open-telemetry/opentelemetry-operator/cmd/otel-allocator/allocation"
	"github.com/open-telemetry/opentelemetry-operator/cmd/otel-allocator/collector"
	"github.com/open-telemetry/opentelemetry-operator/cmd/otel-allocator/config"
	"github.com/open-telemetry/opentelemetry-operator/cmd/otel-allocator/prehook"
	allocatorWatcher "github.com/open-telemetry/opentelemetry-operator/cmd/otel-allocator/watcher"
)

var (
	setupLog     = ctrl.Log.WithName("setup")
	eventsMetric = promauto.NewCounterVec(prometheus.CounterOpts{
		Name: "opentelemetry_allocator_events",
		Help: "Number of events in the channel.",
	}, []string{"source"})
)

func main() {
	cliConf, err := config.ParseCLI()
	if err != nil {
		setupLog.Error(err, "Failed to parse parameters")
		os.Exit(1)
	}
	cfg, err := config.Load(*cliConf.ConfigFilePath)
	if err != nil {
		setupLog.Error(err, "Unable to load configuration")
	}

	cliConf.RootLogger.Info("Starting the Target Allocator")
	ctx := context.Background()
	log := ctrl.Log.WithName("allocator")

	var (
		// allocatorPrehook will be nil if filterStrategy is not set or
		// unrecognized. No filtering will be used in this case.
		allocatorPrehook prehook.Hook
		allocator        allocation.Allocator
		discoveryManager *discovery.Manager
		fileWatcher      allocatorWatcher.Watcher
		promWatcher      allocatorWatcher.Watcher
		targetDiscoverer *target.Discoverer

		events          chan allocatorWatcher.Event
		errors          chan error
		discoveryCancel context.CancelFunc
		runGroup        run.Group
	)
	events = make(chan allocatorWatcher.Event)
	errors = make(chan error)
	allocatorPrehook = prehook.New(cfg.GetTargetsFilterStrategy(), log)
	allocator, err = allocation.New(cfg.GetAllocationStrategy(), log, allocation.WithFilter(allocatorPrehook))
	if err != nil {
		setupLog.Error(err, "Unable to initialize allocation strategy")
		os.Exit(1)
	}
	discoveryCtx, discoveryCancel := context.WithCancel(ctx)
	discoveryManager = discovery.NewManager(discoveryCtx, gokitlog.NewNopLogger())
	targetDiscoverer = target.NewDiscoverer(log, discoveryManager, allocatorPrehook)
	collectorWatcher, err := collector.NewClient(log, cliConf.ClusterConfig)
	if err != nil {
		setupLog.Error(err, "Unable to initialize collector watcher")
		os.Exit(1)
	}
	fileWatcher, err = allocatorWatcher.NewFileWatcher(setupLog.WithName("file-watcher"), cliConf)
	if err != nil {
		setupLog.Error(err, "Can't start the file watcher")
		os.Exit(1)
	}
	if *cliConf.PromCRWatcherConf.Enabled {
		promWatcher, err = allocatorWatcher.NewPrometheusCRWatcher(cfg, cliConf)
		if err != nil {
			setupLog.Error(err, "Can't start the prometheus watcher")
			os.Exit(1)
		}
		err := promWatcher.Start(events, errors)
		if err != nil {
			setupLog.Error(err, "Failed to start prometheus watcher")
			os.Exit(1)
		}
	}
	srv := server.NewServer(log, allocator, targetDiscoverer, cliConf.ListenAddr)
	interrupts := make(chan os.Signal, 1)
	closer := make(chan bool, 1)
	signal.Notify(interrupts, os.Interrupt, syscall.SIGINT, syscall.SIGTERM)

	runGroup.Add(
		func() error {
			err := fileWatcher.Start(events, errors)
			setupLog.Info("File watcher exited")
			return err
		},
		func(err error) {
			setupLog.Info("Closing file watcher")
			fileWatcherErr := fileWatcher.Close()
			if fileWatcherErr != nil {
				setupLog.Error(err, "file watcher failed to close")
			}
			setupLog.Info("Closing prometheus watcher")
			promWatcherErr := promWatcher.Close()
			if promWatcherErr != nil {
				setupLog.Error(err, "prometheus watcher failed to close")
			}
		})
	runGroup.Add(
		func() error {
			err := discoveryManager.Run()
			setupLog.Info("Discovery manager exited")
			return err
		},
		func(err error) {
			setupLog.Info("Closing discovery manager")
			discoveryCancel()
		})
	runGroup.Add(
		func() error {
			// Initial loading of the config file's scrape config
			err = targetDiscoverer.ApplyConfig(allocatorWatcher.EventSourceConfigMap, cfg.Config)
			if err != nil {
				setupLog.Error(err, "Unable to apply initial configuration")
				return err
			}
			err := targetDiscoverer.Watch(allocator.SetTargets)
			setupLog.Info("Target discoverer exited")
			return err
		},
		func(err error) {
			setupLog.Info("Closing target discoverer")
			targetDiscoverer.Close()
		})
	runGroup.Add(
		func() error {
			err := collectorWatcher.Watch(ctx, cfg.LabelSelector, allocator.SetCollectors)
			setupLog.Info("Collector watcher exited")
			return err
		},
		func(err error) {
			setupLog.Info("Closing collector watcher")
			collectorWatcher.Close()
		})
	runGroup.Add(
		func() error {
			err := srv.Start()
			setupLog.Info("Server failed to start")
			return err
		},
		func(err error) {
			setupLog.Info("Closing server")
			if err := srv.Shutdown(ctx); err != nil {
				setupLog.Error(err, "Error on server shutdown")
			}
		})
	runGroup.Add(
		func() error {
			for {
				select {
				case <-interrupts:
					setupLog.Info("Received interrupt")
					return nil
				case <-closer:
					setupLog.Info("Closing run loop")
					return nil
				case event := <-events:
					eventsMetric.WithLabelValues(event.Source.String()).Inc()
					loadConfig, err := event.Watcher.LoadConfig()
					if err != nil {
						setupLog.Error(err, "Unable to load configuration")
						return err
					}
					err = targetDiscoverer.ApplyConfig(event.Source, loadConfig)
					if err != nil {
						setupLog.Error(err, "Unable to apply configuration")
						continue
					}
				case err := <-errors:
					setupLog.Error(err, "Watcher error")
				}
			}
<<<<<<< HEAD
		},
		func(err error) {
			setupLog.Info("Received error, shutting down")
			close(closer)
		})

	if err := runGroup.Run(); err != nil {
		setupLog.Error(err, "run group exited")
		os.Exit(1)
=======
		case err := <-watcher.Errors:
			setupLog.Error(err, "Watcher error")
		}
	}
}

type server struct {
	logger               logr.Logger
	allocator            allocation.Allocator
	discoveryManager     *lbdiscovery.Manager
	k8sClient            *collector.Client
	server               *http.Server
	compareHash          uint64
	scrapeConfigResponse []byte
}

func newServer(log logr.Logger, allocator allocation.Allocator, discoveryManager *lbdiscovery.Manager, k8sclient *collector.Client, listenAddr *string) *server {
	s := &server{
		logger:           log,
		allocator:        allocator,
		discoveryManager: discoveryManager,
		k8sClient:        k8sclient,
		compareHash:      uint64(0),
	}
	router := mux.NewRouter().UseEncodedPath()
	router.Use(s.PrometheusMiddleware)
	router.HandleFunc("/scrape_configs", s.ScrapeConfigsHandler).Methods("GET")
	router.HandleFunc("/jobs", s.JobHandler).Methods("GET")
	router.HandleFunc("/jobs/{job_id}/targets", s.TargetsHandler).Methods("GET")
	router.Path("/metrics").Handler(promhttp.Handler())
	s.server = &http.Server{Addr: *listenAddr, Handler: router, ReadHeaderTimeout: 90 * time.Second}
	return s
}

func configureFileDiscovery(ctx context.Context, log logr.Logger, allocator allocation.Allocator, discoveryManager *lbdiscovery.Manager, cliConfig config.CLIConfig) (*collector.Client, error) {
	cfg, err := config.Load(*cliConfig.ConfigFilePath)
	if err != nil {
		return nil, err
	}

	k8sClient, err := collector.NewClient(log, cliConfig.ClusterConfig)
	if err != nil {
		return nil, err
	}

	// returns the list of targets
	if err := discoveryManager.ApplyConfig(allocatorWatcher.EventSourceConfigMap, cfg.Config); err != nil {
		return nil, err
	}

	k8sClient.Watch(ctx, cfg.LabelSelector, allocator.SetCollectors)
	return k8sClient, nil
}

func (s *server) Start() error {
	setupLog.Info("Starting server...")
	return s.server.ListenAndServe()
}

func (s *server) Shutdown(ctx context.Context) error {
	s.logger.Info("Shutting down server...")
	s.k8sClient.Close()
	return s.server.Shutdown(ctx)
}

// ScrapeConfigsHandler returns the available scrape configuration discovered by the target allocator.
// The target allocator first marshals these configurations such that the underlying prometheus marshaling is used.
// After that, the YAML is converted in to a JSON format for consumers to use.
func (s *server) ScrapeConfigsHandler(w http.ResponseWriter, r *http.Request) {
	configs := s.discoveryManager.GetScrapeConfigs()

	hash, err := hashstructure.Hash(configs, nil)
	if err != nil {
		s.logger.Error(err, "failed to hash the config")
		s.errorHandler(w, err)
		return
	}
	// if the hashes are different, we need to recompute the scrape config
	if hash != s.compareHash {
		configBytes, err := yaml.Marshal(configs)
		if err != nil {
			s.errorHandler(w, err)
			return
		}
		jsonConfig, err := yaml2.YAMLToJSON(configBytes)
		if err != nil {
			s.errorHandler(w, err)
			return
		}
		// Update the response and the hash
		s.scrapeConfigResponse = jsonConfig
		s.compareHash = hash
	}
	// We don't use the jsonHandler method because we don't want our bytes to be re-encoded
	w.Header().Set("Content-Type", "application/json")
	_, err = w.Write(s.scrapeConfigResponse)
	if err != nil {
		s.errorHandler(w, err)
	}
}

func (s *server) JobHandler(w http.ResponseWriter, r *http.Request) {
	displayData := make(map[string]target.LinkJSON)
	for _, v := range s.allocator.TargetItems() {
		displayData[v.JobName] = target.LinkJSON{Link: v.Link.Link}
	}
	s.jsonHandler(w, displayData)
}

// PrometheusMiddleware implements mux.MiddlewareFunc.
func (s *server) PrometheusMiddleware(next http.Handler) http.Handler {
	return http.HandlerFunc(func(w http.ResponseWriter, r *http.Request) {
		route := mux.CurrentRoute(r)
		path, _ := route.GetPathTemplate()
		timer := prometheus.NewTimer(httpDuration.WithLabelValues(path))
		next.ServeHTTP(w, r)
		timer.ObserveDuration()
	})
}

func (s *server) TargetsHandler(w http.ResponseWriter, r *http.Request) {
	q := r.URL.Query()["collector_id"]

	var compareMap = make(map[string][]target.Item) // CollectorName+jobName -> TargetItem
	for _, v := range s.allocator.TargetItems() {
		compareMap[v.CollectorName+v.JobName] = append(compareMap[v.CollectorName+v.JobName], *v)
	}
	params := mux.Vars(r)
	jobId, err := url.QueryUnescape(params["job_id"])
	if err != nil {
		s.errorHandler(w, err)
		return
	}

	if len(q) == 0 {
		displayData := allocation.GetAllTargetsByJob(s.allocator, jobId)
		s.jsonHandler(w, displayData)

	} else {
		tgs := allocation.GetAllTargetsByCollectorAndJob(s.allocator, q[0], jobId)
		// Displays empty list if nothing matches
		if len(tgs) == 0 {
			s.jsonHandler(w, []interface{}{})
			return
		}
		s.jsonHandler(w, tgs)
	}
}

func (s *server) errorHandler(w http.ResponseWriter, err error) {
	w.WriteHeader(500)
	s.jsonHandler(w, err)
}

func (s *server) jsonHandler(w http.ResponseWriter, data interface{}) {
	w.Header().Set("Content-Type", "application/json")
	err := json.NewEncoder(w).Encode(data)
	if err != nil {
		s.logger.Error(err, "failed to encode data for http response")
>>>>>>> 0a306631
	}
	setupLog.Info("Target allocator exited.")
}<|MERGE_RESOLUTION|>--- conflicted
+++ resolved
@@ -20,22 +20,17 @@
 	"os/signal"
 	"syscall"
 
-<<<<<<< HEAD
-=======
-	"github.com/mitchellh/hashstructure"
+	
 
 	yaml2 "github.com/ghodss/yaml"
->>>>>>> 0a306631
 	gokitlog "github.com/go-kit/log"
 	"github.com/oklog/run"
+	"github.com/mitchellh/hashstructure"
 	"github.com/prometheus/client_golang/prometheus"
 	"github.com/prometheus/client_golang/prometheus/promauto"
-<<<<<<< HEAD
 	"github.com/prometheus/prometheus/discovery"
-=======
 	"github.com/prometheus/client_golang/prometheus/promhttp"
 	yaml "gopkg.in/yaml.v2"
->>>>>>> 0a306631
 	_ "k8s.io/client-go/plugin/pkg/client/auth/gcp"
 	ctrl "sigs.k8s.io/controller-runtime"
 
@@ -217,7 +212,6 @@
 					setupLog.Error(err, "Watcher error")
 				}
 			}
-<<<<<<< HEAD
 		},
 		func(err error) {
 			setupLog.Info("Received error, shutting down")
@@ -226,168 +220,6 @@
 
 	if err := runGroup.Run(); err != nil {
 		setupLog.Error(err, "run group exited")
-		os.Exit(1)
-=======
-		case err := <-watcher.Errors:
-			setupLog.Error(err, "Watcher error")
-		}
-	}
-}
-
-type server struct {
-	logger               logr.Logger
-	allocator            allocation.Allocator
-	discoveryManager     *lbdiscovery.Manager
-	k8sClient            *collector.Client
-	server               *http.Server
-	compareHash          uint64
-	scrapeConfigResponse []byte
-}
-
-func newServer(log logr.Logger, allocator allocation.Allocator, discoveryManager *lbdiscovery.Manager, k8sclient *collector.Client, listenAddr *string) *server {
-	s := &server{
-		logger:           log,
-		allocator:        allocator,
-		discoveryManager: discoveryManager,
-		k8sClient:        k8sclient,
-		compareHash:      uint64(0),
-	}
-	router := mux.NewRouter().UseEncodedPath()
-	router.Use(s.PrometheusMiddleware)
-	router.HandleFunc("/scrape_configs", s.ScrapeConfigsHandler).Methods("GET")
-	router.HandleFunc("/jobs", s.JobHandler).Methods("GET")
-	router.HandleFunc("/jobs/{job_id}/targets", s.TargetsHandler).Methods("GET")
-	router.Path("/metrics").Handler(promhttp.Handler())
-	s.server = &http.Server{Addr: *listenAddr, Handler: router, ReadHeaderTimeout: 90 * time.Second}
-	return s
-}
-
-func configureFileDiscovery(ctx context.Context, log logr.Logger, allocator allocation.Allocator, discoveryManager *lbdiscovery.Manager, cliConfig config.CLIConfig) (*collector.Client, error) {
-	cfg, err := config.Load(*cliConfig.ConfigFilePath)
-	if err != nil {
-		return nil, err
-	}
-
-	k8sClient, err := collector.NewClient(log, cliConfig.ClusterConfig)
-	if err != nil {
-		return nil, err
-	}
-
-	// returns the list of targets
-	if err := discoveryManager.ApplyConfig(allocatorWatcher.EventSourceConfigMap, cfg.Config); err != nil {
-		return nil, err
-	}
-
-	k8sClient.Watch(ctx, cfg.LabelSelector, allocator.SetCollectors)
-	return k8sClient, nil
-}
-
-func (s *server) Start() error {
-	setupLog.Info("Starting server...")
-	return s.server.ListenAndServe()
-}
-
-func (s *server) Shutdown(ctx context.Context) error {
-	s.logger.Info("Shutting down server...")
-	s.k8sClient.Close()
-	return s.server.Shutdown(ctx)
-}
-
-// ScrapeConfigsHandler returns the available scrape configuration discovered by the target allocator.
-// The target allocator first marshals these configurations such that the underlying prometheus marshaling is used.
-// After that, the YAML is converted in to a JSON format for consumers to use.
-func (s *server) ScrapeConfigsHandler(w http.ResponseWriter, r *http.Request) {
-	configs := s.discoveryManager.GetScrapeConfigs()
-
-	hash, err := hashstructure.Hash(configs, nil)
-	if err != nil {
-		s.logger.Error(err, "failed to hash the config")
-		s.errorHandler(w, err)
-		return
-	}
-	// if the hashes are different, we need to recompute the scrape config
-	if hash != s.compareHash {
-		configBytes, err := yaml.Marshal(configs)
-		if err != nil {
-			s.errorHandler(w, err)
-			return
-		}
-		jsonConfig, err := yaml2.YAMLToJSON(configBytes)
-		if err != nil {
-			s.errorHandler(w, err)
-			return
-		}
-		// Update the response and the hash
-		s.scrapeConfigResponse = jsonConfig
-		s.compareHash = hash
-	}
-	// We don't use the jsonHandler method because we don't want our bytes to be re-encoded
-	w.Header().Set("Content-Type", "application/json")
-	_, err = w.Write(s.scrapeConfigResponse)
-	if err != nil {
-		s.errorHandler(w, err)
-	}
-}
-
-func (s *server) JobHandler(w http.ResponseWriter, r *http.Request) {
-	displayData := make(map[string]target.LinkJSON)
-	for _, v := range s.allocator.TargetItems() {
-		displayData[v.JobName] = target.LinkJSON{Link: v.Link.Link}
-	}
-	s.jsonHandler(w, displayData)
-}
-
-// PrometheusMiddleware implements mux.MiddlewareFunc.
-func (s *server) PrometheusMiddleware(next http.Handler) http.Handler {
-	return http.HandlerFunc(func(w http.ResponseWriter, r *http.Request) {
-		route := mux.CurrentRoute(r)
-		path, _ := route.GetPathTemplate()
-		timer := prometheus.NewTimer(httpDuration.WithLabelValues(path))
-		next.ServeHTTP(w, r)
-		timer.ObserveDuration()
-	})
-}
-
-func (s *server) TargetsHandler(w http.ResponseWriter, r *http.Request) {
-	q := r.URL.Query()["collector_id"]
-
-	var compareMap = make(map[string][]target.Item) // CollectorName+jobName -> TargetItem
-	for _, v := range s.allocator.TargetItems() {
-		compareMap[v.CollectorName+v.JobName] = append(compareMap[v.CollectorName+v.JobName], *v)
-	}
-	params := mux.Vars(r)
-	jobId, err := url.QueryUnescape(params["job_id"])
-	if err != nil {
-		s.errorHandler(w, err)
-		return
-	}
-
-	if len(q) == 0 {
-		displayData := allocation.GetAllTargetsByJob(s.allocator, jobId)
-		s.jsonHandler(w, displayData)
-
-	} else {
-		tgs := allocation.GetAllTargetsByCollectorAndJob(s.allocator, q[0], jobId)
-		// Displays empty list if nothing matches
-		if len(tgs) == 0 {
-			s.jsonHandler(w, []interface{}{})
-			return
-		}
-		s.jsonHandler(w, tgs)
-	}
-}
-
-func (s *server) errorHandler(w http.ResponseWriter, err error) {
-	w.WriteHeader(500)
-	s.jsonHandler(w, err)
-}
-
-func (s *server) jsonHandler(w http.ResponseWriter, data interface{}) {
-	w.Header().Set("Content-Type", "application/json")
-	err := json.NewEncoder(w).Encode(data)
-	if err != nil {
-		s.logger.Error(err, "failed to encode data for http response")
->>>>>>> 0a306631
 	}
 	setupLog.Info("Target allocator exited.")
 }