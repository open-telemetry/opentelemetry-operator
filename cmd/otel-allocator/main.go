// Copyright The OpenTelemetry Authors
//
// Licensed under the Apache License, Version 2.0 (the "License");
// you may not use this file except in compliance with the License.
// You may obtain a copy of the License at
//
//     http://www.apache.org/licenses/LICENSE-2.0
//
// Unless required by applicable law or agreed to in writing, software
// distributed under the License is distributed on an "AS IS" BASIS,
// WITHOUT WARRANTIES OR CONDITIONS OF ANY KIND, either express or implied.
// See the License for the specific language governing permissions and
// limitations under the License.

package main

import (
	"context"
<<<<<<< HEAD
=======
	"encoding/json"
	"errors"
	"net/http"
	"net/url"
>>>>>>> 0cf9da26
	"os"
	"os/signal"
	"syscall"

	gokitlog "github.com/go-kit/log"
	"github.com/oklog/run"
	"github.com/prometheus/client_golang/prometheus"
	"github.com/prometheus/client_golang/prometheus/promauto"
	"github.com/prometheus/prometheus/discovery"
	_ "k8s.io/client-go/plugin/pkg/client/auth/gcp"
	ctrl "sigs.k8s.io/controller-runtime"

	"github.com/open-telemetry/opentelemetry-operator/cmd/otel-allocator/server"
	"github.com/open-telemetry/opentelemetry-operator/cmd/otel-allocator/target"

	"github.com/open-telemetry/opentelemetry-operator/cmd/otel-allocator/allocation"
	"github.com/open-telemetry/opentelemetry-operator/cmd/otel-allocator/collector"
	"github.com/open-telemetry/opentelemetry-operator/cmd/otel-allocator/config"
	"github.com/open-telemetry/opentelemetry-operator/cmd/otel-allocator/prehook"
	allocatorWatcher "github.com/open-telemetry/opentelemetry-operator/cmd/otel-allocator/watcher"
)

var (
	setupLog     = ctrl.Log.WithName("setup")
	eventsMetric = promauto.NewCounterVec(prometheus.CounterOpts{
		Name: "opentelemetry_allocator_events",
		Help: "Number of events in the channel.",
	}, []string{"source"})
)

func main() {
	var (
		// allocatorPrehook will be nil if filterStrategy is not set or
		// unrecognized. No filtering will be used in this case.
		allocatorPrehook prehook.Hook
		allocator        allocation.Allocator
		discoveryManager *discovery.Manager
		fileWatcher      allocatorWatcher.Watcher
		promWatcher      allocatorWatcher.Watcher
		targetDiscoverer *target.Discoverer

		events          chan allocatorWatcher.Event
		errors          chan error
		discoveryCancel context.CancelFunc
		runGroup        run.Group
	)
	cliConf, err := config.ParseCLI()
	if err != nil {
		setupLog.Error(err, "Failed to parse parameters")
		os.Exit(1)
	}
	cfg, err := config.Load(*cliConf.ConfigFilePath)
	if err != nil {
		setupLog.Error(err, "Unable to load configuration")
	}

	cliConf.RootLogger.Info("Starting the Target Allocator")
	ctx := context.Background()
	log := ctrl.Log.WithName("allocator")

	events = make(chan allocatorWatcher.Event)
	errors = make(chan error)
	allocatorPrehook = prehook.New(cfg.GetTargetsFilterStrategy(), log)
	allocator, err = allocation.New(cfg.GetAllocationStrategy(), log, allocation.WithFilter(allocatorPrehook))
	if err != nil {
		setupLog.Error(err, "Unable to initialize allocation strategy")
		os.Exit(1)
	}
	discoveryCtx, discoveryCancel := context.WithCancel(ctx)
	discoveryManager = discovery.NewManager(discoveryCtx, gokitlog.NewNopLogger())
	targetDiscoverer = target.NewDiscoverer(log, discoveryManager, allocatorPrehook)
	collectorWatcher, err := collector.NewClient(log, cliConf.ClusterConfig)
	if err != nil {
		setupLog.Error(err, "Unable to initialize collector watcher")
		os.Exit(1)
	}
<<<<<<< HEAD
	fileWatcher, err = allocatorWatcher.NewFileWatcher(setupLog.WithName("file-watcher"), cliConf)
=======
	defer func() {
		watcherErr := watcher.Close()
		if watcherErr != nil {
			log.Error(watcherErr, "failed to close watcher")
		}
	}()

	// creates a new discovery manager
	discoveryManager := lbdiscovery.NewManager(ctx, log, gokitlog.NewNopLogger(), allocatorPrehook)
	defer discoveryManager.Close()

	discoveryManager.Watch(allocator.SetTargets)

	k8sclient, err := configureFileDiscovery(context.Background(), log, allocator, discoveryManager, cliConf)
>>>>>>> 0cf9da26
	if err != nil {
		setupLog.Error(err, "Can't start the file watcher")
		os.Exit(1)
	}
<<<<<<< HEAD
	if *cliConf.PromCRWatcherConf.Enabled {
		promWatcher, err = allocatorWatcher.NewPrometheusCRWatcher(cfg, cliConf)
		if err != nil {
			setupLog.Error(err, "Can't start the prometheus watcher")
			os.Exit(1)
=======

	srv := newServer(log, allocator, discoveryManager, k8sclient, cliConf.ListenAddr)

	interrupts := make(chan os.Signal, 1)
	signal.Notify(interrupts, os.Interrupt, syscall.SIGTERM)

	go func() {
		if err := srv.Start(); !errors.Is(err, http.ErrServerClosed) {
			setupLog.Error(err, "Can't start the server")
>>>>>>> 0cf9da26
		}
		err := promWatcher.Start(events, errors)
		if err != nil {
			setupLog.Error(err, "Failed to start prometheus watcher")
			os.Exit(1)
		}
	}
	srv := server.NewServer(log, allocator, targetDiscoverer, cliConf.ListenAddr)
	interrupts := make(chan os.Signal, 1)
	closer := make(chan bool, 1)
	signal.Notify(interrupts, os.Interrupt, syscall.SIGINT, syscall.SIGTERM)

	runGroup.Add(
		func() error {
			err := fileWatcher.Start(events, errors)
			setupLog.Info("File watcher exited")
			return err
		},
		func(err error) {
			setupLog.Info("Closing file watcher")
			fileWatcherErr := fileWatcher.Close()
			if fileWatcherErr != nil {
				setupLog.Error(err, "file watcher failed to close")
			}
			setupLog.Info("Closing prometheus watcher")
			promWatcherErr := promWatcher.Close()
			if promWatcherErr != nil {
				setupLog.Error(err, "prometheus watcher failed to close")
			}
		})
	runGroup.Add(
		func() error {
			err := discoveryManager.Run()
			setupLog.Info("Discovery manager exited")
			return err
		},
		func(err error) {
			setupLog.Info("Closing discovery manager")
			discoveryCancel()
		})
	runGroup.Add(
		func() error {
			// Initial loading of the config file's scrape config
			err = targetDiscoverer.ApplyConfig(allocatorWatcher.EventSourceConfigMap, cfg.Config)
			if err != nil {
				setupLog.Error(err, "Unable to apply initial configuration")
				return err
			}
			err := targetDiscoverer.Watch(allocator.SetTargets)
			setupLog.Info("Target discoverer exited")
			return err
		},
		func(err error) {
			setupLog.Info("Closing target discoverer")
			targetDiscoverer.Close()
		})
	runGroup.Add(
		func() error {
			err := collectorWatcher.Watch(ctx, cfg.LabelSelector, allocator.SetCollectors)
			setupLog.Info("Collector watcher exited")
			return err
		},
		func(err error) {
			setupLog.Info("Closing collector watcher")
			collectorWatcher.Close()
		})
	runGroup.Add(
		func() error {
			err := srv.Start()
			setupLog.Info("Server failed to start")
			return err
		},
		func(err error) {
			setupLog.Info("Closing server")
			if err := srv.Shutdown(ctx); err != nil {
				setupLog.Error(err, "Error on server shutdown")
			}
<<<<<<< HEAD
		})
	runGroup.Add(
		func() error {
			for {
				select {
				case <-interrupts:
					setupLog.Info("Received interrupt")
					return nil
				case <-closer:
					setupLog.Info("Closing run loop")
					return nil
				case event := <-events:
					eventsMetric.WithLabelValues(event.Source.String()).Inc()
					loadConfig, err := event.Watcher.LoadConfig()
					if err != nil {
						setupLog.Error(err, "Unable to load configuration")
						continue
=======
			os.Exit(0)
		case event := <-watcher.Events:
			eventsMetric.WithLabelValues(event.Source.String()).Inc()
			switch event.Source {
			case allocatorWatcher.EventSourceConfigMap:
				setupLog.Info("ConfigMap updated!")
				// Restart the server to pickup the new config.
				if err := srv.Shutdown(ctx); err != nil {
					setupLog.Error(err, "Cannot shutdown the server")
				}
				srv = newServer(log, allocator, discoveryManager, k8sclient, cliConf.ListenAddr)
				go func() {
					if err := srv.Start(); !errors.Is(err, http.ErrServerClosed) {
						setupLog.Error(err, "Can't restart the server")
>>>>>>> 0cf9da26
					}
					err = targetDiscoverer.ApplyConfig(event.Source, loadConfig)
					if err != nil {
						setupLog.Error(err, "Unable to apply configuration")
						continue
					}
				case err := <-errors:
					setupLog.Error(err, "Watcher error")
				}
			}
		},
		func(err error) {
			setupLog.Info("Received error, shutting down")
			close(closer)
		})

<<<<<<< HEAD
	if err := runGroup.Run(); err != nil {
		setupLog.Error(err, "run group exited")
=======
type server struct {
	logger               logr.Logger
	allocator            allocation.Allocator
	discoveryManager     *lbdiscovery.Manager
	k8sClient            *collector.Client
	server               *http.Server
	compareHash          uint64
	scrapeConfigResponse []byte
}

func newServer(log logr.Logger, allocator allocation.Allocator, discoveryManager *lbdiscovery.Manager, k8sclient *collector.Client, listenAddr *string) *server {
	s := &server{
		logger:           log,
		allocator:        allocator,
		discoveryManager: discoveryManager,
		k8sClient:        k8sclient,
		compareHash:      uint64(0),
	}
	router := mux.NewRouter().UseEncodedPath()
	router.Use(s.PrometheusMiddleware)
	router.HandleFunc("/scrape_configs", s.ScrapeConfigsHandler).Methods("GET")
	router.HandleFunc("/jobs", s.JobHandler).Methods("GET")
	router.HandleFunc("/jobs/{job_id}/targets", s.TargetsHandler).Methods("GET")
	router.Path("/metrics").Handler(promhttp.Handler())
	s.server = &http.Server{Addr: *listenAddr, Handler: router, ReadHeaderTimeout: 90 * time.Second}
	return s
}

func configureFileDiscovery(ctx context.Context, log logr.Logger, allocator allocation.Allocator, discoveryManager *lbdiscovery.Manager, cliConfig config.CLIConfig) (*collector.Client, error) {
	cfg, err := config.Load(*cliConfig.ConfigFilePath)
	if err != nil {
		return nil, err
	}

	k8sClient, err := collector.NewClient(log, cliConfig.ClusterConfig)
	if err != nil {
		return nil, err
	}

	// returns the list of targets
	if err := discoveryManager.ApplyConfig(allocatorWatcher.EventSourceConfigMap, cfg.Config); err != nil {
		return nil, err
	}

	k8sClient.Watch(ctx, cfg.LabelSelector, allocator.SetCollectors)
	return k8sClient, nil
}

func (s *server) Start() error {
	setupLog.Info("Starting server...")
	return s.server.ListenAndServe()
}

func (s *server) Shutdown(ctx context.Context) error {
	s.logger.Info("Shutting down server...")
	s.k8sClient.Close()
	return s.server.Shutdown(ctx)
}

// ScrapeConfigsHandler returns the available scrape configuration discovered by the target allocator.
// The target allocator first marshals these configurations such that the underlying prometheus marshaling is used.
// After that, the YAML is converted in to a JSON format for consumers to use.
func (s *server) ScrapeConfigsHandler(w http.ResponseWriter, r *http.Request) {
	configs := s.discoveryManager.GetScrapeConfigs()

	hash, err := hashstructure.Hash(configs, nil)
	if err != nil {
		s.logger.Error(err, "failed to hash the config")
		s.errorHandler(w, err)
		return
	}
	// if the hashes are different, we need to recompute the scrape config
	if hash != s.compareHash {
		var configBytes []byte
		configBytes, err = yaml.Marshal(configs)
		if err != nil {
			s.errorHandler(w, err)
			return
		}
		var jsonConfig []byte
		jsonConfig, err = yaml2.YAMLToJSON(configBytes)
		if err != nil {
			s.errorHandler(w, err)
			return
		}
		// Update the response and the hash
		s.scrapeConfigResponse = jsonConfig
		s.compareHash = hash
	}
	// We don't use the jsonHandler method because we don't want our bytes to be re-encoded
	w.Header().Set("Content-Type", "application/json")
	_, err = w.Write(s.scrapeConfigResponse)
	if err != nil {
		s.errorHandler(w, err)
	}
}

func (s *server) JobHandler(w http.ResponseWriter, r *http.Request) {
	displayData := make(map[string]target.LinkJSON)
	for _, v := range s.allocator.TargetItems() {
		displayData[v.JobName] = target.LinkJSON{Link: v.Link.Link}
	}
	s.jsonHandler(w, displayData)
}

// PrometheusMiddleware implements mux.MiddlewareFunc.
func (s *server) PrometheusMiddleware(next http.Handler) http.Handler {
	return http.HandlerFunc(func(w http.ResponseWriter, r *http.Request) {
		route := mux.CurrentRoute(r)
		path, _ := route.GetPathTemplate()
		timer := prometheus.NewTimer(httpDuration.WithLabelValues(path))
		next.ServeHTTP(w, r)
		timer.ObserveDuration()
	})
}

func (s *server) TargetsHandler(w http.ResponseWriter, r *http.Request) {
	q := r.URL.Query()["collector_id"]

	var compareMap = make(map[string][]target.Item) // CollectorName+jobName -> TargetItem
	for _, v := range s.allocator.TargetItems() {
		compareMap[v.CollectorName+v.JobName] = append(compareMap[v.CollectorName+v.JobName], *v)
	}
	params := mux.Vars(r)
	jobId, err := url.QueryUnescape(params["job_id"])
	if err != nil {
		s.errorHandler(w, err)
		return
	}

	if len(q) == 0 {
		displayData := allocation.GetAllTargetsByJob(s.allocator, jobId)
		s.jsonHandler(w, displayData)

	} else {
		tgs := allocation.GetAllTargetsByCollectorAndJob(s.allocator, q[0], jobId)
		// Displays empty list if nothing matches
		if len(tgs) == 0 {
			s.jsonHandler(w, []interface{}{})
			return
		}
		s.jsonHandler(w, tgs)
	}
}

func (s *server) errorHandler(w http.ResponseWriter, err error) {
	w.WriteHeader(500)
	s.jsonHandler(w, err)
}

func (s *server) jsonHandler(w http.ResponseWriter, data interface{}) {
	w.Header().Set("Content-Type", "application/json")
	err := json.NewEncoder(w).Encode(data)
	if err != nil {
		s.logger.Error(err, "failed to encode data for http response")
>>>>>>> 0cf9da26
	}
	setupLog.Info("Target allocator exited.")
}<|MERGE_RESOLUTION|>--- conflicted
+++ resolved
@@ -16,13 +16,6 @@
 
 import (
 	"context"
-<<<<<<< HEAD
-=======
-	"encoding/json"
-	"errors"
-	"net/http"
-	"net/url"
->>>>>>> 0cf9da26
 	"os"
 	"os/signal"
 	"syscall"
@@ -99,45 +92,16 @@
 		setupLog.Error(err, "Unable to initialize collector watcher")
 		os.Exit(1)
 	}
-<<<<<<< HEAD
 	fileWatcher, err = allocatorWatcher.NewFileWatcher(setupLog.WithName("file-watcher"), cliConf)
-=======
-	defer func() {
-		watcherErr := watcher.Close()
-		if watcherErr != nil {
-			log.Error(watcherErr, "failed to close watcher")
-		}
-	}()
-
-	// creates a new discovery manager
-	discoveryManager := lbdiscovery.NewManager(ctx, log, gokitlog.NewNopLogger(), allocatorPrehook)
-	defer discoveryManager.Close()
-
-	discoveryManager.Watch(allocator.SetTargets)
-
-	k8sclient, err := configureFileDiscovery(context.Background(), log, allocator, discoveryManager, cliConf)
->>>>>>> 0cf9da26
 	if err != nil {
 		setupLog.Error(err, "Can't start the file watcher")
 		os.Exit(1)
 	}
-<<<<<<< HEAD
 	if *cliConf.PromCRWatcherConf.Enabled {
 		promWatcher, err = allocatorWatcher.NewPrometheusCRWatcher(cfg, cliConf)
 		if err != nil {
 			setupLog.Error(err, "Can't start the prometheus watcher")
 			os.Exit(1)
-=======
-
-	srv := newServer(log, allocator, discoveryManager, k8sclient, cliConf.ListenAddr)
-
-	interrupts := make(chan os.Signal, 1)
-	signal.Notify(interrupts, os.Interrupt, syscall.SIGTERM)
-
-	go func() {
-		if err := srv.Start(); !errors.Is(err, http.ErrServerClosed) {
-			setupLog.Error(err, "Can't start the server")
->>>>>>> 0cf9da26
 		}
 		err := promWatcher.Start(events, errors)
 		if err != nil {
@@ -152,9 +116,9 @@
 
 	runGroup.Add(
 		func() error {
-			err := fileWatcher.Start(events, errors)
+			fileWatcherErr := fileWatcher.Start(events, errors)
 			setupLog.Info("File watcher exited")
-			return err
+			return fileWatcherErr
 		},
 		func(err error) {
 			setupLog.Info("Closing file watcher")
@@ -215,7 +179,6 @@
 			if err := srv.Shutdown(ctx); err != nil {
 				setupLog.Error(err, "Error on server shutdown")
 			}
-<<<<<<< HEAD
 		})
 	runGroup.Add(
 		func() error {
@@ -233,22 +196,6 @@
 					if err != nil {
 						setupLog.Error(err, "Unable to load configuration")
 						continue
-=======
-			os.Exit(0)
-		case event := <-watcher.Events:
-			eventsMetric.WithLabelValues(event.Source.String()).Inc()
-			switch event.Source {
-			case allocatorWatcher.EventSourceConfigMap:
-				setupLog.Info("ConfigMap updated!")
-				// Restart the server to pickup the new config.
-				if err := srv.Shutdown(ctx); err != nil {
-					setupLog.Error(err, "Cannot shutdown the server")
-				}
-				srv = newServer(log, allocator, discoveryManager, k8sclient, cliConf.ListenAddr)
-				go func() {
-					if err := srv.Start(); !errors.Is(err, http.ErrServerClosed) {
-						setupLog.Error(err, "Can't restart the server")
->>>>>>> 0cf9da26
 					}
 					err = targetDiscoverer.ApplyConfig(event.Source, loadConfig)
 					if err != nil {
@@ -265,166 +212,8 @@
 			close(closer)
 		})
 
-<<<<<<< HEAD
 	if err := runGroup.Run(); err != nil {
 		setupLog.Error(err, "run group exited")
-=======
-type server struct {
-	logger               logr.Logger
-	allocator            allocation.Allocator
-	discoveryManager     *lbdiscovery.Manager
-	k8sClient            *collector.Client
-	server               *http.Server
-	compareHash          uint64
-	scrapeConfigResponse []byte
-}
-
-func newServer(log logr.Logger, allocator allocation.Allocator, discoveryManager *lbdiscovery.Manager, k8sclient *collector.Client, listenAddr *string) *server {
-	s := &server{
-		logger:           log,
-		allocator:        allocator,
-		discoveryManager: discoveryManager,
-		k8sClient:        k8sclient,
-		compareHash:      uint64(0),
-	}
-	router := mux.NewRouter().UseEncodedPath()
-	router.Use(s.PrometheusMiddleware)
-	router.HandleFunc("/scrape_configs", s.ScrapeConfigsHandler).Methods("GET")
-	router.HandleFunc("/jobs", s.JobHandler).Methods("GET")
-	router.HandleFunc("/jobs/{job_id}/targets", s.TargetsHandler).Methods("GET")
-	router.Path("/metrics").Handler(promhttp.Handler())
-	s.server = &http.Server{Addr: *listenAddr, Handler: router, ReadHeaderTimeout: 90 * time.Second}
-	return s
-}
-
-func configureFileDiscovery(ctx context.Context, log logr.Logger, allocator allocation.Allocator, discoveryManager *lbdiscovery.Manager, cliConfig config.CLIConfig) (*collector.Client, error) {
-	cfg, err := config.Load(*cliConfig.ConfigFilePath)
-	if err != nil {
-		return nil, err
-	}
-
-	k8sClient, err := collector.NewClient(log, cliConfig.ClusterConfig)
-	if err != nil {
-		return nil, err
-	}
-
-	// returns the list of targets
-	if err := discoveryManager.ApplyConfig(allocatorWatcher.EventSourceConfigMap, cfg.Config); err != nil {
-		return nil, err
-	}
-
-	k8sClient.Watch(ctx, cfg.LabelSelector, allocator.SetCollectors)
-	return k8sClient, nil
-}
-
-func (s *server) Start() error {
-	setupLog.Info("Starting server...")
-	return s.server.ListenAndServe()
-}
-
-func (s *server) Shutdown(ctx context.Context) error {
-	s.logger.Info("Shutting down server...")
-	s.k8sClient.Close()
-	return s.server.Shutdown(ctx)
-}
-
-// ScrapeConfigsHandler returns the available scrape configuration discovered by the target allocator.
-// The target allocator first marshals these configurations such that the underlying prometheus marshaling is used.
-// After that, the YAML is converted in to a JSON format for consumers to use.
-func (s *server) ScrapeConfigsHandler(w http.ResponseWriter, r *http.Request) {
-	configs := s.discoveryManager.GetScrapeConfigs()
-
-	hash, err := hashstructure.Hash(configs, nil)
-	if err != nil {
-		s.logger.Error(err, "failed to hash the config")
-		s.errorHandler(w, err)
-		return
-	}
-	// if the hashes are different, we need to recompute the scrape config
-	if hash != s.compareHash {
-		var configBytes []byte
-		configBytes, err = yaml.Marshal(configs)
-		if err != nil {
-			s.errorHandler(w, err)
-			return
-		}
-		var jsonConfig []byte
-		jsonConfig, err = yaml2.YAMLToJSON(configBytes)
-		if err != nil {
-			s.errorHandler(w, err)
-			return
-		}
-		// Update the response and the hash
-		s.scrapeConfigResponse = jsonConfig
-		s.compareHash = hash
-	}
-	// We don't use the jsonHandler method because we don't want our bytes to be re-encoded
-	w.Header().Set("Content-Type", "application/json")
-	_, err = w.Write(s.scrapeConfigResponse)
-	if err != nil {
-		s.errorHandler(w, err)
-	}
-}
-
-func (s *server) JobHandler(w http.ResponseWriter, r *http.Request) {
-	displayData := make(map[string]target.LinkJSON)
-	for _, v := range s.allocator.TargetItems() {
-		displayData[v.JobName] = target.LinkJSON{Link: v.Link.Link}
-	}
-	s.jsonHandler(w, displayData)
-}
-
-// PrometheusMiddleware implements mux.MiddlewareFunc.
-func (s *server) PrometheusMiddleware(next http.Handler) http.Handler {
-	return http.HandlerFunc(func(w http.ResponseWriter, r *http.Request) {
-		route := mux.CurrentRoute(r)
-		path, _ := route.GetPathTemplate()
-		timer := prometheus.NewTimer(httpDuration.WithLabelValues(path))
-		next.ServeHTTP(w, r)
-		timer.ObserveDuration()
-	})
-}
-
-func (s *server) TargetsHandler(w http.ResponseWriter, r *http.Request) {
-	q := r.URL.Query()["collector_id"]
-
-	var compareMap = make(map[string][]target.Item) // CollectorName+jobName -> TargetItem
-	for _, v := range s.allocator.TargetItems() {
-		compareMap[v.CollectorName+v.JobName] = append(compareMap[v.CollectorName+v.JobName], *v)
-	}
-	params := mux.Vars(r)
-	jobId, err := url.QueryUnescape(params["job_id"])
-	if err != nil {
-		s.errorHandler(w, err)
-		return
-	}
-
-	if len(q) == 0 {
-		displayData := allocation.GetAllTargetsByJob(s.allocator, jobId)
-		s.jsonHandler(w, displayData)
-
-	} else {
-		tgs := allocation.GetAllTargetsByCollectorAndJob(s.allocator, q[0], jobId)
-		// Displays empty list if nothing matches
-		if len(tgs) == 0 {
-			s.jsonHandler(w, []interface{}{})
-			return
-		}
-		s.jsonHandler(w, tgs)
-	}
-}
-
-func (s *server) errorHandler(w http.ResponseWriter, err error) {
-	w.WriteHeader(500)
-	s.jsonHandler(w, err)
-}
-
-func (s *server) jsonHandler(w http.ResponseWriter, data interface{}) {
-	w.Header().Set("Content-Type", "application/json")
-	err := json.NewEncoder(w).Encode(data)
-	if err != nil {
-		s.logger.Error(err, "failed to encode data for http response")
->>>>>>> 0cf9da26
 	}
 	setupLog.Info("Target allocator exited.")
 }