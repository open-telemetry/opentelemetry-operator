// Copyright The OpenTelemetry Authors
//
// Licensed under the Apache License, Version 2.0 (the "License");
// you may not use this file except in compliance with the License.
// You may obtain a copy of the License at
//
//     http://www.apache.org/licenses/LICENSE-2.0
//
// Unless required by applicable law or agreed to in writing, software
// distributed under the License is distributed on an "AS IS" BASIS,
// WITHOUT WARRANTIES OR CONDITIONS OF ANY KIND, either express or implied.
// See the License for the specific language governing permissions and
// limitations under the License.

package target

import (
	"fmt"
	"net/url"

	"github.com/prometheus/common/model"
)

// This package contains common structs and methods that relate to scrape targets.
type LinkJSON struct {
	Link string `json:"_link"`
}

type Item struct {
	JobName       string         `json:"-"`
	Link          LinkJSON       `json:"-"`
	TargetURL     []string       `json:"targets"`
	Labels        model.LabelSet `json:"labels"`
	CollectorName string         `json:"-"`
	hash          string
}

<<<<<<< HEAD
func (t Item) Hash() string {
=======
func (t *Item) Hash() string {
>>>>>>> 0a306631
	return t.hash
}

// NewItem Creates a new target item.
// INVARIANTS:
// * Item fields must not be modified after creation.
// * Item should only be made via its constructor, never directly.
func NewItem(jobName string, targetURL string, label model.LabelSet, collectorName string) *Item {
	return &Item{
		JobName:       jobName,
		Link:          LinkJSON{fmt.Sprintf("/jobs/%s/targets", url.QueryEscape(jobName))},
		hash:          jobName + targetURL + label.Fingerprint().String(),
		TargetURL:     []string{targetURL},
		Labels:        label,
		CollectorName: collectorName,
	}
}<|MERGE_RESOLUTION|>--- conflicted
+++ resolved
@@ -35,11 +35,7 @@
 	hash          string
 }
 
-<<<<<<< HEAD
 func (t Item) Hash() string {
-=======
-func (t *Item) Hash() string {
->>>>>>> 0a306631
 	return t.hash
 }
 
