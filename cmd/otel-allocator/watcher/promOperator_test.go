// Copyright The OpenTelemetry Authors
//
// Licensed under the Apache License, Version 2.0 (the "License");
// you may not use this file except in compliance with the License.
// You may obtain a copy of the License at
//
//     http://www.apache.org/licenses/LICENSE-2.0
//
// Unless required by applicable law or agreed to in writing, software
// distributed under the License is distributed on an "AS IS" BASIS,
// WITHOUT WARRANTIES OR CONDITIONS OF ANY KIND, either express or implied.
// See the License for the specific language governing permissions and
// limitations under the License.

package watcher

import (
	"context"
	"os"
	"testing"
	"time"

	"github.com/go-kit/log"
	"github.com/go-kit/log/level"
	monitoringv1 "github.com/prometheus-operator/prometheus-operator/pkg/apis/monitoring/v1"
	"github.com/prometheus-operator/prometheus-operator/pkg/assets"
	fakemonitoringclient "github.com/prometheus-operator/prometheus-operator/pkg/client/versioned/fake"
	"github.com/prometheus-operator/prometheus-operator/pkg/informers"
	"github.com/prometheus-operator/prometheus-operator/pkg/operator"
	"github.com/prometheus-operator/prometheus-operator/pkg/prometheus"
	prometheusgoclient "github.com/prometheus/client_golang/prometheus"
	"github.com/prometheus/common/config"
	"github.com/prometheus/common/model"
	promconfig "github.com/prometheus/prometheus/config"
	"github.com/prometheus/prometheus/discovery"
	kubeDiscovery "github.com/prometheus/prometheus/discovery/kubernetes"
	"github.com/stretchr/testify/assert"
	"github.com/stretchr/testify/require"
	v1 "k8s.io/api/core/v1"
	metav1 "k8s.io/apimachinery/pkg/apis/meta/v1"
	"k8s.io/client-go/kubernetes/fake"
	"k8s.io/client-go/tools/cache"
	fcache "k8s.io/client-go/tools/cache/testing"

	allocatorconfig "github.com/open-telemetry/opentelemetry-operator/cmd/otel-allocator/config"
)

func TestLoadConfig(t *testing.T) {
	tests := []struct {
		name            string
		serviceMonitors []*monitoringv1.ServiceMonitor
		podMonitors     []*monitoringv1.PodMonitor
		want            *promconfig.Config
		wantErr         bool
		cfg             allocatorconfig.Config
	}{
		{
			name: "simple test",
			serviceMonitors: []*monitoringv1.ServiceMonitor{
				{
					ObjectMeta: metav1.ObjectMeta{
						Name:      "simple",
						Namespace: "test",
					},
					Spec: monitoringv1.ServiceMonitorSpec{
						JobLabel: "test",
						Endpoints: []monitoringv1.Endpoint{
							{
								Port: "web",
							},
						},
					},
				},
			},
			podMonitors: []*monitoringv1.PodMonitor{
				{
					ObjectMeta: metav1.ObjectMeta{
						Name:      "simple",
						Namespace: "test",
					},
					Spec: monitoringv1.PodMonitorSpec{
						JobLabel: "test",
						PodMetricsEndpoints: []monitoringv1.PodMetricsEndpoint{
							{
								Port: "web",
							},
						},
					},
				},
			},
			cfg: allocatorconfig.Config{},
			want: &promconfig.Config{
				ScrapeConfigs: []*promconfig.ScrapeConfig{
					{
						JobName:         "serviceMonitor/test/simple/0",
						ScrapeInterval:  model.Duration(30 * time.Second),
						ScrapeTimeout:   model.Duration(10 * time.Second),
						HonorTimestamps: true,
						HonorLabels:     false,
						Scheme:          "http",
						MetricsPath:     "/metrics",
						ServiceDiscoveryConfigs: []discovery.Config{
							&kubeDiscovery.SDConfig{
								Role: "endpointslice",
								NamespaceDiscovery: kubeDiscovery.NamespaceDiscovery{
									Names:               []string{"test"},
									IncludeOwnNamespace: false,
								},
								HTTPClientConfig: config.DefaultHTTPClientConfig,
							},
						},
						HTTPClientConfig: config.DefaultHTTPClientConfig,
					},
					{
						JobName:         "podMonitor/test/simple/0",
						ScrapeInterval:  model.Duration(30 * time.Second),
						ScrapeTimeout:   model.Duration(10 * time.Second),
						HonorTimestamps: true,
						HonorLabels:     false,
						Scheme:          "http",
						MetricsPath:     "/metrics",
						ServiceDiscoveryConfigs: []discovery.Config{
							&kubeDiscovery.SDConfig{
								Role: "pod",
								NamespaceDiscovery: kubeDiscovery.NamespaceDiscovery{
									Names:               []string{"test"},
									IncludeOwnNamespace: false,
								},
								HTTPClientConfig: config.DefaultHTTPClientConfig,
							},
						},
						HTTPClientConfig: config.DefaultHTTPClientConfig,
					},
				},
			},
		},
		{
			name: "basic auth (serviceMonitor)",
			serviceMonitors: []*monitoringv1.ServiceMonitor{
				{
					ObjectMeta: metav1.ObjectMeta{
						Name:      "auth",
						Namespace: "test",
					},
					Spec: monitoringv1.ServiceMonitorSpec{
						JobLabel: "auth",
						Endpoints: []monitoringv1.Endpoint{
							{
								Port: "web",
								BasicAuth: &monitoringv1.BasicAuth{
									Username: v1.SecretKeySelector{
										LocalObjectReference: v1.LocalObjectReference{
											Name: "basic-auth",
										},
										Key: "username",
									},
									Password: v1.SecretKeySelector{
										LocalObjectReference: v1.LocalObjectReference{
											Name: "basic-auth",
										},
										Key: "password",
									},
								},
							},
						},
						Selector: metav1.LabelSelector{
							MatchLabels: map[string]string{
								"app": "auth",
							},
						},
					},
				},
			},
			cfg: allocatorconfig.Config{},
			want: &promconfig.Config{
				GlobalConfig: promconfig.GlobalConfig{},
				ScrapeConfigs: []*promconfig.ScrapeConfig{
					{
						JobName:         "serviceMonitor/test/auth/0",
						ScrapeInterval:  model.Duration(30 * time.Second),
						ScrapeTimeout:   model.Duration(10 * time.Second),
						HonorTimestamps: true,
						HonorLabels:     false,
						Scheme:          "http",
						MetricsPath:     "/metrics",
						ServiceDiscoveryConfigs: []discovery.Config{
							&kubeDiscovery.SDConfig{
								Role: "endpointslice",
								NamespaceDiscovery: kubeDiscovery.NamespaceDiscovery{
									Names:               []string{"test"},
									IncludeOwnNamespace: false,
								},
								HTTPClientConfig: config.DefaultHTTPClientConfig,
							},
						},
						HTTPClientConfig: config.HTTPClientConfig{
							FollowRedirects: true,
							EnableHTTP2:     true,
							BasicAuth: &config.BasicAuth{
								Username: "admin",
								Password: "password",
							},
						},
					},
				},
			},
		},
		{
			name: "bearer token (podMonitor)",
<<<<<<< HEAD
			podMonitors: []*monitoringv1.PodMonitor{
				{
					ObjectMeta: metav1.ObjectMeta{
						Name:      "bearer",
						Namespace: "test",
					},
					Spec: monitoringv1.PodMonitorSpec{
						JobLabel: "bearer",
						PodMetricsEndpoints: []monitoringv1.PodMetricsEndpoint{
							{
								Port: "web",
								BearerTokenSecret: v1.SecretKeySelector{
=======
			podMonitor: &monitoringv1.PodMonitor{
				ObjectMeta: metav1.ObjectMeta{
					Name:      "bearer",
					Namespace: "test",
				},
				Spec: monitoringv1.PodMonitorSpec{
					JobLabel: "bearer",
					PodMetricsEndpoints: []monitoringv1.PodMetricsEndpoint{
						{
							Port: "web",
							Authorization: &monitoringv1.SafeAuthorization{
								Type: "Bearer",
								Credentials: &v1.SecretKeySelector{
>>>>>>> d013d453
									LocalObjectReference: v1.LocalObjectReference{
										Name: "bearer",
									},
									Key: "token",
								},
							},
						},
					},
				},
			},
			cfg: allocatorconfig.Config{},
			want: &promconfig.Config{
				GlobalConfig: promconfig.GlobalConfig{},
				ScrapeConfigs: []*promconfig.ScrapeConfig{
					{
						JobName:         "podMonitor/test/bearer/0",
						ScrapeInterval:  model.Duration(30 * time.Second),
						ScrapeTimeout:   model.Duration(10 * time.Second),
						HonorTimestamps: true,
						HonorLabels:     false,
						Scheme:          "http",
						MetricsPath:     "/metrics",
						ServiceDiscoveryConfigs: []discovery.Config{
							&kubeDiscovery.SDConfig{
								Role: "pod",
								NamespaceDiscovery: kubeDiscovery.NamespaceDiscovery{
									Names:               []string{"test"},
									IncludeOwnNamespace: false,
								},
								HTTPClientConfig: config.DefaultHTTPClientConfig,
							},
						},
						HTTPClientConfig: config.HTTPClientConfig{
							FollowRedirects: true,
							EnableHTTP2:     true,
							Authorization: &config.Authorization{
								Type:        "Bearer",
								Credentials: "bearer-token",
							},
						},
					},
				},
			},
		},
		{
			name: "invalid pod monitor test",
			serviceMonitors: []*monitoringv1.ServiceMonitor{
				{
					ObjectMeta: metav1.ObjectMeta{
						Name:      "valid-sm",
						Namespace: "test",
					},
					Spec: monitoringv1.ServiceMonitorSpec{
						JobLabel: "test",
						Endpoints: []monitoringv1.Endpoint{
							{
								Port: "web",
							},
						},
					},
				},
			},
			podMonitors: []*monitoringv1.PodMonitor{
				{
					ObjectMeta: metav1.ObjectMeta{
						Name:      "valid-pm",
						Namespace: "test",
					},
					Spec: monitoringv1.PodMonitorSpec{
						JobLabel: "test",
						PodMetricsEndpoints: []monitoringv1.PodMetricsEndpoint{
							{
								Port: "web",
							},
						},
					},
				},
				{
					ObjectMeta: metav1.ObjectMeta{
						Name:      "invalid-pm",
						Namespace: "test",
					},
					Spec: monitoringv1.PodMonitorSpec{
						JobLabel: "test",
						PodMetricsEndpoints: []monitoringv1.PodMetricsEndpoint{
							{
								Port: "web",
								RelabelConfigs: []*monitoringv1.RelabelConfig{
									{
										Action:      "keep",
										Regex:       ".*(",
										Replacement: "invalid",
										TargetLabel: "city",
									},
								},
							},
						},
					},
				},
			},
			cfg: allocatorconfig.Config{},
			want: &promconfig.Config{
				ScrapeConfigs: []*promconfig.ScrapeConfig{
					{
						JobName:         "serviceMonitor/test/valid-sm/0",
						ScrapeInterval:  model.Duration(30 * time.Second),
						ScrapeTimeout:   model.Duration(10 * time.Second),
						HonorTimestamps: true,
						HonorLabels:     false,
						Scheme:          "http",
						MetricsPath:     "/metrics",
						ServiceDiscoveryConfigs: []discovery.Config{
							&kubeDiscovery.SDConfig{
								Role: "endpointslice",
								NamespaceDiscovery: kubeDiscovery.NamespaceDiscovery{
									Names:               []string{"test"},
									IncludeOwnNamespace: false,
								},
								HTTPClientConfig: config.DefaultHTTPClientConfig,
							},
						},
						HTTPClientConfig: config.DefaultHTTPClientConfig,
					},
					{
						JobName:         "podMonitor/test/valid-pm/0",
						ScrapeInterval:  model.Duration(30 * time.Second),
						ScrapeTimeout:   model.Duration(10 * time.Second),
						HonorTimestamps: true,
						HonorLabels:     false,
						Scheme:          "http",
						MetricsPath:     "/metrics",
						ServiceDiscoveryConfigs: []discovery.Config{
							&kubeDiscovery.SDConfig{
								Role: "pod",
								NamespaceDiscovery: kubeDiscovery.NamespaceDiscovery{
									Names:               []string{"test"},
									IncludeOwnNamespace: false,
								},
								HTTPClientConfig: config.DefaultHTTPClientConfig,
							},
						},
						HTTPClientConfig: config.DefaultHTTPClientConfig,
					},
				},
			},
		},
		{
			name: "invalid service monitor test",
			serviceMonitors: []*monitoringv1.ServiceMonitor{
				{
					ObjectMeta: metav1.ObjectMeta{
						Name:      "valid-sm",
						Namespace: "test",
					},
					Spec: monitoringv1.ServiceMonitorSpec{
						JobLabel: "test",
						Endpoints: []monitoringv1.Endpoint{
							{
								Port: "web",
							},
						},
					},
				},
				{
					ObjectMeta: metav1.ObjectMeta{
						Name:      "invalid-sm",
						Namespace: "test",
					},
					Spec: monitoringv1.ServiceMonitorSpec{
						JobLabel: "test",
						Endpoints: []monitoringv1.Endpoint{
							{
								Port: "web",
								RelabelConfigs: []*monitoringv1.RelabelConfig{
									{
										Action:      "keep",
										Regex:       ".*(",
										Replacement: "invalid",
										TargetLabel: "city",
									},
								},
							},
						},
					},
				},
			},
			podMonitors: []*monitoringv1.PodMonitor{
				{
					ObjectMeta: metav1.ObjectMeta{
						Name:      "valid-pm",
						Namespace: "test",
					},
					Spec: monitoringv1.PodMonitorSpec{
						JobLabel: "test",
						PodMetricsEndpoints: []monitoringv1.PodMetricsEndpoint{
							{
								Port: "web",
							},
						},
					},
				},
			},
			cfg: allocatorconfig.Config{},
			want: &promconfig.Config{
				ScrapeConfigs: []*promconfig.ScrapeConfig{
					{
						JobName:         "serviceMonitor/test/valid-sm/0",
						ScrapeInterval:  model.Duration(30 * time.Second),
						ScrapeTimeout:   model.Duration(10 * time.Second),
						HonorTimestamps: true,
						HonorLabels:     false,
						Scheme:          "http",
						MetricsPath:     "/metrics",
						ServiceDiscoveryConfigs: []discovery.Config{
							&kubeDiscovery.SDConfig{
								Role: "endpointslice",
								NamespaceDiscovery: kubeDiscovery.NamespaceDiscovery{
									Names:               []string{"test"},
									IncludeOwnNamespace: false,
								},
								HTTPClientConfig: config.DefaultHTTPClientConfig,
							},
						},
						HTTPClientConfig: config.DefaultHTTPClientConfig,
					},
					{
						JobName:         "podMonitor/test/valid-pm/0",
						ScrapeInterval:  model.Duration(30 * time.Second),
						ScrapeTimeout:   model.Duration(10 * time.Second),
						HonorTimestamps: true,
						HonorLabels:     false,
						Scheme:          "http",
						MetricsPath:     "/metrics",
						ServiceDiscoveryConfigs: []discovery.Config{
							&kubeDiscovery.SDConfig{
								Role: "pod",
								NamespaceDiscovery: kubeDiscovery.NamespaceDiscovery{
									Names:               []string{"test"},
									IncludeOwnNamespace: false,
								},
								HTTPClientConfig: config.DefaultHTTPClientConfig,
							},
						},
						HTTPClientConfig: config.DefaultHTTPClientConfig,
					},
				},
			},
		},
		{
			name: "service monitor selector test",
			serviceMonitors: []*monitoringv1.ServiceMonitor{
				{
					ObjectMeta: metav1.ObjectMeta{
						Name:      "sm-1",
						Namespace: "test",
						Labels: map[string]string{
							"testsvc": "testsvc",
						},
					},
					Spec: monitoringv1.ServiceMonitorSpec{
						JobLabel: "test",
						Endpoints: []monitoringv1.Endpoint{
							{
								Port: "web",
							},
						},
					},
				},
				{
					ObjectMeta: metav1.ObjectMeta{
						Name:      "sm-2",
						Namespace: "test",
					},
					Spec: monitoringv1.ServiceMonitorSpec{
						JobLabel: "test",
						Endpoints: []monitoringv1.Endpoint{
							{
								Port: "web",
							},
						},
					},
				},
			},
			cfg: allocatorconfig.Config{
				ServiceMonitorSelector: map[string]string{
					"testsvc": "testsvc",
				},
			},
			want: &promconfig.Config{
				ScrapeConfigs: []*promconfig.ScrapeConfig{
					{
						JobName:         "serviceMonitor/test/sm-1/0",
						ScrapeInterval:  model.Duration(30 * time.Second),
						ScrapeTimeout:   model.Duration(10 * time.Second),
						HonorTimestamps: true,
						HonorLabels:     false,
						Scheme:          "http",
						MetricsPath:     "/metrics",
						ServiceDiscoveryConfigs: []discovery.Config{
							&kubeDiscovery.SDConfig{
								Role: "endpointslice",
								NamespaceDiscovery: kubeDiscovery.NamespaceDiscovery{
									Names:               []string{"test"},
									IncludeOwnNamespace: false,
								},
								HTTPClientConfig: config.DefaultHTTPClientConfig,
							},
						},
						HTTPClientConfig: config.DefaultHTTPClientConfig,
					},
				},
			},
		},
		{
			name: "pod monitor selector test",
			podMonitors: []*monitoringv1.PodMonitor{
				{
					ObjectMeta: metav1.ObjectMeta{
						Name:      "pm-1",
						Namespace: "test",
						Labels: map[string]string{
							"testpod": "testpod",
						},
					},
					Spec: monitoringv1.PodMonitorSpec{
						JobLabel: "test",
						PodMetricsEndpoints: []monitoringv1.PodMetricsEndpoint{
							{
								Port: "web",
							},
						},
					},
				},
				{
					ObjectMeta: metav1.ObjectMeta{
						Name:      "pm-2",
						Namespace: "test",
					},
					Spec: monitoringv1.PodMonitorSpec{
						JobLabel: "test",
						PodMetricsEndpoints: []monitoringv1.PodMetricsEndpoint{
							{
								Port: "web",
							},
						},
					},
				},
			},
			cfg: allocatorconfig.Config{
				PodMonitorSelector: map[string]string{
					"testpod": "testpod",
				},
			},
			want: &promconfig.Config{
				ScrapeConfigs: []*promconfig.ScrapeConfig{
					{
						JobName:         "podMonitor/test/pm-1/0",
						ScrapeInterval:  model.Duration(30 * time.Second),
						ScrapeTimeout:   model.Duration(10 * time.Second),
						HonorTimestamps: true,
						HonorLabels:     false,
						Scheme:          "http",
						MetricsPath:     "/metrics",
						ServiceDiscoveryConfigs: []discovery.Config{
							&kubeDiscovery.SDConfig{
								Role: "pod",
								NamespaceDiscovery: kubeDiscovery.NamespaceDiscovery{
									Names:               []string{"test"},
									IncludeOwnNamespace: false,
								},
								HTTPClientConfig: config.DefaultHTTPClientConfig,
							},
						},
						HTTPClientConfig: config.DefaultHTTPClientConfig,
					},
				},
			},
		},
		{
			name: "service monitor namespace selector test",
			serviceMonitors: []*monitoringv1.ServiceMonitor{
				{
					ObjectMeta: metav1.ObjectMeta{
						Name:      "sm-1",
						Namespace: "labellednamespace",
					},
					Spec: monitoringv1.ServiceMonitorSpec{
						JobLabel: "test",
						Endpoints: []monitoringv1.Endpoint{
							{
								Port: "web",
							},
						},
					},
				},
				{
					ObjectMeta: metav1.ObjectMeta{
						Name:      "sm-2",
						Namespace: "test",
					},
					Spec: monitoringv1.ServiceMonitorSpec{
						JobLabel: "test",
						Endpoints: []monitoringv1.Endpoint{
							{
								Port: "web",
							},
						},
					},
				},
			},
			cfg: allocatorconfig.Config{
				ServiceMonitorNamespaceSelector: map[string]string{
					"label1": "label1",
				},
			},
			want: &promconfig.Config{
				ScrapeConfigs: []*promconfig.ScrapeConfig{
					{
						JobName:         "serviceMonitor/labellednamespace/sm-1/0",
						ScrapeInterval:  model.Duration(30 * time.Second),
						ScrapeTimeout:   model.Duration(10 * time.Second),
						HonorTimestamps: true,
						HonorLabels:     false,
						Scheme:          "http",
						MetricsPath:     "/metrics",
						ServiceDiscoveryConfigs: []discovery.Config{
							&kubeDiscovery.SDConfig{
								Role: "endpointslice",
								NamespaceDiscovery: kubeDiscovery.NamespaceDiscovery{
									Names:               []string{"labellednamespace"},
									IncludeOwnNamespace: false,
								},
								HTTPClientConfig: config.DefaultHTTPClientConfig,
							},
						},
						HTTPClientConfig: config.DefaultHTTPClientConfig,
					},
				},
			},
		},
		{
			name: "pod monitor namespace selector test",
			podMonitors: []*monitoringv1.PodMonitor{
				{
					ObjectMeta: metav1.ObjectMeta{
						Name:      "pm-1",
						Namespace: "labellednamespace",
					},
					Spec: monitoringv1.PodMonitorSpec{
						JobLabel: "test",
						PodMetricsEndpoints: []monitoringv1.PodMetricsEndpoint{
							{
								Port: "web",
							},
						},
					},
				},
				{
					ObjectMeta: metav1.ObjectMeta{
						Name:      "pm-2",
						Namespace: "test",
					},
					Spec: monitoringv1.PodMonitorSpec{
						JobLabel: "test",
						PodMetricsEndpoints: []monitoringv1.PodMetricsEndpoint{
							{
								Port: "web",
							},
						},
					},
				},
			},
			cfg: allocatorconfig.Config{
				PodMonitorNamespaceSelector: map[string]string{
					"label1": "label1",
				},
			},
			want: &promconfig.Config{
				ScrapeConfigs: []*promconfig.ScrapeConfig{
					{
						JobName:         "podMonitor/labellednamespace/pm-1/0",
						ScrapeInterval:  model.Duration(30 * time.Second),
						ScrapeTimeout:   model.Duration(10 * time.Second),
						HonorTimestamps: true,
						HonorLabels:     false,
						Scheme:          "http",
						MetricsPath:     "/metrics",
						ServiceDiscoveryConfigs: []discovery.Config{
							&kubeDiscovery.SDConfig{
								Role: "pod",
								NamespaceDiscovery: kubeDiscovery.NamespaceDiscovery{
									Names:               []string{"labellednamespace"},
									IncludeOwnNamespace: false,
								},
								HTTPClientConfig: config.DefaultHTTPClientConfig,
							},
						},
						HTTPClientConfig: config.DefaultHTTPClientConfig,
					},
				},
			},
		},
	}
	for _, tt := range tests {
		t.Run(tt.name, func(t *testing.T) {
			w := getTestPrometheusCRWatcher(t, tt.serviceMonitors, tt.podMonitors, tt.cfg)

			// Start namespace informers in order to populate cache.
			go w.nsInformer.Run(w.stopChannel)
			for !w.nsInformer.HasSynced() {
				time.Sleep(50 * time.Millisecond)
			}

			for _, informer := range w.informers {
				// Start informers in order to populate cache.
				informer.Start(w.stopChannel)
			}

			// Wait for informers to sync.
			for _, informer := range w.informers {
				for !informer.HasSynced() {
					time.Sleep(50 * time.Millisecond)
				}
			}

			got, err := w.LoadConfig(context.Background())
			assert.NoError(t, err)

			sanitizeScrapeConfigsForTest(got.ScrapeConfigs)
			assert.Equal(t, tt.want.ScrapeConfigs, got.ScrapeConfigs)
		})
	}
}

func TestRateLimit(t *testing.T) {
	var err error
	serviceMonitor := &monitoringv1.ServiceMonitor{
		ObjectMeta: metav1.ObjectMeta{
			Name:      "simple",
			Namespace: "test",
		},
		Spec: monitoringv1.ServiceMonitorSpec{
			JobLabel: "test",
			Endpoints: []monitoringv1.Endpoint{
				{
					Port: "web",
				},
			},
		},
	}
	events := make(chan Event, 1)
	eventInterval := 5 * time.Millisecond
	cfg := allocatorconfig.Config{}

	w := getTestPrometheusCRWatcher(t, nil, nil, cfg)
	defer w.Close()
	w.eventInterval = eventInterval

	go func() {
		watchErr := w.Watch(events, make(chan error))
		require.NoError(t, watchErr)
	}()
	// we don't have a simple way to wait for the watch to actually add event handlers to the informer,
	// instead, we just update a ServiceMonitor periodically and wait until we get a notification
	_, err = w.kubeMonitoringClient.MonitoringV1().ServiceMonitors("test").Create(context.Background(), serviceMonitor, metav1.CreateOptions{})
	require.NoError(t, err)

	// wait for cache sync first
	for _, informer := range w.informers {
		success := cache.WaitForCacheSync(w.stopChannel, informer.HasSynced)
		require.True(t, success)
	}

	require.Eventually(t, func() bool {
		_, createErr := w.kubeMonitoringClient.MonitoringV1().ServiceMonitors("test").Update(context.Background(), serviceMonitor, metav1.UpdateOptions{})
		if createErr != nil {
			return false
		}
		select {
		case <-events:
			return true
		default:
			return false
		}
	}, eventInterval*2, time.Millisecond)

	// it's difficult to measure the rate precisely
	// what we do, is send two updates, and then assert that the elapsed time is between eventInterval and 3*eventInterval
	startTime := time.Now()
	_, err = w.kubeMonitoringClient.MonitoringV1().ServiceMonitors("test").Update(context.Background(), serviceMonitor, metav1.UpdateOptions{})
	require.NoError(t, err)
	require.Eventually(t, func() bool {
		select {
		case <-events:
			return true
		default:
			return false
		}
	}, eventInterval*2, time.Millisecond)
	_, err = w.kubeMonitoringClient.MonitoringV1().ServiceMonitors("test").Update(context.Background(), serviceMonitor, metav1.UpdateOptions{})
	require.NoError(t, err)
	require.Eventually(t, func() bool {
		select {
		case <-events:
			return true
		default:
			return false
		}
	}, eventInterval*2, time.Millisecond)
	elapsedTime := time.Since(startTime)
	assert.Less(t, eventInterval, elapsedTime)
	assert.GreaterOrEqual(t, eventInterval*3, elapsedTime)

}

// getTestPrometheusCRWatcher creates a test instance of PrometheusCRWatcher with fake clients
// and test secrets.
func getTestPrometheusCRWatcher(t *testing.T, svcMonitors []*monitoringv1.ServiceMonitor, podMonitors []*monitoringv1.PodMonitor, cfg allocatorconfig.Config) *PrometheusCRWatcher {
	mClient := fakemonitoringclient.NewSimpleClientset()
	for _, sm := range svcMonitors {
		if sm != nil {
			_, err := mClient.MonitoringV1().ServiceMonitors(sm.Namespace).Create(context.Background(), sm, metav1.CreateOptions{})
			if err != nil {
				t.Fatal(t, err)
			}
		}
	}
	for _, pm := range podMonitors {
		if pm != nil {
			_, err := mClient.MonitoringV1().PodMonitors(pm.Namespace).Create(context.Background(), pm, metav1.CreateOptions{})
			if err != nil {
				t.Fatal(t, err)
			}
		}
	}

	k8sClient := fake.NewSimpleClientset()
	_, err := k8sClient.CoreV1().Secrets("test").Create(context.Background(), &v1.Secret{
		ObjectMeta: metav1.ObjectMeta{
			Name:      "basic-auth",
			Namespace: "test",
		},
		Data: map[string][]byte{"username": []byte("admin"), "password": []byte("password")},
	}, metav1.CreateOptions{})
	if err != nil {
		t.Fatal(t, err)
	}
	_, err = k8sClient.CoreV1().Secrets("test").Create(context.Background(), &v1.Secret{
		ObjectMeta: metav1.ObjectMeta{
			Name:      "bearer",
			Namespace: "test",
		},
		Data: map[string][]byte{"token": []byte("bearer-token")},
	}, metav1.CreateOptions{})
	if err != nil {
		t.Fatal(t, err)
	}

	factory := informers.NewMonitoringInformerFactories(map[string]struct{}{v1.NamespaceAll: {}}, map[string]struct{}{}, mClient, 0, nil)
	informers, err := getInformers(factory)
	if err != nil {
		t.Fatal(t, err)
	}

	prom := &monitoringv1.Prometheus{
		Spec: monitoringv1.PrometheusSpec{
			CommonPrometheusFields: monitoringv1.CommonPrometheusFields{
				ScrapeInterval: monitoringv1.Duration("30s"),
				ServiceMonitorSelector: &metav1.LabelSelector{
					MatchLabels: cfg.ServiceMonitorSelector,
				},
				PodMonitorSelector: &metav1.LabelSelector{
					MatchLabels: cfg.PodMonitorSelector,
				},
				ServiceMonitorNamespaceSelector: &metav1.LabelSelector{
					MatchLabels: cfg.ServiceMonitorNamespaceSelector,
				},
				PodMonitorNamespaceSelector: &metav1.LabelSelector{
					MatchLabels: cfg.PodMonitorNamespaceSelector,
				},
			},
		},
	}

	promOperatorLogger := level.NewFilter(log.NewLogfmtLogger(os.Stderr), level.AllowWarn())

	generator, err := prometheus.NewConfigGenerator(promOperatorLogger, prom, true)
	if err != nil {
		t.Fatal(t, err)
	}

	store := assets.NewStore(k8sClient.CoreV1(), k8sClient.CoreV1())
	promRegisterer := prometheusgoclient.NewRegistry()
	operatorMetrics := operator.NewMetrics(promRegisterer)

	source := fcache.NewFakeControllerSource()
	source.Add(&v1.Namespace{ObjectMeta: metav1.ObjectMeta{Name: "test"}})
	source.Add(&v1.Namespace{ObjectMeta: metav1.ObjectMeta{
		Name: "labellednamespace",
		Labels: map[string]string{
			"label1": "label1",
		}}})

	// create the shared informer and resync every 1s
	nsMonInf := cache.NewSharedInformer(source, &v1.Pod{}, 1*time.Second).(cache.SharedIndexInformer)

	resourceSelector := prometheus.NewResourceSelector(promOperatorLogger, prom, store, nsMonInf, operatorMetrics)

	return &PrometheusCRWatcher{
		kubeMonitoringClient: mClient,
		k8sClient:            k8sClient,
		informers:            informers,
		nsInformer:           nsMonInf,
		stopChannel:          make(chan struct{}),
		configGenerator:      generator,
		resourceSelector:     resourceSelector,
		store:                store,
	}

}

// Remove relable configs fields from scrape configs for testing,
// since these are mutated and tested down the line with the hook(s).
func sanitizeScrapeConfigsForTest(scs []*promconfig.ScrapeConfig) {
	for _, sc := range scs {
		sc.RelabelConfigs = nil
		sc.MetricRelabelConfigs = nil
	}
}<|MERGE_RESOLUTION|>--- conflicted
+++ resolved
@@ -207,7 +207,6 @@
 		},
 		{
 			name: "bearer token (podMonitor)",
-<<<<<<< HEAD
 			podMonitors: []*monitoringv1.PodMonitor{
 				{
 					ObjectMeta: metav1.ObjectMeta{
@@ -219,26 +218,14 @@
 						PodMetricsEndpoints: []monitoringv1.PodMetricsEndpoint{
 							{
 								Port: "web",
-								BearerTokenSecret: v1.SecretKeySelector{
-=======
-			podMonitor: &monitoringv1.PodMonitor{
-				ObjectMeta: metav1.ObjectMeta{
-					Name:      "bearer",
-					Namespace: "test",
-				},
-				Spec: monitoringv1.PodMonitorSpec{
-					JobLabel: "bearer",
-					PodMetricsEndpoints: []monitoringv1.PodMetricsEndpoint{
-						{
-							Port: "web",
-							Authorization: &monitoringv1.SafeAuthorization{
-								Type: "Bearer",
-								Credentials: &v1.SecretKeySelector{
->>>>>>> d013d453
-									LocalObjectReference: v1.LocalObjectReference{
-										Name: "bearer",
+								Authorization: &monitoringv1.SafeAuthorization{
+									Type: "Bearer",
+									Credentials: &v1.SecretKeySelector{
+										LocalObjectReference: v1.LocalObjectReference{
+											Name: "bearer",
+										},
+										Key: "token",
 									},
-									Key: "token",
 								},
 							},
 						},
