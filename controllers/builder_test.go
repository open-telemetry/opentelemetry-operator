// Copyright The OpenTelemetry Authors
//
// Licensed under the Apache License, Version 2.0 (the "License");
// you may not use this file except in compliance with the License.
// You may obtain a copy of the License at
//
//     http://www.apache.org/licenses/LICENSE-2.0
//
// Unless required by applicable law or agreed to in writing, software
// distributed under the License is distributed on an "AS IS" BASIS,
// WITHOUT WARRANTIES OR CONDITIONS OF ANY KIND, either express or implied.
// See the License for the specific language governing permissions and
// limitations under the License.

package controllers

import (
	"testing"

	"github.com/go-logr/logr"
	"github.com/stretchr/testify/require"
	appsv1 "k8s.io/api/apps/v1"
	corev1 "k8s.io/api/core/v1"
	networkingv1 "k8s.io/api/networking/v1"
	metav1 "k8s.io/apimachinery/pkg/apis/meta/v1"
	"k8s.io/apimachinery/pkg/util/intstr"
	"sigs.k8s.io/controller-runtime/pkg/client"

	"github.com/open-telemetry/opentelemetry-operator/apis/v1alpha1"
	"github.com/open-telemetry/opentelemetry-operator/internal/config"
	"github.com/open-telemetry/opentelemetry-operator/internal/manifests"
)

var (
	selectorLabels = map[string]string{
		"app.kubernetes.io/managed-by": "opentelemetry-operator",
		"app.kubernetes.io/part-of":    "opentelemetry",
		"app.kubernetes.io/component":  "opentelemetry-collector",
		"app.kubernetes.io/instance":   "test.test",
	}
	basePolicy     = corev1.ServiceInternalTrafficPolicyCluster
	pathTypePrefix = networkingv1.PathTypePrefix
)

<<<<<<< HEAD
var (
	opampbridgeSelectorLabels = map[string]string{
		"app.kubernetes.io/managed-by": "opentelemetry-operator",
		"app.kubernetes.io/part-of":    "opentelemetry",
		"app.kubernetes.io/component":  "opentelemetry-opamp-bridge",
		"app.kubernetes.io/instance":   "test.test",
	}
)

func TestBuildAll_Collector(t *testing.T) {
=======
func TestBuildCollector(t *testing.T) {
>>>>>>> e30034fb
	var goodConfig = `receivers:
  examplereceiver:
    endpoint: "0.0.0.0:12345"
service:
  pipelines:
    metrics:
      receivers: [examplereceiver]
      exporters: [logging]
`
	one := int32(1)
	type args struct {
		instance v1alpha1.OpenTelemetryCollector
	}
	tests := []struct {
		name    string
		args    args
		want    []client.Object
		wantErr bool
	}{
		{
			name: "base case",
			args: args{
				instance: v1alpha1.OpenTelemetryCollector{
					ObjectMeta: metav1.ObjectMeta{
						Name:      "test",
						Namespace: "test",
					},
					Spec: v1alpha1.OpenTelemetryCollectorSpec{
						Replicas: &one,
						Mode:     "deployment",
						Image:    "test",
						Config:   goodConfig,
					},
				},
			},
			want: []client.Object{
				&appsv1.Deployment{
					TypeMeta: metav1.TypeMeta{},
					ObjectMeta: metav1.ObjectMeta{
						Name:      "test-collector",
						Namespace: "test",
						Labels: map[string]string{
							"app.kubernetes.io/component":  "opentelemetry-collector",
							"app.kubernetes.io/instance":   "test.test",
							"app.kubernetes.io/managed-by": "opentelemetry-operator",
							"app.kubernetes.io/name":       "test-collector",
							"app.kubernetes.io/part-of":    "opentelemetry",
							"app.kubernetes.io/version":    "latest",
						},
						Annotations: map[string]string{
							"opentelemetry-operator-config/sha256": "baf97852b8beb44fb46a120f8c31873ded3129088e50cd6c69f3208ba60bd661",
							"prometheus.io/path":                   "/metrics",
							"prometheus.io/port":                   "8888",
							"prometheus.io/scrape":                 "true",
						},
					},
					Spec: appsv1.DeploymentSpec{
						Replicas: &one,
						Selector: &metav1.LabelSelector{
							MatchLabels: selectorLabels,
						},
						Template: corev1.PodTemplateSpec{
							ObjectMeta: metav1.ObjectMeta{
								Labels: map[string]string{
									"app.kubernetes.io/component":  "opentelemetry-collector",
									"app.kubernetes.io/instance":   "test.test",
									"app.kubernetes.io/managed-by": "opentelemetry-operator",
									"app.kubernetes.io/name":       "test-collector",
									"app.kubernetes.io/part-of":    "opentelemetry",
									"app.kubernetes.io/version":    "latest",
								},
								Annotations: map[string]string{
									"opentelemetry-operator-config/sha256": "baf97852b8beb44fb46a120f8c31873ded3129088e50cd6c69f3208ba60bd661",
									"prometheus.io/path":                   "/metrics",
									"prometheus.io/port":                   "8888",
									"prometheus.io/scrape":                 "true",
								},
							},
							Spec: corev1.PodSpec{
								Volumes: []corev1.Volume{
									{
										Name: "otc-internal",
										VolumeSource: corev1.VolumeSource{
											ConfigMap: &corev1.ConfigMapVolumeSource{
												LocalObjectReference: corev1.LocalObjectReference{
													Name: "test-collector",
												},
												Items: []corev1.KeyToPath{
													{
														Key:  "collector.yaml",
														Path: "collector.yaml",
													},
												},
											},
										},
									},
								},
								Containers: []corev1.Container{
									{
										Name:  "otc-container",
										Image: "test",
										Args: []string{
											"--config=/conf/collector.yaml",
										},
										Ports: []corev1.ContainerPort{
											{
												Name:          "examplereceiver",
												HostPort:      0,
												ContainerPort: 12345,
											},
											{
												Name:          "metrics",
												HostPort:      0,
												ContainerPort: 8888,
												Protocol:      "TCP",
											},
										},
										Env: []corev1.EnvVar{
											{
												Name: "POD_NAME",
												ValueFrom: &corev1.EnvVarSource{
													FieldRef: &corev1.ObjectFieldSelector{
														FieldPath: "metadata.name",
													},
												},
											},
										},
										VolumeMounts: []corev1.VolumeMount{
											{
												Name:      "otc-internal",
												MountPath: "/conf",
											},
										},
									},
								},
								DNSPolicy:          "ClusterFirst",
								ServiceAccountName: "test-collector",
							},
						},
					},
				},
				&corev1.ConfigMap{
					ObjectMeta: metav1.ObjectMeta{
						Name:      "test-collector",
						Namespace: "test",
						Labels: map[string]string{
							"app.kubernetes.io/component":  "opentelemetry-collector",
							"app.kubernetes.io/instance":   "test.test",
							"app.kubernetes.io/managed-by": "opentelemetry-operator",
							"app.kubernetes.io/name":       "test-collector",
							"app.kubernetes.io/part-of":    "opentelemetry",
							"app.kubernetes.io/version":    "latest",
						},
						Annotations: nil,
					},
					Data: map[string]string{
						"collector.yaml": "receivers:\n  examplereceiver:\n    endpoint: \"0.0.0.0:12345\"\nservice:\n  pipelines:\n    metrics:\n      receivers: [examplereceiver]\n      exporters: [logging]\n",
					},
				},
				&corev1.ServiceAccount{
					ObjectMeta: metav1.ObjectMeta{
						Name:      "test-collector",
						Namespace: "test",
						Labels: map[string]string{
							"app.kubernetes.io/component":  "opentelemetry-collector",
							"app.kubernetes.io/instance":   "test.test",
							"app.kubernetes.io/managed-by": "opentelemetry-operator",
							"app.kubernetes.io/name":       "test-collector",
							"app.kubernetes.io/part-of":    "opentelemetry",
							"app.kubernetes.io/version":    "latest",
						},
						Annotations: nil,
					},
				},
				&corev1.Service{
					ObjectMeta: metav1.ObjectMeta{
						Name:      "test-collector",
						Namespace: "test",
						Labels: map[string]string{
							"app.kubernetes.io/component":  "opentelemetry-collector",
							"app.kubernetes.io/instance":   "test.test",
							"app.kubernetes.io/managed-by": "opentelemetry-operator",
							"app.kubernetes.io/name":       "test-collector",
							"app.kubernetes.io/part-of":    "opentelemetry",
							"app.kubernetes.io/version":    "latest",
						},
						Annotations: nil,
					},
					Spec: corev1.ServiceSpec{
						Ports: []corev1.ServicePort{
							{
								Name: "examplereceiver",
								Port: 12345,
							},
						},
						Selector:              selectorLabels,
						InternalTrafficPolicy: &basePolicy,
					},
				},
				&corev1.Service{
					ObjectMeta: metav1.ObjectMeta{
						Name:      "test-collector-headless",
						Namespace: "test",
						Labels: map[string]string{
							"app.kubernetes.io/component":                          "opentelemetry-collector",
							"app.kubernetes.io/instance":                           "test.test",
							"app.kubernetes.io/managed-by":                         "opentelemetry-operator",
							"app.kubernetes.io/name":                               "test-collector",
							"app.kubernetes.io/part-of":                            "opentelemetry",
							"app.kubernetes.io/version":                            "latest",
							"operator.opentelemetry.io/collector-headless-service": "Exists",
						},
						Annotations: map[string]string{
							"service.beta.openshift.io/serving-cert-secret-name": "test-collector-headless-tls",
						},
					},
					Spec: corev1.ServiceSpec{
						Ports: []corev1.ServicePort{
							{
								Name: "examplereceiver",
								Port: 12345,
							},
						},
						Selector:              selectorLabels,
						InternalTrafficPolicy: &basePolicy,
						ClusterIP:             "None",
					},
				},
				&corev1.Service{
					ObjectMeta: metav1.ObjectMeta{
						Name:      "test-collector-monitoring",
						Namespace: "test",
						Labels: map[string]string{
							"app.kubernetes.io/component":  "opentelemetry-collector",
							"app.kubernetes.io/instance":   "test.test",
							"app.kubernetes.io/managed-by": "opentelemetry-operator",
							"app.kubernetes.io/name":       "test-collector-monitoring",
							"app.kubernetes.io/part-of":    "opentelemetry",
							"app.kubernetes.io/version":    "latest",
						},
						Annotations: nil,
					},
					Spec: corev1.ServiceSpec{
						Ports: []corev1.ServicePort{
							{
								Name: "monitoring",
								Port: 8888,
							},
						},
						Selector: selectorLabels,
					},
				},
			},
			wantErr: false,
		},
		{
			name: "ingress",
			args: args{
				instance: v1alpha1.OpenTelemetryCollector{
					ObjectMeta: metav1.ObjectMeta{
						Name:      "test",
						Namespace: "test",
					},
					Spec: v1alpha1.OpenTelemetryCollectorSpec{
						Replicas: &one,
						Mode:     "deployment",
						Image:    "test",
						Ingress: v1alpha1.Ingress{
							Type:     v1alpha1.IngressTypeNginx,
							Hostname: "example.com",
							Annotations: map[string]string{
								"something": "true",
							},
						},
						Config: goodConfig,
					},
				},
			},
			want: []client.Object{
				&appsv1.Deployment{
					TypeMeta: metav1.TypeMeta{},
					ObjectMeta: metav1.ObjectMeta{
						Name:      "test-collector",
						Namespace: "test",
						Labels: map[string]string{
							"app.kubernetes.io/component":  "opentelemetry-collector",
							"app.kubernetes.io/instance":   "test.test",
							"app.kubernetes.io/managed-by": "opentelemetry-operator",
							"app.kubernetes.io/name":       "test-collector",
							"app.kubernetes.io/part-of":    "opentelemetry",
							"app.kubernetes.io/version":    "latest",
						},
						Annotations: map[string]string{
							"opentelemetry-operator-config/sha256": "baf97852b8beb44fb46a120f8c31873ded3129088e50cd6c69f3208ba60bd661",
							"prometheus.io/path":                   "/metrics",
							"prometheus.io/port":                   "8888",
							"prometheus.io/scrape":                 "true",
						},
					},
					Spec: appsv1.DeploymentSpec{
						Replicas: &one,
						Selector: &metav1.LabelSelector{
							MatchLabels: selectorLabels,
						},
						Template: corev1.PodTemplateSpec{
							ObjectMeta: metav1.ObjectMeta{
								Labels: map[string]string{
									"app.kubernetes.io/component":  "opentelemetry-collector",
									"app.kubernetes.io/instance":   "test.test",
									"app.kubernetes.io/managed-by": "opentelemetry-operator",
									"app.kubernetes.io/name":       "test-collector",
									"app.kubernetes.io/part-of":    "opentelemetry",
									"app.kubernetes.io/version":    "latest",
								},
								Annotations: map[string]string{
									"opentelemetry-operator-config/sha256": "baf97852b8beb44fb46a120f8c31873ded3129088e50cd6c69f3208ba60bd661",
									"prometheus.io/path":                   "/metrics",
									"prometheus.io/port":                   "8888",
									"prometheus.io/scrape":                 "true",
								},
							},
							Spec: corev1.PodSpec{
								Volumes: []corev1.Volume{
									{
										Name: "otc-internal",
										VolumeSource: corev1.VolumeSource{
											ConfigMap: &corev1.ConfigMapVolumeSource{
												LocalObjectReference: corev1.LocalObjectReference{
													Name: "test-collector",
												},
												Items: []corev1.KeyToPath{
													{
														Key:  "collector.yaml",
														Path: "collector.yaml",
													},
												},
											},
										},
									},
								},
								Containers: []corev1.Container{
									{
										Name:  "otc-container",
										Image: "test",
										Args: []string{
											"--config=/conf/collector.yaml",
										},
										Ports: []corev1.ContainerPort{
											{
												Name:          "examplereceiver",
												HostPort:      0,
												ContainerPort: 12345,
											},
											{
												Name:          "metrics",
												HostPort:      0,
												ContainerPort: 8888,
												Protocol:      "TCP",
											},
										},
										Env: []corev1.EnvVar{
											{
												Name: "POD_NAME",
												ValueFrom: &corev1.EnvVarSource{
													FieldRef: &corev1.ObjectFieldSelector{
														FieldPath: "metadata.name",
													},
												},
											},
										},
										VolumeMounts: []corev1.VolumeMount{
											{
												Name:      "otc-internal",
												MountPath: "/conf",
											},
										},
									},
								},
								DNSPolicy:          "ClusterFirst",
								ServiceAccountName: "test-collector",
							},
						},
					},
				},
				&corev1.ConfigMap{
					ObjectMeta: metav1.ObjectMeta{
						Name:      "test-collector",
						Namespace: "test",
						Labels: map[string]string{
							"app.kubernetes.io/component":  "opentelemetry-collector",
							"app.kubernetes.io/instance":   "test.test",
							"app.kubernetes.io/managed-by": "opentelemetry-operator",
							"app.kubernetes.io/name":       "test-collector",
							"app.kubernetes.io/part-of":    "opentelemetry",
							"app.kubernetes.io/version":    "latest",
						},
						Annotations: nil,
					},
					Data: map[string]string{
						"collector.yaml": "receivers:\n  examplereceiver:\n    endpoint: \"0.0.0.0:12345\"\nservice:\n  pipelines:\n    metrics:\n      receivers: [examplereceiver]\n      exporters: [logging]\n",
					},
				},
				&corev1.ServiceAccount{
					ObjectMeta: metav1.ObjectMeta{
						Name:      "test-collector",
						Namespace: "test",
						Labels: map[string]string{
							"app.kubernetes.io/component":  "opentelemetry-collector",
							"app.kubernetes.io/instance":   "test.test",
							"app.kubernetes.io/managed-by": "opentelemetry-operator",
							"app.kubernetes.io/name":       "test-collector",
							"app.kubernetes.io/part-of":    "opentelemetry",
							"app.kubernetes.io/version":    "latest",
						},
						Annotations: nil,
					},
				},
				&corev1.Service{
					ObjectMeta: metav1.ObjectMeta{
						Name:      "test-collector",
						Namespace: "test",
						Labels: map[string]string{
							"app.kubernetes.io/component":  "opentelemetry-collector",
							"app.kubernetes.io/instance":   "test.test",
							"app.kubernetes.io/managed-by": "opentelemetry-operator",
							"app.kubernetes.io/name":       "test-collector",
							"app.kubernetes.io/part-of":    "opentelemetry",
							"app.kubernetes.io/version":    "latest",
						},
						Annotations: nil,
					},
					Spec: corev1.ServiceSpec{
						Ports: []corev1.ServicePort{
							{
								Name: "examplereceiver",
								Port: 12345,
							},
						},
						Selector:              selectorLabels,
						InternalTrafficPolicy: &basePolicy,
					},
				},
				&corev1.Service{
					ObjectMeta: metav1.ObjectMeta{
						Name:      "test-collector-headless",
						Namespace: "test",
						Labels: map[string]string{
							"app.kubernetes.io/component":                          "opentelemetry-collector",
							"app.kubernetes.io/instance":                           "test.test",
							"app.kubernetes.io/managed-by":                         "opentelemetry-operator",
							"app.kubernetes.io/name":                               "test-collector",
							"app.kubernetes.io/part-of":                            "opentelemetry",
							"app.kubernetes.io/version":                            "latest",
							"operator.opentelemetry.io/collector-headless-service": "Exists",
						},
						Annotations: map[string]string{
							"service.beta.openshift.io/serving-cert-secret-name": "test-collector-headless-tls",
						},
					},
					Spec: corev1.ServiceSpec{
						Ports: []corev1.ServicePort{
							{
								Name: "examplereceiver",
								Port: 12345,
							},
						},
						Selector:              selectorLabels,
						InternalTrafficPolicy: &basePolicy,
						ClusterIP:             "None",
					},
				},
				&corev1.Service{
					ObjectMeta: metav1.ObjectMeta{
						Name:      "test-collector-monitoring",
						Namespace: "test",
						Labels: map[string]string{
							"app.kubernetes.io/component":  "opentelemetry-collector",
							"app.kubernetes.io/instance":   "test.test",
							"app.kubernetes.io/managed-by": "opentelemetry-operator",
							"app.kubernetes.io/name":       "test-collector-monitoring",
							"app.kubernetes.io/part-of":    "opentelemetry",
							"app.kubernetes.io/version":    "latest",
						},
						Annotations: nil,
					},
					Spec: corev1.ServiceSpec{
						Ports: []corev1.ServicePort{
							{
								Name: "monitoring",
								Port: 8888,
							},
						},
						Selector: selectorLabels,
					},
				},
				&networkingv1.Ingress{
					ObjectMeta: metav1.ObjectMeta{
						Name:      "test-ingress",
						Namespace: "test",
						Labels: map[string]string{
							"app.kubernetes.io/instance":   "test.test",
							"app.kubernetes.io/managed-by": "opentelemetry-operator",
							"app.kubernetes.io/name":       "test-ingress",
						},
						Annotations: map[string]string{
							"something": "true",
						},
					},
					Spec: networkingv1.IngressSpec{
						Rules: []networkingv1.IngressRule{
							{
								Host: "example.com",
								IngressRuleValue: networkingv1.IngressRuleValue{
									HTTP: &networkingv1.HTTPIngressRuleValue{
										Paths: []networkingv1.HTTPIngressPath{
											{
												Path:     "/examplereceiver",
												PathType: &pathTypePrefix,
												Backend: networkingv1.IngressBackend{
													Service: &networkingv1.IngressServiceBackend{
														Name: "test-collector",
														Port: networkingv1.ServiceBackendPort{
															Name: "examplereceiver",
														},
													},
												},
											},
										},
									},
								},
							},
						},
					},
				},
			},
			wantErr: false,
		},
	}
	for _, tt := range tests {
		t.Run(tt.name, func(t *testing.T) {
			cfg := config.New(
				config.WithCollectorImage("default-collector"),
				config.WithTargetAllocatorImage("default-ta-allocator"),
			)
			params := manifests.Params{
				Log:     logr.Discard(),
				Config:  cfg,
				OtelCol: tt.args.instance,
			}
			got, err := BuildCollector(params)
			if (err != nil) != tt.wantErr {
				t.Errorf("BuildAll() error = %v, wantErr %v", err, tt.wantErr)
				return
			}
			require.Equal(t, tt.want, got)
		})
	}
}

func TestBuildAll_OpAMPBridge(t *testing.T) {
	one := int32(1)
	type args struct {
		instance v1alpha1.OpAMPBridge
	}
	tests := []struct {
		name    string
		args    args
		want    []client.Object
		wantErr bool
	}{
		{
			name: "base case",
			args: args{
				instance: v1alpha1.OpAMPBridge{
					ObjectMeta: metav1.ObjectMeta{
						Name:      "test",
						Namespace: "test",
					},
					Spec: v1alpha1.OpAMPBridgeSpec{
						Replicas:          &one,
						Image:             "test",
						Endpoint:          "ws://opamp-server:4320/v1/opamp",
						Protocol:          "wss",
						Capabilities:      []v1alpha1.OpAMPBridgeCapability{v1alpha1.OpAMPBridgeCapabilityAcceptsRemoteConfig, v1alpha1.OpAMPBridgeCapabilityReportsEffectiveConfig, v1alpha1.OpAMPBridgeCapabilityReportsOwnTraces, v1alpha1.OpAMPBridgeCapabilityReportsOwnMetrics, v1alpha1.OpAMPBridgeCapabilityReportsOwnLogs, v1alpha1.OpAMPBridgeCapabilityAcceptsOpAMPConnectionSettings, v1alpha1.OpAMPBridgeCapabilityAcceptsOtherConnectionSettings, v1alpha1.OpAMPBridgeCapabilityAcceptsRestartCommand, v1alpha1.OpAMPBridgeCapabilityReportsHealth, v1alpha1.OpAMPBridgeCapabilityReportsRemoteConfig},
						ComponentsAllowed: map[string][]string{"receivers": {"otlp"}, "processors": {"memory_limiter"}, "exporters": {"logging"}},
					},
				},
			},
			want: []client.Object{
				&appsv1.Deployment{
					TypeMeta: metav1.TypeMeta{},
					ObjectMeta: metav1.ObjectMeta{
						Name:      "test-opamp-bridge",
						Namespace: "test",
						Labels: map[string]string{
							"app.kubernetes.io/component":  "opentelemetry-opamp-bridge",
							"app.kubernetes.io/instance":   "test.test",
							"app.kubernetes.io/managed-by": "opentelemetry-operator",
							"app.kubernetes.io/name":       "test-opamp-bridge",
							"app.kubernetes.io/part-of":    "opentelemetry",
							"app.kubernetes.io/version":    "latest",
						},
					},
					Spec: appsv1.DeploymentSpec{
						Replicas: &one,
						Selector: &metav1.LabelSelector{
							MatchLabels: opampbridgeSelectorLabels,
						},
						Template: corev1.PodTemplateSpec{
							ObjectMeta: metav1.ObjectMeta{
								Labels: map[string]string{
									"app.kubernetes.io/component":  "opentelemetry-opamp-bridge",
									"app.kubernetes.io/instance":   "test.test",
									"app.kubernetes.io/managed-by": "opentelemetry-operator",
									"app.kubernetes.io/name":       "test-opamp-bridge",
									"app.kubernetes.io/part-of":    "opentelemetry",
									"app.kubernetes.io/version":    "latest",
								},
							},
							Spec: corev1.PodSpec{
								Volumes: []corev1.Volume{
									{
										Name: "opamp-bridge-internal",
										VolumeSource: corev1.VolumeSource{
											ConfigMap: &corev1.ConfigMapVolumeSource{
												LocalObjectReference: corev1.LocalObjectReference{
													Name: "test-opamp-bridge",
												},
												Items: []corev1.KeyToPath{
													{
														Key:  "remoteconfiguration.yaml",
														Path: "remoteconfiguration.yaml",
													},
												},
											},
										},
									},
								},
								Containers: []corev1.Container{
									{
										Name:  "opamp-bridge-container",
										Image: "test",
										Env: []corev1.EnvVar{
											{
												Name: "OTELCOL_NAMESPACE",
												ValueFrom: &corev1.EnvVarSource{
													FieldRef: &corev1.ObjectFieldSelector{
														FieldPath: "metadata.namespace",
													},
												},
											},
										},
										VolumeMounts: []corev1.VolumeMount{
											{
												Name:      "opamp-bridge-internal",
												MountPath: "/conf",
											},
										},
									},
								},
								DNSPolicy:          "ClusterFirst",
								ServiceAccountName: "test-opamp-bridge",
							},
						},
					},
				},
				&corev1.ConfigMap{
					ObjectMeta: metav1.ObjectMeta{
						Name:      "test-opamp-bridge",
						Namespace: "test",
						Labels: map[string]string{
							"app.kubernetes.io/component":  "opentelemetry-opamp-bridge",
							"app.kubernetes.io/instance":   "test.test",
							"app.kubernetes.io/managed-by": "opentelemetry-operator",
							"app.kubernetes.io/name":       "test-opamp-bridge",
							"app.kubernetes.io/part-of":    "opentelemetry",
							"app.kubernetes.io/version":    "latest",
						},
						Annotations: nil,
					},
					Data: map[string]string{
						"remoteconfiguration.yaml": `capabilities:
- AcceptsRemoteConfig
- ReportsEffectiveConfig
- ReportsOwnTraces
- ReportsOwnMetrics
- ReportsOwnLogs
- AcceptsOpAMPConnectionSettings
- AcceptsOtherConnectionSettings
- AcceptsRestartCommand
- ReportsHealth
- ReportsRemoteConfig
components_allowed:
  exporters:
  - logging
  processors:
  - memory_limiter
  receivers:
  - otlp
endpoint: ws://opamp-server:4320/v1/opamp
protocol: wss
`},
				},
				&corev1.ServiceAccount{
					ObjectMeta: metav1.ObjectMeta{
						Name:      "test-opamp-bridge",
						Namespace: "test",
						Labels: map[string]string{
							"app.kubernetes.io/component":  "opentelemetry-opamp-bridge",
							"app.kubernetes.io/instance":   "test.test",
							"app.kubernetes.io/managed-by": "opentelemetry-operator",
							"app.kubernetes.io/name":       "test-opamp-bridge",
							"app.kubernetes.io/part-of":    "opentelemetry",
							"app.kubernetes.io/version":    "latest",
						},
						Annotations: nil,
					},
				},
				&corev1.Service{
					ObjectMeta: metav1.ObjectMeta{
						Name:      "test-opamp-bridge",
						Namespace: "test",
						Labels: map[string]string{
							"app.kubernetes.io/component":  "opentelemetry-opamp-bridge",
							"app.kubernetes.io/instance":   "test.test",
							"app.kubernetes.io/managed-by": "opentelemetry-operator",
							"app.kubernetes.io/name":       "test-opamp-bridge",
							"app.kubernetes.io/part-of":    "opentelemetry",
							"app.kubernetes.io/version":    "latest",
						},
						Annotations: nil,
					},
					Spec: corev1.ServiceSpec{
						Ports: []corev1.ServicePort{
							{
								Name:       "opamp-bridge",
								Port:       80,
								TargetPort: intstr.FromInt(8080),
							},
						},
						Selector: opampbridgeSelectorLabels,
					},
				},
			},
			wantErr: false,
		},
	}
	for _, tt := range tests {
		t.Run(tt.name, func(t *testing.T) {
			cfg := config.New(
				config.WithOperatorOpAMPBridgeImage("default-collector"),
				config.WithTargetAllocatorImage("default-ta-allocator"),
				config.WithOperatorOpAMPBridgeImage("default-opamp-bridge"),
			)
			reconciler := NewOpAMPBridgeReconciler(OpAMPBridgeReconcilerParams{
				Log:    logr.Discard(),
				Config: cfg,
			})
			params := reconciler.getParams(tt.args.instance)
			got, err := reconciler.BuildAll(params)
			if (err != nil) != tt.wantErr {
				t.Errorf("BuildAll() error = %v, wantErr %v", err, tt.wantErr)
				return
			}
			require.Equal(t, tt.want, got)
		})
	}
}<|MERGE_RESOLUTION|>--- conflicted
+++ resolved
@@ -42,7 +42,6 @@
 	pathTypePrefix = networkingv1.PathTypePrefix
 )
 
-<<<<<<< HEAD
 var (
 	opampbridgeSelectorLabels = map[string]string{
 		"app.kubernetes.io/managed-by": "opentelemetry-operator",
@@ -52,10 +51,7 @@
 	}
 )
 
-func TestBuildAll_Collector(t *testing.T) {
-=======
 func TestBuildCollector(t *testing.T) {
->>>>>>> e30034fb
 	var goodConfig = `receivers:
   examplereceiver:
     endpoint: "0.0.0.0:12345"
