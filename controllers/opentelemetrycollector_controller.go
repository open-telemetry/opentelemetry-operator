// Copyright The OpenTelemetry Authors
//
// Licensed under the Apache License, Version 2.0 (the "License");
// you may not use this file except in compliance with the License.
// You may obtain a copy of the License at
//
//     http://www.apache.org/licenses/LICENSE-2.0
//
// Unless required by applicable law or agreed to in writing, software
// distributed under the License is distributed on an "AS IS" BASIS,
// WITHOUT WARRANTIES OR CONDITIONS OF ANY KIND, either express or implied.
// See the License for the specific language governing permissions and
// limitations under the License.

// Package controllers contains the main controller, where the reconciliation starts.
package controllers

import (
	"context"
	"errors"
	"fmt"
	"sync"

	"github.com/go-logr/logr"
	monitoringv1 "github.com/prometheus-operator/prometheus-operator/pkg/apis/monitoring/v1"
	appsv1 "k8s.io/api/apps/v1"
	autoscalingv2 "k8s.io/api/autoscaling/v2"
	autoscalingv2beta2 "k8s.io/api/autoscaling/v2beta2"
	corev1 "k8s.io/api/core/v1"
	rbacv1 "k8s.io/api/rbac/v1"
	apierrors "k8s.io/apimachinery/pkg/api/errors"
	"k8s.io/apimachinery/pkg/runtime"
	"k8s.io/client-go/tools/record"
	ctrl "sigs.k8s.io/controller-runtime"
	"sigs.k8s.io/controller-runtime/pkg/client"

	"github.com/open-telemetry/opentelemetry-operator/apis/v1alpha1"
	"github.com/open-telemetry/opentelemetry-operator/internal/config"
	"github.com/open-telemetry/opentelemetry-operator/internal/manifests"
	"github.com/open-telemetry/opentelemetry-operator/internal/manifests/collector"
	"github.com/open-telemetry/opentelemetry-operator/internal/manifests/targetallocator"
	"github.com/open-telemetry/opentelemetry-operator/internal/status"
	"github.com/open-telemetry/opentelemetry-operator/pkg/autodetect"
<<<<<<< HEAD
	collectorreconcile "github.com/open-telemetry/opentelemetry-operator/pkg/reconcile/collector"
=======
	"github.com/open-telemetry/opentelemetry-operator/pkg/collector/reconcile"
	"github.com/open-telemetry/opentelemetry-operator/pkg/featuregate"
>>>>>>> 88bfe1c0
)

// OpenTelemetryCollectorReconciler reconciles a OpenTelemetryCollector object.
type OpenTelemetryCollectorReconciler struct {
	client.Client
	recorder record.EventRecorder
	scheme   *runtime.Scheme
	log      logr.Logger
	config   config.Config

	tasks   []Task
	muTasks sync.RWMutex
}

// Task represents a reconciliation task to be executed by the reconciler.
type Task struct {
<<<<<<< HEAD
	Do          func(context.Context, collectorreconcile.Params) error
=======
	Do          func(context.Context, manifests.Params) error
>>>>>>> 88bfe1c0
	Name        string
	BailOnError bool
}

// Params is the set of options to build a new OpenTelemetryCollectorReconciler.
type Params struct {
	client.Client
	Recorder record.EventRecorder
	Scheme   *runtime.Scheme
	Log      logr.Logger
	Tasks    []Task
	Config   config.Config
}

func (r *OpenTelemetryCollectorReconciler) onOpenShiftRoutesChange() error {
	plt := r.config.OpenShiftRoutes()
	var (
		routesIdx = -1
	)
	r.muTasks.Lock()
	for i, t := range r.tasks {
		// search for route reconciler
		switch t.Name {
		case "routes":
			routesIdx = i
		}
	}
	r.muTasks.Unlock()

	if err := r.addRouteTask(plt, routesIdx); err != nil {
		return err
	}

	return r.removeRouteTask(plt, routesIdx)
}

func (r *OpenTelemetryCollectorReconciler) addRouteTask(ora autodetect.OpenShiftRoutesAvailability, routesIdx int) error {
	r.muTasks.Lock()
	defer r.muTasks.Unlock()
	// if exists and openshift routes are available
	if routesIdx == -1 && ora == autodetect.OpenShiftRoutesAvailable {
		r.tasks = append([]Task{{collectorreconcile.Routes, "routes", true}}, r.tasks...)
	}
	return nil
}

func (r *OpenTelemetryCollectorReconciler) removeRouteTask(ora autodetect.OpenShiftRoutesAvailability, routesIdx int) error {
	r.muTasks.Lock()
	defer r.muTasks.Unlock()
	if len(r.tasks) < routesIdx {
		return fmt.Errorf("can not remove route task from reconciler")
	}
	// if exists and openshift routes are not available
	if routesIdx != -1 && ora == autodetect.OpenShiftRoutesNotAvailable {
		r.tasks = append(r.tasks[:routesIdx], r.tasks[routesIdx+1:]...)
	}
	return nil
}

func (r *OpenTelemetryCollectorReconciler) doCRUD(ctx context.Context, params manifests.Params) error {
	// Collect all objects owned by the operator, to be able to prune objects
	// which exist in the cluster but are not managed by the operator anymore.
	desiredObjects, err := r.BuildAll(params)
	if err != nil {
		return err
	}
	var errs []error
	for _, desired := range desiredObjects {
		l := r.log.WithValues(
			"object_name", desired.GetName(),
			"object_kind", desired.GetObjectKind(),
		)
		if isNamespaceScoped(desired) {
			if setErr := ctrl.SetControllerReference(&params.Instance, desired, params.Scheme); setErr != nil {
				l.Error(setErr, "failed to set controller owner reference to desired")
				errs = append(errs, setErr)
				continue
			}
		}

		// existing is an object the controller runtime will hydrate for us
		// we obtain the existing object by deep copying the desired object because it's the most convenient way
		existing := desired.DeepCopyObject().(client.Object)
		mutateFn := manifests.MutateFuncFor(existing, desired)
		op, crudErr := ctrl.CreateOrUpdate(ctx, r.Client, existing, mutateFn)
		if crudErr != nil && errors.Is(crudErr, manifests.ImmutableChangeErr) {
			l.Error(crudErr, "detected immutable field change, trying to delete, new object will be created on next reconcile", "existing", existing.GetName())
			delErr := r.Client.Delete(ctx, existing)
			if delErr != nil {
				return delErr
			}
			continue
		} else if crudErr != nil {
			l.Error(crudErr, "failed to configure desired")
			errs = append(errs, crudErr)
			continue
		}

		l.V(1).Info(fmt.Sprintf("desired has been %s", op))
	}
	if len(errs) > 0 {
		return fmt.Errorf("failed to create objects for Collector %s: %w", params.Instance.GetName(), errors.Join(errs...))
	}
	return nil
}

func isNamespaceScoped(obj client.Object) bool {
	switch obj.(type) {
	case *rbacv1.ClusterRole, *rbacv1.ClusterRoleBinding:
		return false
	default:
		return true
	}
}

func (r *OpenTelemetryCollectorReconciler) getParams(instance v1alpha1.OpenTelemetryCollector) manifests.Params {
	return manifests.Params{
		Config:   r.config,
		Client:   r.Client,
		Instance: instance,
		Log:      r.log,
		Scheme:   r.scheme,
		Recorder: r.recorder,
	}
}

// NewReconciler creates a new reconciler for OpenTelemetryCollector objects.
func NewReconciler(p Params) *OpenTelemetryCollectorReconciler {
	r := &OpenTelemetryCollectorReconciler{
		Client:   p.Client,
		log:      p.Log,
		scheme:   p.Scheme,
		config:   p.Config,
		tasks:    p.Tasks,
		recorder: p.Recorder,
	}

	if len(r.tasks) == 0 {
<<<<<<< HEAD
		r.tasks = []Task{
			{
				collectorreconcile.ConfigMaps,
				"config maps",
				true,
			},
			{
				collectorreconcile.ServiceAccounts,
				"service accounts",
				true,
			},
			{
				collectorreconcile.Services,
				"services",
				true,
			},
			{
				collectorreconcile.Deployments,
				"deployments",
				true,
			},
			{
				collectorreconcile.HorizontalPodAutoscalers,
				"horizontal pod autoscalers",
				true,
			},
			{
				collectorreconcile.DaemonSets,
				"daemon sets",
				true,
			},
			{
				collectorreconcile.StatefulSets,
				"stateful sets",
				true,
			},
			{
				collectorreconcile.Ingresses,
				"ingresses",
				true,
			},
			{
				collectorreconcile.Self,
				"opentelemetry",
				true,
			},
		}
=======
		// TODO: put this in line with the rest of how we generate manifests
		// https://github.com/open-telemetry/opentelemetry-operator/issues/2108
>>>>>>> 88bfe1c0
		r.config.RegisterOpenShiftRoutesChangeCallback(r.onOpenShiftRoutesChange)
	}
	return r
}

// +kubebuilder:rbac:groups="",resources=configmaps;services;serviceaccounts,verbs=get;list;watch;create;update;patch;delete
// +kubebuilder:rbac:groups="",resources=events,verbs=create;patch
// +kubebuilder:rbac:groups=apps,resources=daemonsets;deployments;statefulsets,verbs=get;list;watch;create;update;patch;delete
// +kubebuilder:rbac:groups=autoscaling,resources=horizontalpodautoscalers,verbs=get;list;watch;create;update;patch;delete
// +kubebuilder:rbac:groups=coordination.k8s.io,resources=leases,verbs=get;list;create;update
// +kubebuilder:rbac:groups=monitoring.coreos.com,resources=servicemonitors,verbs=get;list;watch;create;update;patch;delete
// +kubebuilder:rbac:groups=networking.k8s.io,resources=ingresses,verbs=get;list;watch;create;update;patch;delete
// +kubebuilder:rbac:groups=route.openshift.io,resources=routes;routes/custom-host,verbs=get;list;watch;create;update;patch;delete
// +kubebuilder:rbac:groups=opentelemetry.io,resources=opentelemetrycollectors,verbs=get;list;watch;update;patch
// +kubebuilder:rbac:groups=opentelemetry.io,resources=opentelemetrycollectors/status,verbs=get;update;patch
// +kubebuilder:rbac:groups=opentelemetry.io,resources=opentelemetrycollectors/finalizers,verbs=get;update;patch

// Reconcile the current state of an OpenTelemetry collector resource with the desired state.
func (r *OpenTelemetryCollectorReconciler) Reconcile(ctx context.Context, req ctrl.Request) (ctrl.Result, error) {
	log := r.log.WithValues("opentelemetrycollector", req.NamespacedName)

	var instance v1alpha1.OpenTelemetryCollector
	if err := r.Get(ctx, req.NamespacedName, &instance); err != nil {
		if !apierrors.IsNotFound(err) {
			log.Error(err, "unable to fetch OpenTelemetryCollector")
		}

		// we'll ignore not-found errors, since they can't be fixed by an immediate
		// requeue (we'll need to wait for a new notification), and we can get them
		// on deleted requests.
		return ctrl.Result{}, client.IgnoreNotFound(err)
	}

<<<<<<< HEAD
	params := collectorreconcile.Params{
		Config:   r.config,
		Client:   r.Client,
		Instance: instance,
		Log:      log,
		Scheme:   r.scheme,
		Recorder: r.recorder,
=======
	if instance.Spec.ManagementState != v1alpha1.ManagementStateManaged {
		log.Info("Skipping reconciliation for unmanaged OpenTelemetryCollector resource", "name", req.String())
		// Stop requeueing for unmanaged OpenTelemetryCollector custom resources
		return ctrl.Result{}, nil
>>>>>>> 88bfe1c0
	}

	params := r.getParams(instance)
	if err := r.RunTasks(ctx, params); err != nil {
		return ctrl.Result{}, err
	}

	err := r.doCRUD(ctx, params)
	return status.HandleReconcileStatus(ctx, log, params, err)
}

// RunTasks runs all the tasks associated with this reconciler.
<<<<<<< HEAD
func (r *OpenTelemetryCollectorReconciler) RunTasks(ctx context.Context, params collectorreconcile.Params) error {
=======
func (r *OpenTelemetryCollectorReconciler) RunTasks(ctx context.Context, params manifests.Params) error {
>>>>>>> 88bfe1c0
	r.muTasks.RLock()
	defer r.muTasks.RUnlock()
	for _, task := range r.tasks {
		if err := task.Do(ctx, params); err != nil {
			// If we get an error that occurs because a pod is being terminated, then exit this loop
			if apierrors.IsForbidden(err) && apierrors.HasStatusCause(err, corev1.NamespaceTerminatingCause) {
				r.log.V(2).Info("Exiting reconcile loop because namespace is being terminated", "namespace", params.Instance.Namespace)
				return nil
			}
			r.log.Error(err, fmt.Sprintf("failed to reconcile %s", task.Name))
			if task.BailOnError {
				return err
			}
		}
	}
	return nil
}

// BuildAll returns the generation and collected errors of all manifests for a given instance.
func (r *OpenTelemetryCollectorReconciler) BuildAll(params manifests.Params) ([]client.Object, error) {
	builders := []manifests.Builder{
		collector.Build,
		targetallocator.Build,
	}
	var resources []client.Object
	for _, builder := range builders {
		objs, err := builder(params)
		if err != nil {
			return nil, err
		}
		resources = append(resources, objs...)
	}
	return resources, nil
}

// SetupWithManager tells the manager what our controller is interested in.
func (r *OpenTelemetryCollectorReconciler) SetupWithManager(mgr ctrl.Manager) error {
	err := r.config.AutoDetect() // We need to call this, so we can get the correct autodetect version
	if err != nil {
		return err
	}
	builder := ctrl.NewControllerManagedBy(mgr).
		For(&v1alpha1.OpenTelemetryCollector{}).
		Owns(&corev1.ConfigMap{}).
		Owns(&corev1.ServiceAccount{}).
		Owns(&corev1.Service{}).
		Owns(&appsv1.Deployment{}).
		Owns(&appsv1.DaemonSet{}).
		Owns(&appsv1.StatefulSet{})

	if featuregate.PrometheusOperatorIsAvailable.IsEnabled() {
		builder.Owns(&monitoringv1.ServiceMonitor{})
	}

	autoscalingVersion := r.config.AutoscalingVersion()
	if autoscalingVersion == autodetect.AutoscalingVersionV2 {
		builder = builder.Owns(&autoscalingv2.HorizontalPodAutoscaler{})
	} else {
		builder = builder.Owns(&autoscalingv2beta2.HorizontalPodAutoscaler{})
	}

	return builder.Complete(r)
}<|MERGE_RESOLUTION|>--- conflicted
+++ resolved
@@ -41,12 +41,7 @@
 	"github.com/open-telemetry/opentelemetry-operator/internal/manifests/targetallocator"
 	"github.com/open-telemetry/opentelemetry-operator/internal/status"
 	"github.com/open-telemetry/opentelemetry-operator/pkg/autodetect"
-<<<<<<< HEAD
-	collectorreconcile "github.com/open-telemetry/opentelemetry-operator/pkg/reconcile/collector"
-=======
-	"github.com/open-telemetry/opentelemetry-operator/pkg/collector/reconcile"
 	"github.com/open-telemetry/opentelemetry-operator/pkg/featuregate"
->>>>>>> 88bfe1c0
 )
 
 // OpenTelemetryCollectorReconciler reconciles a OpenTelemetryCollector object.
@@ -63,11 +58,7 @@
 
 // Task represents a reconciliation task to be executed by the reconciler.
 type Task struct {
-<<<<<<< HEAD
-	Do          func(context.Context, collectorreconcile.Params) error
-=======
 	Do          func(context.Context, manifests.Params) error
->>>>>>> 88bfe1c0
 	Name        string
 	BailOnError bool
 }
@@ -206,58 +197,8 @@
 	}
 
 	if len(r.tasks) == 0 {
-<<<<<<< HEAD
-		r.tasks = []Task{
-			{
-				collectorreconcile.ConfigMaps,
-				"config maps",
-				true,
-			},
-			{
-				collectorreconcile.ServiceAccounts,
-				"service accounts",
-				true,
-			},
-			{
-				collectorreconcile.Services,
-				"services",
-				true,
-			},
-			{
-				collectorreconcile.Deployments,
-				"deployments",
-				true,
-			},
-			{
-				collectorreconcile.HorizontalPodAutoscalers,
-				"horizontal pod autoscalers",
-				true,
-			},
-			{
-				collectorreconcile.DaemonSets,
-				"daemon sets",
-				true,
-			},
-			{
-				collectorreconcile.StatefulSets,
-				"stateful sets",
-				true,
-			},
-			{
-				collectorreconcile.Ingresses,
-				"ingresses",
-				true,
-			},
-			{
-				collectorreconcile.Self,
-				"opentelemetry",
-				true,
-			},
-		}
-=======
 		// TODO: put this in line with the rest of how we generate manifests
 		// https://github.com/open-telemetry/opentelemetry-operator/issues/2108
->>>>>>> 88bfe1c0
 		r.config.RegisterOpenShiftRoutesChangeCallback(r.onOpenShiftRoutesChange)
 	}
 	return r
@@ -291,20 +232,10 @@
 		return ctrl.Result{}, client.IgnoreNotFound(err)
 	}
 
-<<<<<<< HEAD
-	params := collectorreconcile.Params{
-		Config:   r.config,
-		Client:   r.Client,
-		Instance: instance,
-		Log:      log,
-		Scheme:   r.scheme,
-		Recorder: r.recorder,
-=======
 	if instance.Spec.ManagementState != v1alpha1.ManagementStateManaged {
 		log.Info("Skipping reconciliation for unmanaged OpenTelemetryCollector resource", "name", req.String())
 		// Stop requeueing for unmanaged OpenTelemetryCollector custom resources
 		return ctrl.Result{}, nil
->>>>>>> 88bfe1c0
 	}
 
 	params := r.getParams(instance)
@@ -317,11 +248,7 @@
 }
 
 // RunTasks runs all the tasks associated with this reconciler.
-<<<<<<< HEAD
-func (r *OpenTelemetryCollectorReconciler) RunTasks(ctx context.Context, params collectorreconcile.Params) error {
-=======
 func (r *OpenTelemetryCollectorReconciler) RunTasks(ctx context.Context, params manifests.Params) error {
->>>>>>> 88bfe1c0
 	r.muTasks.RLock()
 	defer r.muTasks.RUnlock()
 	for _, task := range r.tasks {
