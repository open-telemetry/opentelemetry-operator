--- conflicted
+++ resolved
@@ -138,10 +138,7 @@
 			ownedObjects[k] = v
 		}
 	}
-	return ownedObjects, nil
-}
-
-<<<<<<< HEAD
+  
 	configMapList := &corev1.ConfigMapList{}
 	err = r.List(ctx, configMapList, listOps)
 	if err != nil {
@@ -152,7 +149,9 @@
 		ownedObjects[ownedConfigMaps[i].GetUID()] = &ownedConfigMaps[i]
 	}
 
-=======
+	return ownedObjects, nil
+}
+
 // The cluster scope objects do not have owner reference.
 func (r *OpenTelemetryCollectorReconciler) findClusterRoleObjects(ctx context.Context, params manifests.Params) (map[types.UID]client.Object, error) {
 	ownedObjects := map[types.UID]client.Object{}
@@ -177,7 +176,6 @@
 	for i := range clusterrolebindingList.Items {
 		ownedObjects[clusterrolebindingList.Items[i].GetUID()] = &clusterrolebindingList.Items[i]
 	}
->>>>>>> 20e9b356
 	return ownedObjects, nil
 }
 
