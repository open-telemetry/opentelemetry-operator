// Copyright The OpenTelemetry Authors
//
// Licensed under the Apache License, Version 2.0 (the "License");
// you may not use this file except in compliance with the License.
// You may obtain a copy of the License at
//
//     http://www.apache.org/licenses/LICENSE-2.0
//
// Unless required by applicable law or agreed to in writing, software
// distributed under the License is distributed on an "AS IS" BASIS,
// WITHOUT WARRANTIES OR CONDITIONS OF ANY KIND, either express or implied.
// See the License for the specific language governing permissions and
// limitations under the License.

package components

import (
	"fmt"

	"github.com/go-logr/logr"
	"github.com/mitchellh/mapstructure"
	corev1 "k8s.io/api/core/v1"
	rbacv1 "k8s.io/api/rbac/v1"
)

var (
	_ Parser = &GenericParser[SingleEndpointConfig]{}
)

// GenericParser serves as scaffolding for custom parsing logic by isolating
// functionality to idempotent functions.
type GenericParser[T any] struct {
<<<<<<< HEAD
	name         string
	option       *Option[T]
	portParser   PortParser[T]
	rbacGen      RBACRuleGenerator[T]
	livenessGen  ProbeGenerator[T]
	readinessGen ProbeGenerator[T]
}

func (g *GenericParser[T]) GetLivenessProbe(logger logr.Logger, config interface{}) (*corev1.Probe, error) {
	if g.livenessGen == nil {
		return nil, nil
	}
	var parsed T
	if err := mapstructure.Decode(config, &parsed); err != nil {
		return nil, err
	}
	return g.livenessGen(logger, parsed)
}

func (g *GenericParser[T]) GetReadinessProbe(logger logr.Logger, config interface{}) (*corev1.Probe, error) {
	if g.readinessGen == nil {
		return nil, nil
	}
	var parsed T
	if err := mapstructure.Decode(config, &parsed); err != nil {
		return nil, err
	}
	return g.readinessGen(logger, parsed)
=======
	name       string
	settings   *Settings[T]
	portParser PortParser[T]
	rbacGen    RBACRuleGenerator[T]
>>>>>>> e40e3eb6
}

func (g *GenericParser[T]) GetRBACRules(logger logr.Logger, config interface{}) ([]rbacv1.PolicyRule, error) {
	if g.rbacGen == nil {
		return nil, nil
	}
	var parsed T
	if err := mapstructure.Decode(config, &parsed); err != nil {
		return nil, err
	}
	return g.rbacGen(logger, parsed)
}

func (g *GenericParser[T]) Ports(logger logr.Logger, name string, config interface{}) ([]corev1.ServicePort, error) {
	if g.portParser == nil {
		return nil, nil
	}
	var parsed T
	if err := mapstructure.Decode(config, &parsed); err != nil {
		return nil, err
	}
<<<<<<< HEAD
	return g.portParser(logger, name, g.option.GetServicePort(), parsed)
=======
	return g.portParser(logger, name, g.settings.GetServicePort(), parsed)
>>>>>>> e40e3eb6
}

func (g *GenericParser[T]) ParserType() string {
	return ComponentType(g.name)
}

func (g *GenericParser[T]) ParserName() string {
	return fmt.Sprintf("__%s", g.name)
}<|MERGE_RESOLUTION|>--- conflicted
+++ resolved
@@ -30,9 +30,8 @@
 // GenericParser serves as scaffolding for custom parsing logic by isolating
 // functionality to idempotent functions.
 type GenericParser[T any] struct {
-<<<<<<< HEAD
 	name         string
-	option       *Option[T]
+	settings       *Settings[T]
 	portParser   PortParser[T]
 	rbacGen      RBACRuleGenerator[T]
 	livenessGen  ProbeGenerator[T]
@@ -59,12 +58,6 @@
 		return nil, err
 	}
 	return g.readinessGen(logger, parsed)
-=======
-	name       string
-	settings   *Settings[T]
-	portParser PortParser[T]
-	rbacGen    RBACRuleGenerator[T]
->>>>>>> e40e3eb6
 }
 
 func (g *GenericParser[T]) GetRBACRules(logger logr.Logger, config interface{}) ([]rbacv1.PolicyRule, error) {
@@ -86,11 +79,7 @@
 	if err := mapstructure.Decode(config, &parsed); err != nil {
 		return nil, err
 	}
-<<<<<<< HEAD
-	return g.portParser(logger, name, g.option.GetServicePort(), parsed)
-=======
 	return g.portParser(logger, name, g.settings.GetServicePort(), parsed)
->>>>>>> e40e3eb6
 }
 
 func (g *GenericParser[T]) ParserType() string {
