--- conflicted
+++ resolved
@@ -31,11 +31,7 @@
 // functionality to idempotent functions.
 type GenericParser[T any] struct {
 	name       string
-<<<<<<< HEAD
-	option     *Option[T]
-=======
 	settings   *Settings[T]
->>>>>>> f2a8cf25
 	portParser PortParser[T]
 	rbacGen    RBACRuleGenerator[T]
 }
@@ -59,11 +55,7 @@
 	if err := mapstructure.Decode(config, &parsed); err != nil {
 		return nil, err
 	}
-<<<<<<< HEAD
-	return g.portParser(logger, name, g.option.GetServicePort(), parsed)
-=======
 	return g.portParser(logger, name, g.settings.GetServicePort(), parsed)
->>>>>>> f2a8cf25
 }
 
 func (g *GenericParser[T]) ParserType() string {
