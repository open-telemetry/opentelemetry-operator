--- conflicted
+++ resolved
@@ -76,11 +76,7 @@
 	return nil, nil
 }
 
-<<<<<<< HEAD
-type MultiPortBuilder[T any] []Builder[T]
-=======
 type MultiPortBuilder[ComponentConfigType any] []Builder[ComponentConfigType]
->>>>>>> f2a8cf25
 
 func NewMultiPortReceiverBuilder(name string) MultiPortBuilder[*MultiProtocolEndpointConfig] {
 	return append(MultiPortBuilder[*MultiProtocolEndpointConfig]{}, NewBuilder[*MultiProtocolEndpointConfig]().WithName(name))
@@ -90,19 +86,11 @@
 	return NewBuilder[*MultiProtocolEndpointConfig]().WithName(name).WithPort(port)
 }
 
-<<<<<<< HEAD
-func (mp MultiPortBuilder[T]) AddPortMapping(builder Builder[T]) MultiPortBuilder[T] {
-	return append(mp, builder)
-}
-
-func (mp MultiPortBuilder[T]) Build() (*MultiPortReceiver, error) {
-=======
 func (mp MultiPortBuilder[ComponentConfigType]) AddPortMapping(builder Builder[ComponentConfigType]) MultiPortBuilder[ComponentConfigType] {
 	return append(mp, builder)
 }
 
 func (mp MultiPortBuilder[ComponentConfigType]) Build() (*MultiPortReceiver, error) {
->>>>>>> f2a8cf25
 	if len(mp) < 1 {
 		return nil, fmt.Errorf("must provide at least one port mapping")
 	}
@@ -115,20 +103,12 @@
 		if err != nil {
 			return nil, err
 		}
-<<<<<<< HEAD
-		multiReceiver.portMappings[built.name] = built.option.GetServicePort()
-=======
 		multiReceiver.portMappings[built.name] = built.settings.GetServicePort()
->>>>>>> f2a8cf25
 	}
 	return multiReceiver, nil
 }
 
-<<<<<<< HEAD
-func (mp MultiPortBuilder[T]) MustBuild() *MultiPortReceiver {
-=======
 func (mp MultiPortBuilder[ComponentConfigType]) MustBuild() *MultiPortReceiver {
->>>>>>> f2a8cf25
 	if p, err := mp.Build(); err != nil {
 		panic(err)
 	} else {
