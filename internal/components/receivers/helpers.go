--- conflicted
+++ resolved
@@ -91,10 +91,7 @@
 			MustBuild(),
 		components.NewSinglePortParserBuilder("awsxray", 2000).
 			WithTargetPort(2000).
-<<<<<<< HEAD
-=======
 			WithProtocol(corev1.ProtocolUDP).
->>>>>>> f2a8cf25
 			MustBuild(),
 		components.NewSinglePortParserBuilder("carbon", 2003).
 			WithTargetPort(2003).
