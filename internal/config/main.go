--- conflicted
+++ resolved
@@ -34,7 +34,6 @@
 
 // Config holds the static configuration for this operator.
 type Config struct {
-<<<<<<< HEAD
 	autoDetect                          autodetect.AutoDetect
 	logger                              logr.Logger
 	targetAllocatorImage                string
@@ -43,34 +42,16 @@
 	collectorImage                      string
 	collectorConfigMapEntry             string
 	autoInstrumentationDotNetImage      string
+	autoInstrumentationGoImage          string
+	autoInstrumentationApacheHttpdImage string
 	targetAllocatorConfigMapEntry       string
 	autoInstrumentationNodeJSImage      string
 	autoInstrumentationJavaImage        string
-	autoInstrumentationApacheHttpdImage string
 	onOpenShiftRoutesChange             changeHandler
 	labelsFilter                        []string
 	openshiftRoutes                     openshiftRoutesStore
 	autoDetectFrequency                 time.Duration
 	hpaVersion                          hpaVersionStore
-=======
-	autoDetect                     autodetect.AutoDetect
-	logger                         logr.Logger
-	targetAllocatorImage           string
-	operatorOpAMPBridgeImage       string
-	autoInstrumentationPythonImage string
-	collectorImage                 string
-	collectorConfigMapEntry        string
-	autoInstrumentationDotNetImage string
-	autoInstrumentationGoImage     string
-	targetAllocatorConfigMapEntry  string
-	autoInstrumentationNodeJSImage string
-	autoInstrumentationJavaImage   string
-	onOpenShiftRoutesChange        changeHandler
-	labelsFilter                   []string
-	openshiftRoutes                openshiftRoutesStore
-	autoDetectFrequency            time.Duration
-	hpaVersion                     hpaVersionStore
->>>>>>> 70e760e4
 }
 
 // New constructs a new configuration based on the given options.
@@ -91,7 +72,6 @@
 	}
 
 	return Config{
-<<<<<<< HEAD
 		autoDetect:                          o.autoDetect,
 		autoDetectFrequency:                 o.autoDetectFrequency,
 		collectorImage:                      o.collectorImage,
@@ -109,24 +89,6 @@
 		autoInstrumentationDotNetImage:      o.autoInstrumentationDotNetImage,
 		autoInstrumentationApacheHttpdImage: o.autoInstrumentationApacheHttpdImage,
 		labelsFilter:                        o.labelsFilter,
-=======
-		autoDetect:                     o.autoDetect,
-		autoDetectFrequency:            o.autoDetectFrequency,
-		collectorImage:                 o.collectorImage,
-		collectorConfigMapEntry:        o.collectorConfigMapEntry,
-		targetAllocatorImage:           o.targetAllocatorImage,
-		operatorOpAMPBridgeImage:       o.operatorOpAMPBridgeImage,
-		targetAllocatorConfigMapEntry:  o.targetAllocatorConfigMapEntry,
-		logger:                         o.logger,
-		openshiftRoutes:                o.openshiftRoutes,
-		hpaVersion:                     o.hpaVersion,
-		onOpenShiftRoutesChange:        o.onOpenShiftRoutesChange,
-		autoInstrumentationJavaImage:   o.autoInstrumentationJavaImage,
-		autoInstrumentationNodeJSImage: o.autoInstrumentationNodeJSImage,
-		autoInstrumentationPythonImage: o.autoInstrumentationPythonImage,
-		autoInstrumentationDotNetImage: o.autoInstrumentationDotNetImage,
-		labelsFilter:                   o.labelsFilter,
->>>>>>> 70e760e4
 	}
 }
 
@@ -168,6 +130,7 @@
 	}
 
 	hpaV, err := c.autoDetect.HPAVersion()
+	hpaV, err := c.autoDetect.HPAVersion()
 	if err != nil {
 		return err
 	}
@@ -175,6 +138,10 @@
 		c.logger.V(1).Info("HPA version detected", "version", hpaV)
 		c.hpaVersion.Set(hpaV)
 	}
+	if c.hpaVersion.Get() != hpaV {
+		c.logger.V(1).Info("HPA version detected", "version", hpaV)
+		c.hpaVersion.Set(hpaV)
+	}
 
 	return nil
 }
@@ -207,6 +174,7 @@
 // AutoscalingVersion represents the preferred version of autoscaling.
 func (c *Config) AutoscalingVersion() autodetect.AutoscalingVersion {
 	return c.hpaVersion.Get()
+	return c.hpaVersion.Get()
 }
 
 // AutoInstrumentationJavaImage returns OpenTelemetry Java auto-instrumentation container image.
@@ -229,15 +197,14 @@
 	return c.autoInstrumentationDotNetImage
 }
 
-<<<<<<< HEAD
+// AutoInstrumentationGoImage returns OpenTelemetry Go auto-instrumentation container image.
+func (c *Config) AutoInstrumentationGoImage() string {
+	return c.autoInstrumentationGoImage
+}
+
 // AutoInstrumentationApacheHttpdImage returns OpenTelemetry ApacheHttpd auto-instrumentation container image.
 func (c *Config) AutoInstrumentationApacheHttpdImage() string {
 	return c.autoInstrumentationApacheHttpdImage
-=======
-// AutoInstrumentationGoImage returns OpenTelemetry Go auto-instrumentation container image.
-func (c *Config) AutoInstrumentationGoImage() string {
-	return c.autoInstrumentationGoImage
->>>>>>> 70e760e4
 }
 
 // LabelsFilter Returns the filters converted to regex strings used to filter out unwanted labels from propagations.
