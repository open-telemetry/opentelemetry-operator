--- conflicted
+++ resolved
@@ -59,25 +59,14 @@
 func New(opts ...Option) Config {
 	// initialize with the default values
 	o := options{
-<<<<<<< HEAD
 		autoDetectFrequency:               defaultAutoDetectFrequency,
 		collectorConfigMapEntry:           defaultCollectorConfigMapEntry,
 		targetAllocatorConfigMapEntry:     defaultTargetAllocatorConfigMapEntry,
 		operatorOpAMPBridgeConfigMapEntry: defaultOperatorOpAMPBridgeConfigMapEntry,
 		logger:                            logf.Log.WithName("config"),
 		openshiftRoutes:                   newOpenShiftRoutesWrapper(),
-		hpaVersion:                        newHPAVersionWrapper(),
 		version:                           version.Get(),
 		onOpenShiftRoutesChange:           newOnChange(),
-=======
-		autoDetectFrequency:           defaultAutoDetectFrequency,
-		collectorConfigMapEntry:       defaultCollectorConfigMapEntry,
-		targetAllocatorConfigMapEntry: defaultTargetAllocatorConfigMapEntry,
-		logger:                        logf.Log.WithName("config"),
-		openshiftRoutes:               newOpenShiftRoutesWrapper(),
-		version:                       version.Get(),
-		onOpenShiftRoutesChange:       newOnChange(),
->>>>>>> b4a1eb54
 	}
 	for _, opt := range opts {
 		opt(&o)
