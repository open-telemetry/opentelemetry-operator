// Copyright The OpenTelemetry Authors
//
// Licensed under the Apache License, Version 2.0 (the "License");
// you may not use this file except in compliance with the License.
// You may obtain a copy of the License at
//
//     http://www.apache.org/licenses/LICENSE-2.0
//
// Unless required by applicable law or agreed to in writing, software
// distributed under the License is distributed on an "AS IS" BASIS,
// WITHOUT WARRANTIES OR CONDITIONS OF ANY KIND, either express or implied.
// See the License for the specific language governing permissions and
// limitations under the License.

package config

import (
	"regexp"
	"strings"
	"time"

	"github.com/go-logr/logr"

	"github.com/open-telemetry/opentelemetry-operator/internal/version"
	"github.com/open-telemetry/opentelemetry-operator/pkg/autodetect"
)

// Option represents one specific configuration option.
type Option func(c *options)

type options struct {
<<<<<<< HEAD
	autoDetect                        autodetect.AutoDetect
	version                           version.Version
	logger                            logr.Logger
	autoInstrumentationDotNetImage    string
	autoInstrumentationJavaImage      string
	autoInstrumentationNodeJSImage    string
	autoInstrumentationPythonImage    string
	collectorImage                    string
	collectorConfigMapEntry           string
	targetAllocatorConfigMapEntry     string
	operatorOpAMPBridgeConfigMapEntry string
	targetAllocatorImage              string
	operatorOpAMPBridgeImage          string
	onOpenShiftRoutesChange           changeHandler
	labelsFilter                      []string
	openshiftRoutes                   openshiftRoutesStore
	hpaVersion                        hpaVersionStore
	autoDetectFrequency               time.Duration
=======
	autoDetect                          autodetect.AutoDetect
	version                             version.Version
	logger                              logr.Logger
	autoInstrumentationDotNetImage      string
	autoInstrumentationGoImage          string
	autoInstrumentationJavaImage        string
	autoInstrumentationNodeJSImage      string
	autoInstrumentationPythonImage      string
	autoInstrumentationApacheHttpdImage string
	collectorImage                      string
	collectorConfigMapEntry             string
	targetAllocatorConfigMapEntry       string
	targetAllocatorImage                string
	operatorOpAMPBridgeImage            string
	onOpenShiftRoutesChange             changeHandler
	labelsFilter                        []string
	openshiftRoutes                     openshiftRoutesStore
	hpaVersion                          hpaVersionStore
	autoDetectFrequency                 time.Duration
>>>>>>> 88bfe1c0
}

func WithAutoDetect(a autodetect.AutoDetect) Option {
	return func(o *options) {
		o.autoDetect = a
	}
}
func WithAutoDetectFrequency(t time.Duration) Option {
	return func(o *options) {
		o.autoDetectFrequency = t
	}
}
func WithTargetAllocatorImage(s string) Option {
	return func(o *options) {
		o.targetAllocatorImage = s
	}
}
func WithOperatorOpAMPBridgeImage(s string) Option {
	return func(o *options) {
		o.operatorOpAMPBridgeImage = s
	}
}
func WithCollectorImage(s string) Option {
	return func(o *options) {
		o.collectorImage = s
	}
}
func WithCollectorConfigMapEntry(s string) Option {
	return func(o *options) {
		o.collectorConfigMapEntry = s
	}
}
func WithTargetAllocatorConfigMapEntry(s string) Option {
	return func(o *options) {
		o.targetAllocatorConfigMapEntry = s
	}
}
func WithOperatorOpAMPBridgeConfigMapEntry(s string) Option {
	return func(o *options) {
		o.operatorOpAMPBridgeConfigMapEntry = s
	}
}
func WithLogger(logger logr.Logger) Option {
	return func(o *options) {
		o.logger = logger
	}
}

func WithOnOpenShiftRoutesChangeCallback(f func() error) Option {
	return func(o *options) {
		if o.onOpenShiftRoutesChange == nil {
			o.onOpenShiftRoutesChange = newOnChange()
		}
		o.onOpenShiftRoutesChange.Register(f)
	}
}
func WithPlatform(ora autodetect.OpenShiftRoutesAvailability) Option {
	return func(o *options) {
		o.openshiftRoutes.Set(ora)
	}
}
func WithVersion(v version.Version) Option {
	return func(o *options) {
		o.version = v
	}
}

func WithAutoInstrumentationJavaImage(s string) Option {
	return func(o *options) {
		o.autoInstrumentationJavaImage = s
	}
}

func WithAutoInstrumentationNodeJSImage(s string) Option {
	return func(o *options) {
		o.autoInstrumentationNodeJSImage = s
	}
}

func WithAutoInstrumentationPythonImage(s string) Option {
	return func(o *options) {
		o.autoInstrumentationPythonImage = s
	}
}

func WithAutoInstrumentationDotNetImage(s string) Option {
	return func(o *options) {
		o.autoInstrumentationDotNetImage = s
	}
}

func WithAutoInstrumentationGoImage(s string) Option {
	return func(o *options) {
		o.autoInstrumentationGoImage = s
	}
}

func WithAutoInstrumentationApacheHttpdImage(s string) Option {
	return func(o *options) {
		o.autoInstrumentationApacheHttpdImage = s
	}
}

func WithLabelFilters(labelFilters []string) Option {
	return func(o *options) {

		filters := []string{}
		for _, pattern := range labelFilters {
			var result strings.Builder

			for i, literal := range strings.Split(pattern, "*") {

				// Replace * with .*
				if i > 0 {
					result.WriteString(".*")
				}

				// Quote any regular expression meta characters in the
				// literal text.
				result.WriteString(regexp.QuoteMeta(literal))
			}
			filters = append(filters, result.String())
		}

		o.labelsFilter = filters
	}
}<|MERGE_RESOLUTION|>--- conflicted
+++ resolved
@@ -29,26 +29,6 @@
 type Option func(c *options)
 
 type options struct {
-<<<<<<< HEAD
-	autoDetect                        autodetect.AutoDetect
-	version                           version.Version
-	logger                            logr.Logger
-	autoInstrumentationDotNetImage    string
-	autoInstrumentationJavaImage      string
-	autoInstrumentationNodeJSImage    string
-	autoInstrumentationPythonImage    string
-	collectorImage                    string
-	collectorConfigMapEntry           string
-	targetAllocatorConfigMapEntry     string
-	operatorOpAMPBridgeConfigMapEntry string
-	targetAllocatorImage              string
-	operatorOpAMPBridgeImage          string
-	onOpenShiftRoutesChange           changeHandler
-	labelsFilter                      []string
-	openshiftRoutes                   openshiftRoutesStore
-	hpaVersion                        hpaVersionStore
-	autoDetectFrequency               time.Duration
-=======
 	autoDetect                          autodetect.AutoDetect
 	version                             version.Version
 	logger                              logr.Logger
@@ -61,6 +41,7 @@
 	collectorImage                      string
 	collectorConfigMapEntry             string
 	targetAllocatorConfigMapEntry       string
+	operatorOpAMPBridgeConfigMapEntry   string
 	targetAllocatorImage                string
 	operatorOpAMPBridgeImage            string
 	onOpenShiftRoutesChange             changeHandler
@@ -68,7 +49,6 @@
 	openshiftRoutes                     openshiftRoutesStore
 	hpaVersion                          hpaVersionStore
 	autoDetectFrequency                 time.Duration
->>>>>>> 88bfe1c0
 }
 
 func WithAutoDetect(a autodetect.AutoDetect) Option {
