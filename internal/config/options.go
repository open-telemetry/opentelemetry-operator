// Copyright The OpenTelemetry Authors
//
// Licensed under the Apache License, Version 2.0 (the "License");
// you may not use this file except in compliance with the License.
// You may obtain a copy of the License at
//
//     http://www.apache.org/licenses/LICENSE-2.0
//
// Unless required by applicable law or agreed to in writing, software
// distributed under the License is distributed on an "AS IS" BASIS,
// WITHOUT WARRANTIES OR CONDITIONS OF ANY KIND, either express or implied.
// See the License for the specific language governing permissions and
// limitations under the License.

package config

import (
	"regexp"
	"strings"
	"time"

	"github.com/go-logr/logr"

	"github.com/open-telemetry/opentelemetry-operator/internal/version"
	"github.com/open-telemetry/opentelemetry-operator/pkg/autodetect"
)

// Option represents one specific configuration option.
type Option func(c *options)

type options struct {
	autoDetect                     autodetect.AutoDetect
	version                        version.Version
	logger                         logr.Logger
	autoInstrumentationDotNetImage string
	autoInstrumentationJavaImage   string
	autoInstrumentationNodeJSImage string
	autoInstrumentationPythonImage string
	collectorImage                 string
	collectorConfigMapEntry        string
	targetAllocatorConfigMapEntry  string
	targetAllocatorImage           string
<<<<<<< HEAD
	onOpenShiftRoutesChange        changeHandler
=======
	operatorOpAMPBridgeImage       string
	onPlatformChange               changeHandler
>>>>>>> c60815bb
	labelsFilter                   []string
	openshiftRoutes                openshiftRoutesStore
	autoDetectFrequency            time.Duration
	autoscalingVersion             autodetect.AutoscalingVersion
}

func WithAutoDetect(a autodetect.AutoDetect) Option {
	return func(o *options) {
		o.autoDetect = a
	}
}
func WithAutoDetectFrequency(t time.Duration) Option {
	return func(o *options) {
		o.autoDetectFrequency = t
	}
}
func WithTargetAllocatorImage(s string) Option {
	return func(o *options) {
		o.targetAllocatorImage = s
	}
}
func WithOperatorOpAMPBridgeImage(s string) Option {
	return func(o *options) {
		o.operatorOpAMPBridgeImage = s
	}
}
func WithCollectorImage(s string) Option {
	return func(o *options) {
		o.collectorImage = s
	}
}
func WithCollectorConfigMapEntry(s string) Option {
	return func(o *options) {
		o.collectorConfigMapEntry = s
	}
}
func WithTargetAllocatorConfigMapEntry(s string) Option {
	return func(o *options) {
		o.targetAllocatorConfigMapEntry = s
	}
}
func WithLogger(logger logr.Logger) Option {
	return func(o *options) {
		o.logger = logger
	}
}
func WithOnOpenShiftRoutesChangeCallback(f func() error) Option {
	return func(o *options) {
		if o.onOpenShiftRoutesChange == nil {
			o.onOpenShiftRoutesChange = newOnChange()
		}
		o.onOpenShiftRoutesChange.Register(f)
	}
}
func WithPlatform(ora autodetect.OpenShiftRoutesAvailability) Option {
	return func(o *options) {
		o.openshiftRoutes.Set(ora)
	}
}
func WithVersion(v version.Version) Option {
	return func(o *options) {
		o.version = v
	}
}

func WithAutoInstrumentationJavaImage(s string) Option {
	return func(o *options) {
		o.autoInstrumentationJavaImage = s
	}
}

func WithAutoInstrumentationNodeJSImage(s string) Option {
	return func(o *options) {
		o.autoInstrumentationNodeJSImage = s
	}
}

func WithAutoInstrumentationPythonImage(s string) Option {
	return func(o *options) {
		o.autoInstrumentationPythonImage = s
	}
}

func WithAutoInstrumentationDotNetImage(s string) Option {
	return func(o *options) {
		o.autoInstrumentationDotNetImage = s
	}
}

func WithLabelFilters(labelFilters []string) Option {
	return func(o *options) {

		filters := []string{}
		for _, pattern := range labelFilters {
			var result strings.Builder

			for i, literal := range strings.Split(pattern, "*") {

				// Replace * with .*
				if i > 0 {
					result.WriteString(".*")
				}

				// Quote any regular expression meta characters in the
				// literal text.
				result.WriteString(regexp.QuoteMeta(literal))
			}
			filters = append(filters, result.String())
		}

		o.labelsFilter = filters
	}
}<|MERGE_RESOLUTION|>--- conflicted
+++ resolved
@@ -40,12 +40,8 @@
 	collectorConfigMapEntry        string
 	targetAllocatorConfigMapEntry  string
 	targetAllocatorImage           string
-<<<<<<< HEAD
+	operatorOpAMPBridgeImage       string
 	onOpenShiftRoutesChange        changeHandler
-=======
-	operatorOpAMPBridgeImage       string
-	onPlatformChange               changeHandler
->>>>>>> c60815bb
 	labelsFilter                   []string
 	openshiftRoutes                openshiftRoutesStore
 	autoDetectFrequency            time.Duration
