// Copyright The OpenTelemetry Authors
//
// Licensed under the Apache License, Version 2.0 (the "License");
// you may not use this file except in compliance with the License.
// You may obtain a copy of the License at
//
//     http://www.apache.org/licenses/LICENSE-2.0
//
// Unless required by applicable law or agreed to in writing, software
// distributed under the License is distributed on an "AS IS" BASIS,
// WITHOUT WARRANTIES OR CONDITIONS OF ANY KIND, either express or implied.
// See the License for the specific language governing permissions and
// limitations under the License.

package config

import (
	"regexp"
	"strings"

	"github.com/go-logr/logr"

	"github.com/open-telemetry/opentelemetry-operator/internal/autodetect"
	"github.com/open-telemetry/opentelemetry-operator/internal/autodetect/openshift"
	"github.com/open-telemetry/opentelemetry-operator/internal/version"
)

// Option represents one specific configuration option.
type Option func(c *options)

type options struct {
	autoDetect                          autodetect.AutoDetect
	version                             version.Version
	logger                              logr.Logger
	autoInstrumentationDotNetImage      string
	autoInstrumentationGoImage          string
	autoInstrumentationJavaImage        string
	autoInstrumentationNodeJSImage      string
	autoInstrumentationPythonImage      string
	autoInstrumentationApacheHttpdImage string
	autoInstrumentationNginxImage       string
	collectorImage                      string
	collectorConfigMapEntry             string
	createRBACPermissions               bool
	enableMultiInstrumentation          bool
	enableApacheHttpdInstrumentation    bool
	enableDotNetInstrumentation         bool
<<<<<<< HEAD
	enableGoInstrumentation             bool
=======
	enableNginxInstrumentation          bool
	enablePythonInstrumentation         bool
>>>>>>> d4b24f3b
	targetAllocatorConfigMapEntry       string
	operatorOpAMPBridgeConfigMapEntry   string
	targetAllocatorImage                string
	operatorOpAMPBridgeImage            string
	openshiftRoutesAvailability         openshift.RoutesAvailability
	labelsFilter                        []string
	annotationsFilter                   []string
}

func WithAutoDetect(a autodetect.AutoDetect) Option {
	return func(o *options) {
		o.autoDetect = a
	}
}
func WithTargetAllocatorImage(s string) Option {
	return func(o *options) {
		o.targetAllocatorImage = s
	}
}
func WithOperatorOpAMPBridgeImage(s string) Option {
	return func(o *options) {
		o.operatorOpAMPBridgeImage = s
	}
}
func WithCollectorImage(s string) Option {
	return func(o *options) {
		o.collectorImage = s
	}
}
func WithCollectorConfigMapEntry(s string) Option {
	return func(o *options) {
		o.collectorConfigMapEntry = s
	}
}
func WithCreateRBACPermissions(s bool) Option {
	return func(o *options) {
		o.createRBACPermissions = s
	}
}
func WithEnableMultiInstrumentation(s bool) Option {
	return func(o *options) {
		o.enableMultiInstrumentation = s
	}
}
func WithEnableApacheHttpdInstrumentation(s bool) Option {
	return func(o *options) {
		o.enableApacheHttpdInstrumentation = s
	}
}
func WithEnableDotNetInstrumentation(s bool) Option {
	return func(o *options) {
		o.enableDotNetInstrumentation = s
	}
}
<<<<<<< HEAD
func WithEnableGoInstrumentation(s bool) Option {
	return func(o *options) {
		o.enableGoInstrumentation = s
=======
func WithEnableNginxInstrumentation(s bool) Option {
	return func(o *options) {
		o.enableNginxInstrumentation = s
	}
}
func WithEnablePythonInstrumentation(s bool) Option {
	return func(o *options) {
		o.enablePythonInstrumentation = s
>>>>>>> d4b24f3b
	}
}
func WithTargetAllocatorConfigMapEntry(s string) Option {
	return func(o *options) {
		o.targetAllocatorConfigMapEntry = s
	}
}
func WithOperatorOpAMPBridgeConfigMapEntry(s string) Option {
	return func(o *options) {
		o.operatorOpAMPBridgeConfigMapEntry = s
	}
}
func WithLogger(logger logr.Logger) Option {
	return func(o *options) {
		o.logger = logger
	}
}
func WithVersion(v version.Version) Option {
	return func(o *options) {
		o.version = v
	}
}

func WithAutoInstrumentationJavaImage(s string) Option {
	return func(o *options) {
		o.autoInstrumentationJavaImage = s
	}
}

func WithAutoInstrumentationNodeJSImage(s string) Option {
	return func(o *options) {
		o.autoInstrumentationNodeJSImage = s
	}
}

func WithAutoInstrumentationPythonImage(s string) Option {
	return func(o *options) {
		o.autoInstrumentationPythonImage = s
	}
}

func WithAutoInstrumentationDotNetImage(s string) Option {
	return func(o *options) {
		o.autoInstrumentationDotNetImage = s
	}
}

func WithAutoInstrumentationGoImage(s string) Option {
	return func(o *options) {
		o.autoInstrumentationGoImage = s
	}
}

func WithAutoInstrumentationApacheHttpdImage(s string) Option {
	return func(o *options) {
		o.autoInstrumentationApacheHttpdImage = s
	}
}

func WithAutoInstrumentationNginxImage(s string) Option {
	return func(o *options) {
		o.autoInstrumentationNginxImage = s
	}
}

func WithOpenShiftRoutesAvailability(os openshift.RoutesAvailability) Option {
	return func(o *options) {
		o.openshiftRoutesAvailability = os
	}
}

func WithLabelFilters(labelFilters []string) Option {
	return func(o *options) {

		filters := []string{}
		for _, pattern := range labelFilters {
			var result strings.Builder

			for i, literal := range strings.Split(pattern, "*") {

				// Replace * with .*
				if i > 0 {
					result.WriteString(".*")
				}
				// Quote any regular expression meta characters in the
				// literal text.
				result.WriteString(regexp.QuoteMeta(literal))
			}
			filters = append(filters, result.String())
		}
		o.labelsFilter = filters
	}
}

func WithAnnotationFilters(annotationFilters []string) Option {
	return func(o *options) {

		filters := []string{}
		for _, pattern := range annotationFilters {
			var result strings.Builder

			for i, literal := range strings.Split(pattern, "*") {

				// Replace * with .*
				if i > 0 {
					result.WriteString(".*")
				}
				// Quote any regular expression meta characters in the
				// literal text.
				result.WriteString(regexp.QuoteMeta(literal))
			}
			filters = append(filters, result.String())
		}
		o.annotationsFilter = filters
	}
}<|MERGE_RESOLUTION|>--- conflicted
+++ resolved
@@ -45,12 +45,9 @@
 	enableMultiInstrumentation          bool
 	enableApacheHttpdInstrumentation    bool
 	enableDotNetInstrumentation         bool
-<<<<<<< HEAD
 	enableGoInstrumentation             bool
-=======
 	enableNginxInstrumentation          bool
 	enablePythonInstrumentation         bool
->>>>>>> d4b24f3b
 	targetAllocatorConfigMapEntry       string
 	operatorOpAMPBridgeConfigMapEntry   string
 	targetAllocatorImage                string
@@ -105,11 +102,11 @@
 		o.enableDotNetInstrumentation = s
 	}
 }
-<<<<<<< HEAD
 func WithEnableGoInstrumentation(s bool) Option {
 	return func(o *options) {
 		o.enableGoInstrumentation = s
-=======
+	}
+}
 func WithEnableNginxInstrumentation(s bool) Option {
 	return func(o *options) {
 		o.enableNginxInstrumentation = s
@@ -118,7 +115,6 @@
 func WithEnablePythonInstrumentation(s bool) Option {
 	return func(o *options) {
 		o.enablePythonInstrumentation = s
->>>>>>> d4b24f3b
 	}
 }
 func WithTargetAllocatorConfigMapEntry(s string) Option {
