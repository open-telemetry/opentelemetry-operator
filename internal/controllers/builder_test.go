<<<<<<< HEAD
// Copyright The OpenTelemetry Authors
// SPDX-License-Identifier: Apache-2.0

package controllers

import (
	"testing"

	cmv1 "github.com/cert-manager/cert-manager/pkg/apis/certmanager/v1"
	cmmetav1 "github.com/cert-manager/cert-manager/pkg/apis/meta/v1"
	"github.com/go-logr/logr"
	go_yaml "github.com/goccy/go-yaml"
	monitoringv1 "github.com/prometheus-operator/prometheus-operator/pkg/apis/monitoring/v1"
	"github.com/stretchr/testify/require"
	colfeaturegate "go.opentelemetry.io/collector/featuregate"
	appsv1 "k8s.io/api/apps/v1"
	corev1 "k8s.io/api/core/v1"
	networkingv1 "k8s.io/api/networking/v1"
	policyV1 "k8s.io/api/policy/v1"
	metav1 "k8s.io/apimachinery/pkg/apis/meta/v1"
	v1 "k8s.io/apimachinery/pkg/apis/meta/v1"
	"k8s.io/apimachinery/pkg/util/intstr"
	"k8s.io/utils/ptr"
	"sigs.k8s.io/controller-runtime/pkg/client"

	"github.com/open-telemetry/opentelemetry-operator/apis/v1alpha1"
	"github.com/open-telemetry/opentelemetry-operator/apis/v1beta1"
	"github.com/open-telemetry/opentelemetry-operator/internal/autodetect/certmanager"
	"github.com/open-telemetry/opentelemetry-operator/internal/config"
	"github.com/open-telemetry/opentelemetry-operator/internal/manifests"
	"github.com/open-telemetry/opentelemetry-operator/internal/manifests/collector"
	"github.com/open-telemetry/opentelemetry-operator/internal/manifests/manifestutils"
	"github.com/open-telemetry/opentelemetry-operator/internal/manifests/targetallocator"
	"github.com/open-telemetry/opentelemetry-operator/pkg/featuregate"
)

var (
	selectorLabels = map[string]string{
		"app.kubernetes.io/managed-by": "opentelemetry-operator",
		"app.kubernetes.io/part-of":    "opentelemetry",
		"app.kubernetes.io/component":  "opentelemetry-collector",
		"app.kubernetes.io/instance":   "test.test",
	}
	basePolicy     = corev1.ServiceInternalTrafficPolicyCluster
	pathTypePrefix = networkingv1.PathTypePrefix
)

var (
	opampbridgeSelectorLabels = map[string]string{
		"app.kubernetes.io/managed-by": "opentelemetry-operator",
		"app.kubernetes.io/part-of":    "opentelemetry",
		"app.kubernetes.io/component":  "opentelemetry-opamp-bridge",
		"app.kubernetes.io/instance":   "test.test",
	}
)

var (
	taSelectorLabels = map[string]string{
		"app.kubernetes.io/managed-by": "opentelemetry-operator",
		"app.kubernetes.io/part-of":    "opentelemetry",
		"app.kubernetes.io/component":  "opentelemetry-targetallocator",
		"app.kubernetes.io/instance":   "test.test",
		"app.kubernetes.io/name":       "test-targetallocator",
	}
)

func TestBuildCollector(t *testing.T) {
	var goodConfigYaml = `receivers:
  examplereceiver:
    endpoint: "0.0.0.0:12345"
exporters:
  debug:
service:
  pipelines:
    metrics:
      receivers: [examplereceiver]
      exporters: [debug]
`

	goodConfig := v1beta1.Config{}
	err := go_yaml.Unmarshal([]byte(goodConfigYaml), &goodConfig)
	require.NoError(t, err)

	goodConfigHash, _ := manifestutils.GetConfigMapSHA(goodConfig)
	goodConfigHash = goodConfigHash[:8]

	one := int32(1)
	type args struct {
		instance v1beta1.OpenTelemetryCollector
	}
	tests := []struct {
		name    string
		args    args
		want    []client.Object
		wantErr bool
	}{
		{
			name: "base case",
			args: args{
				instance: v1beta1.OpenTelemetryCollector{
					ObjectMeta: metav1.ObjectMeta{
						Name:      "test",
						Namespace: "test",
					},
					Spec: v1beta1.OpenTelemetryCollectorSpec{
						OpenTelemetryCommonFields: v1beta1.OpenTelemetryCommonFields{
							Image:    "test",
							Replicas: &one,
						},
						Mode:   "deployment",
						Config: goodConfig,
					},
				},
			},
			want: []client.Object{
				&appsv1.Deployment{
					TypeMeta: metav1.TypeMeta{},
					ObjectMeta: metav1.ObjectMeta{
						Name:      "test-collector",
						Namespace: "test",
						Labels: map[string]string{
							"app.kubernetes.io/component":  "opentelemetry-collector",
							"app.kubernetes.io/instance":   "test.test",
							"app.kubernetes.io/managed-by": "opentelemetry-operator",
							"app.kubernetes.io/name":       "test-collector",
							"app.kubernetes.io/part-of":    "opentelemetry",
							"app.kubernetes.io/version":    "latest",
						},
						Annotations: map[string]string{},
					},
					Spec: appsv1.DeploymentSpec{
						Replicas: &one,
						Selector: &metav1.LabelSelector{
							MatchLabels: selectorLabels,
						},
						Template: corev1.PodTemplateSpec{
							ObjectMeta: metav1.ObjectMeta{
								Labels: map[string]string{
									"app.kubernetes.io/component":  "opentelemetry-collector",
									"app.kubernetes.io/instance":   "test.test",
									"app.kubernetes.io/managed-by": "opentelemetry-operator",
									"app.kubernetes.io/name":       "test-collector",
									"app.kubernetes.io/part-of":    "opentelemetry",
									"app.kubernetes.io/version":    "latest",
								},
								Annotations: map[string]string{
									"opentelemetry-operator-config/sha256": "2d266e55025628659355f1271b689d6fb53648ef6cd5595831f5835d18e59a25",
									"prometheus.io/path":                   "/metrics",
									"prometheus.io/port":                   "8888",
									"prometheus.io/scrape":                 "true",
								},
							},
							Spec: corev1.PodSpec{
								Volumes: []corev1.Volume{
									{
										Name: "otc-internal",
										VolumeSource: corev1.VolumeSource{
											ConfigMap: &corev1.ConfigMapVolumeSource{
												LocalObjectReference: corev1.LocalObjectReference{
													Name: "test-collector-" + goodConfigHash,
												},
												Items: []corev1.KeyToPath{
													{
														Key:  "collector.yaml",
														Path: "collector.yaml",
													},
												},
											},
										},
									},
								},
								Containers: []corev1.Container{
									{
										Name:  "otc-container",
										Image: "test",
										Args: []string{
											"--config=/conf/collector.yaml",
										},
										Ports: []corev1.ContainerPort{
											{
												Name:          "examplereceiver",
												HostPort:      0,
												ContainerPort: 12345,
											},
											{
												Name:          "metrics",
												HostPort:      0,
												ContainerPort: 8888,
												Protocol:      "TCP",
											},
										},
										Env: []corev1.EnvVar{
											{
												Name: "POD_NAME",
												ValueFrom: &corev1.EnvVarSource{
													FieldRef: &corev1.ObjectFieldSelector{
														FieldPath: "metadata.name",
													},
												},
											},
										},
										VolumeMounts: []corev1.VolumeMount{
											{
												Name:      "otc-internal",
												MountPath: "/conf",
											},
										},
									},
								},
								ShareProcessNamespace: ptr.To(false),
								DNSPolicy:             "ClusterFirst",
								DNSConfig:             &corev1.PodDNSConfig{},
								ServiceAccountName:    "test-collector",
							},
						},
					},
				},
				&policyV1.PodDisruptionBudget{
					TypeMeta: metav1.TypeMeta{},
					ObjectMeta: metav1.ObjectMeta{
						Name:      "test-collector",
						Namespace: "test",
						Labels: map[string]string{
							"app.kubernetes.io/component":  "opentelemetry-collector",
							"app.kubernetes.io/instance":   "test.test",
							"app.kubernetes.io/managed-by": "opentelemetry-operator",
							"app.kubernetes.io/name":       "test-collector",
							"app.kubernetes.io/part-of":    "opentelemetry",
							"app.kubernetes.io/version":    "latest",
						},
						Annotations: map[string]string{},
					},
					Spec: policyV1.PodDisruptionBudgetSpec{
						Selector: &v1.LabelSelector{
							MatchLabels: map[string]string{
								"app.kubernetes.io/component":  "opentelemetry-collector",
								"app.kubernetes.io/instance":   "test.test",
								"app.kubernetes.io/managed-by": "opentelemetry-operator",
								"app.kubernetes.io/name":       "test-collector",
								"app.kubernetes.io/part-of":    "opentelemetry",
								"app.kubernetes.io/version":    "latest",
							},
						},
						MaxUnavailable: &intstr.IntOrString{
							Type:   intstr.Int,
							IntVal: 1,
						},
					},
				},
				&corev1.ConfigMap{
					ObjectMeta: metav1.ObjectMeta{
						Name:      "test-collector-" + goodConfigHash,
						Namespace: "test",
						Labels: map[string]string{
							"app.kubernetes.io/component":  "opentelemetry-collector",
							"app.kubernetes.io/instance":   "test.test",
							"app.kubernetes.io/managed-by": "opentelemetry-operator",
							"app.kubernetes.io/name":       "test-collector",
							"app.kubernetes.io/part-of":    "opentelemetry",
							"app.kubernetes.io/version":    "latest",
						},
						Annotations: map[string]string{},
					},
					Data: map[string]string{
						"collector.yaml": "receivers:\n  examplereceiver:\n    endpoint: 0.0.0.0:12345\nexporters:\n  debug: null\nservice:\n  pipelines:\n    metrics:\n      exporters:\n        - debug\n      receivers:\n        - examplereceiver\n",
					},
				},
				&corev1.ServiceAccount{
					ObjectMeta: metav1.ObjectMeta{
						Name:      "test-collector",
						Namespace: "test",
						Labels: map[string]string{
							"app.kubernetes.io/component":  "opentelemetry-collector",
							"app.kubernetes.io/instance":   "test.test",
							"app.kubernetes.io/managed-by": "opentelemetry-operator",
							"app.kubernetes.io/name":       "test-collector",
							"app.kubernetes.io/part-of":    "opentelemetry",
							"app.kubernetes.io/version":    "latest",
						},
						Annotations: map[string]string{},
					},
				},
				&corev1.Service{
					ObjectMeta: metav1.ObjectMeta{
						Name:      "test-collector",
						Namespace: "test",
						Labels: map[string]string{
							"app.kubernetes.io/component":                      "opentelemetry-collector",
							"app.kubernetes.io/instance":                       "test.test",
							"app.kubernetes.io/managed-by":                     "opentelemetry-operator",
							"app.kubernetes.io/name":                           "test-collector",
							"app.kubernetes.io/part-of":                        "opentelemetry",
							"app.kubernetes.io/version":                        "latest",
							"operator.opentelemetry.io/collector-service-type": "base",
						},
						Annotations: map[string]string{},
					},
					Spec: corev1.ServiceSpec{
						Ports: []corev1.ServicePort{
							{
								Name: "examplereceiver",
								Port: 12345,
							},
						},
						Selector:              selectorLabels,
						InternalTrafficPolicy: &basePolicy,
					},
				},
				&corev1.Service{
					ObjectMeta: metav1.ObjectMeta{
						Name:      "test-collector-headless",
						Namespace: "test",
						Labels: map[string]string{
							"app.kubernetes.io/component":                          "opentelemetry-collector",
							"app.kubernetes.io/instance":                           "test.test",
							"app.kubernetes.io/managed-by":                         "opentelemetry-operator",
							"app.kubernetes.io/name":                               "test-collector",
							"app.kubernetes.io/part-of":                            "opentelemetry",
							"app.kubernetes.io/version":                            "latest",
							"operator.opentelemetry.io/collector-headless-service": "Exists",
							"operator.opentelemetry.io/collector-service-type":     "headless",
						},
						Annotations: map[string]string{
							"service.beta.openshift.io/serving-cert-secret-name": "test-collector-headless-tls",
						},
					},
					Spec: corev1.ServiceSpec{
						Ports: []corev1.ServicePort{
							{
								Name: "examplereceiver",
								Port: 12345,
							},
						},
						Selector:              selectorLabels,
						InternalTrafficPolicy: &basePolicy,
						ClusterIP:             "None",
					},
				},
				&corev1.Service{
					ObjectMeta: metav1.ObjectMeta{
						Name:      "test-collector-monitoring",
						Namespace: "test",
						Labels: map[string]string{
							"app.kubernetes.io/component":                            "opentelemetry-collector",
							"app.kubernetes.io/instance":                             "test.test",
							"app.kubernetes.io/managed-by":                           "opentelemetry-operator",
							"app.kubernetes.io/name":                                 "test-collector-monitoring",
							"app.kubernetes.io/part-of":                              "opentelemetry",
							"app.kubernetes.io/version":                              "latest",
							"operator.opentelemetry.io/collector-service-type":       "monitoring",
							"operator.opentelemetry.io/collector-monitoring-service": "Exists",
						},
						Annotations: map[string]string{},
					},
					Spec: corev1.ServiceSpec{
						Ports: []corev1.ServicePort{
							{
								Name: "monitoring",
								Port: 8888,
							},
						},
						Selector: selectorLabels,
					},
				},
			},
			wantErr: false,
		},
		{
			name: "ingress",
			args: args{
				instance: v1beta1.OpenTelemetryCollector{
					ObjectMeta: metav1.ObjectMeta{
						Name:      "test",
						Namespace: "test",
					},
					Spec: v1beta1.OpenTelemetryCollectorSpec{
						OpenTelemetryCommonFields: v1beta1.OpenTelemetryCommonFields{
							Image:    "test",
							Replicas: &one,
						},
						Mode: "deployment",
						Ingress: v1beta1.Ingress{
							Type:     v1beta1.IngressTypeIngress,
							Hostname: "example.com",
							Annotations: map[string]string{
								"something": "true",
							},
						},
						Config: goodConfig,
					},
				},
			},
			want: []client.Object{
				&appsv1.Deployment{
					TypeMeta: metav1.TypeMeta{},
					ObjectMeta: metav1.ObjectMeta{
						Name:      "test-collector",
						Namespace: "test",
						Labels: map[string]string{
							"app.kubernetes.io/component":  "opentelemetry-collector",
							"app.kubernetes.io/instance":   "test.test",
							"app.kubernetes.io/managed-by": "opentelemetry-operator",
							"app.kubernetes.io/name":       "test-collector",
							"app.kubernetes.io/part-of":    "opentelemetry",
							"app.kubernetes.io/version":    "latest",
						},
						Annotations: map[string]string{},
					},
					Spec: appsv1.DeploymentSpec{
						Replicas: &one,
						Selector: &metav1.LabelSelector{
							MatchLabels: selectorLabels,
						},
						Template: corev1.PodTemplateSpec{
							ObjectMeta: metav1.ObjectMeta{
								Labels: map[string]string{
									"app.kubernetes.io/component":  "opentelemetry-collector",
									"app.kubernetes.io/instance":   "test.test",
									"app.kubernetes.io/managed-by": "opentelemetry-operator",
									"app.kubernetes.io/name":       "test-collector",
									"app.kubernetes.io/part-of":    "opentelemetry",
									"app.kubernetes.io/version":    "latest",
								},
								Annotations: map[string]string{
									"opentelemetry-operator-config/sha256": "2d266e55025628659355f1271b689d6fb53648ef6cd5595831f5835d18e59a25",
									"prometheus.io/path":                   "/metrics",
									"prometheus.io/port":                   "8888",
									"prometheus.io/scrape":                 "true",
								},
							},
							Spec: corev1.PodSpec{
								Volumes: []corev1.Volume{
									{
										Name: "otc-internal",
										VolumeSource: corev1.VolumeSource{
											ConfigMap: &corev1.ConfigMapVolumeSource{
												LocalObjectReference: corev1.LocalObjectReference{
													Name: "test-collector-" + goodConfigHash,
												},
												Items: []corev1.KeyToPath{
													{
														Key:  "collector.yaml",
														Path: "collector.yaml",
													},
												},
											},
										},
									},
								},
								Containers: []corev1.Container{
									{
										Name:  "otc-container",
										Image: "test",
										Args: []string{
											"--config=/conf/collector.yaml",
										},
										Ports: []corev1.ContainerPort{
											{
												Name:          "examplereceiver",
												HostPort:      0,
												ContainerPort: 12345,
											},
											{
												Name:          "metrics",
												HostPort:      0,
												ContainerPort: 8888,
												Protocol:      "TCP",
											},
										},
										Env: []corev1.EnvVar{
											{
												Name: "POD_NAME",
												ValueFrom: &corev1.EnvVarSource{
													FieldRef: &corev1.ObjectFieldSelector{
														FieldPath: "metadata.name",
													},
												},
											},
										},
										VolumeMounts: []corev1.VolumeMount{
											{
												Name:      "otc-internal",
												MountPath: "/conf",
											},
										},
									},
								},
								ShareProcessNamespace: ptr.To(false),
								DNSPolicy:             "ClusterFirst",
								DNSConfig:             &corev1.PodDNSConfig{},
								ServiceAccountName:    "test-collector",
							},
						},
					},
				},
				&policyV1.PodDisruptionBudget{
					TypeMeta: metav1.TypeMeta{},
					ObjectMeta: metav1.ObjectMeta{
						Name:      "test-collector",
						Namespace: "test",
						Labels: map[string]string{
							"app.kubernetes.io/component":  "opentelemetry-collector",
							"app.kubernetes.io/instance":   "test.test",
							"app.kubernetes.io/managed-by": "opentelemetry-operator",
							"app.kubernetes.io/name":       "test-collector",
							"app.kubernetes.io/part-of":    "opentelemetry",
							"app.kubernetes.io/version":    "latest",
						},
						Annotations: map[string]string{},
					},
					Spec: policyV1.PodDisruptionBudgetSpec{
						Selector: &v1.LabelSelector{
							MatchLabels: map[string]string{
								"app.kubernetes.io/component":  "opentelemetry-collector",
								"app.kubernetes.io/instance":   "test.test",
								"app.kubernetes.io/managed-by": "opentelemetry-operator",
								"app.kubernetes.io/name":       "test-collector",
								"app.kubernetes.io/part-of":    "opentelemetry",
								"app.kubernetes.io/version":    "latest",
							},
						},
						MaxUnavailable: &intstr.IntOrString{
							Type:   intstr.Int,
							IntVal: 1,
						},
					},
				},
				&corev1.ConfigMap{
					ObjectMeta: metav1.ObjectMeta{
						Name:      "test-collector-" + goodConfigHash,
						Namespace: "test",
						Labels: map[string]string{
							"app.kubernetes.io/component":  "opentelemetry-collector",
							"app.kubernetes.io/instance":   "test.test",
							"app.kubernetes.io/managed-by": "opentelemetry-operator",
							"app.kubernetes.io/name":       "test-collector",
							"app.kubernetes.io/part-of":    "opentelemetry",
							"app.kubernetes.io/version":    "latest",
						},
						Annotations: map[string]string{},
					},
					Data: map[string]string{
						"collector.yaml": "receivers:\n  examplereceiver:\n    endpoint: 0.0.0.0:12345\nexporters:\n  debug: null\nservice:\n  pipelines:\n    metrics:\n      exporters:\n        - debug\n      receivers:\n        - examplereceiver\n",
					},
				},
				&corev1.ServiceAccount{
					ObjectMeta: metav1.ObjectMeta{
						Name:      "test-collector",
						Namespace: "test",
						Labels: map[string]string{
							"app.kubernetes.io/component":  "opentelemetry-collector",
							"app.kubernetes.io/instance":   "test.test",
							"app.kubernetes.io/managed-by": "opentelemetry-operator",
							"app.kubernetes.io/name":       "test-collector",
							"app.kubernetes.io/part-of":    "opentelemetry",
							"app.kubernetes.io/version":    "latest",
						},
						Annotations: map[string]string{},
					},
				},
				&corev1.Service{
					ObjectMeta: metav1.ObjectMeta{
						Name:      "test-collector",
						Namespace: "test",
						Labels: map[string]string{
							"app.kubernetes.io/component":                      "opentelemetry-collector",
							"app.kubernetes.io/instance":                       "test.test",
							"app.kubernetes.io/managed-by":                     "opentelemetry-operator",
							"app.kubernetes.io/name":                           "test-collector",
							"app.kubernetes.io/part-of":                        "opentelemetry",
							"app.kubernetes.io/version":                        "latest",
							"operator.opentelemetry.io/collector-service-type": "base",
						},
						Annotations: map[string]string{},
					},
					Spec: corev1.ServiceSpec{
						Ports: []corev1.ServicePort{
							{
								Name: "examplereceiver",
								Port: 12345,
							},
						},
						Selector:              selectorLabels,
						InternalTrafficPolicy: &basePolicy,
					},
				},
				&corev1.Service{
					ObjectMeta: metav1.ObjectMeta{
						Name:      "test-collector-headless",
						Namespace: "test",
						Labels: map[string]string{
							"app.kubernetes.io/component":                          "opentelemetry-collector",
							"app.kubernetes.io/instance":                           "test.test",
							"app.kubernetes.io/managed-by":                         "opentelemetry-operator",
							"app.kubernetes.io/name":                               "test-collector",
							"app.kubernetes.io/part-of":                            "opentelemetry",
							"app.kubernetes.io/version":                            "latest",
							"operator.opentelemetry.io/collector-service-type":     "headless",
							"operator.opentelemetry.io/collector-headless-service": "Exists",
						},
						Annotations: map[string]string{
							"service.beta.openshift.io/serving-cert-secret-name": "test-collector-headless-tls",
						},
					},
					Spec: corev1.ServiceSpec{
						Ports: []corev1.ServicePort{
							{
								Name: "examplereceiver",
								Port: 12345,
							},
						},
						Selector:              selectorLabels,
						InternalTrafficPolicy: &basePolicy,
						ClusterIP:             "None",
					},
				},
				&corev1.Service{
					ObjectMeta: metav1.ObjectMeta{
						Name:      "test-collector-monitoring",
						Namespace: "test",
						Labels: map[string]string{
							"app.kubernetes.io/component":                            "opentelemetry-collector",
							"app.kubernetes.io/instance":                             "test.test",
							"app.kubernetes.io/managed-by":                           "opentelemetry-operator",
							"app.kubernetes.io/name":                                 "test-collector-monitoring",
							"app.kubernetes.io/part-of":                              "opentelemetry",
							"app.kubernetes.io/version":                              "latest",
							"operator.opentelemetry.io/collector-service-type":       "monitoring",
							"operator.opentelemetry.io/collector-monitoring-service": "Exists",
						},
						Annotations: map[string]string{},
					},
					Spec: corev1.ServiceSpec{
						Ports: []corev1.ServicePort{
							{
								Name: "monitoring",
								Port: 8888,
							},
						},
						Selector: selectorLabels,
					},
				},
				&networkingv1.Ingress{
					ObjectMeta: metav1.ObjectMeta{
						Name:      "test-ingress",
						Namespace: "test",
						Labels: map[string]string{
							"app.kubernetes.io/instance":   "test.test",
							"app.kubernetes.io/managed-by": "opentelemetry-operator",
							"app.kubernetes.io/name":       "test-ingress",
							"app.kubernetes.io/component":  "opentelemetry-collector",
							"app.kubernetes.io/part-of":    "opentelemetry",
							"app.kubernetes.io/version":    "latest",
						},
						Annotations: map[string]string{
							"something": "true",
						},
					},
					Spec: networkingv1.IngressSpec{
						Rules: []networkingv1.IngressRule{
							{
								Host: "example.com",
								IngressRuleValue: networkingv1.IngressRuleValue{
									HTTP: &networkingv1.HTTPIngressRuleValue{
										Paths: []networkingv1.HTTPIngressPath{
											{
												Path:     "/examplereceiver",
												PathType: &pathTypePrefix,
												Backend: networkingv1.IngressBackend{
													Service: &networkingv1.IngressServiceBackend{
														Name: "test-collector",
														Port: networkingv1.ServiceBackendPort{
															Name: "examplereceiver",
														},
													},
												},
											},
										},
									},
								},
							},
						},
					},
				},
			},
			wantErr: false,
		},
		{
			name: "specified service account case",
			args: args{
				instance: v1beta1.OpenTelemetryCollector{
					ObjectMeta: metav1.ObjectMeta{
						Name:      "test",
						Namespace: "test",
					},
					Spec: v1beta1.OpenTelemetryCollectorSpec{
						OpenTelemetryCommonFields: v1beta1.OpenTelemetryCommonFields{
							Image:          "test",
							Replicas:       &one,
							ServiceAccount: "my-special-sa",
						},
						Mode:   "deployment",
						Config: goodConfig,
					},
				},
			},
			want: []client.Object{
				&appsv1.Deployment{
					TypeMeta: metav1.TypeMeta{},
					ObjectMeta: metav1.ObjectMeta{
						Name:      "test-collector",
						Namespace: "test",
						Labels: map[string]string{
							"app.kubernetes.io/component":  "opentelemetry-collector",
							"app.kubernetes.io/instance":   "test.test",
							"app.kubernetes.io/managed-by": "opentelemetry-operator",
							"app.kubernetes.io/name":       "test-collector",
							"app.kubernetes.io/part-of":    "opentelemetry",
							"app.kubernetes.io/version":    "latest",
						},
						Annotations: map[string]string{},
					},
					Spec: appsv1.DeploymentSpec{
						Replicas: &one,
						Selector: &metav1.LabelSelector{
							MatchLabels: selectorLabels,
						},
						Template: corev1.PodTemplateSpec{
							ObjectMeta: metav1.ObjectMeta{
								Labels: map[string]string{
									"app.kubernetes.io/component":  "opentelemetry-collector",
									"app.kubernetes.io/instance":   "test.test",
									"app.kubernetes.io/managed-by": "opentelemetry-operator",
									"app.kubernetes.io/name":       "test-collector",
									"app.kubernetes.io/part-of":    "opentelemetry",
									"app.kubernetes.io/version":    "latest",
								},
								Annotations: map[string]string{
									"opentelemetry-operator-config/sha256": "2d266e55025628659355f1271b689d6fb53648ef6cd5595831f5835d18e59a25",
									"prometheus.io/path":                   "/metrics",
									"prometheus.io/port":                   "8888",
									"prometheus.io/scrape":                 "true",
								},
							},
							Spec: corev1.PodSpec{
								Volumes: []corev1.Volume{
									{
										Name: "otc-internal",
										VolumeSource: corev1.VolumeSource{
											ConfigMap: &corev1.ConfigMapVolumeSource{
												LocalObjectReference: corev1.LocalObjectReference{
													Name: "test-collector-" + goodConfigHash,
												},
												Items: []corev1.KeyToPath{
													{
														Key:  "collector.yaml",
														Path: "collector.yaml",
													},
												},
											},
										},
									},
								},
								Containers: []corev1.Container{
									{
										Name:  "otc-container",
										Image: "test",
										Args: []string{
											"--config=/conf/collector.yaml",
										},
										Ports: []corev1.ContainerPort{
											{
												Name:          "examplereceiver",
												HostPort:      0,
												ContainerPort: 12345,
											},
											{
												Name:          "metrics",
												HostPort:      0,
												ContainerPort: 8888,
												Protocol:      "TCP",
											},
										},
										Env: []corev1.EnvVar{
											{
												Name: "POD_NAME",
												ValueFrom: &corev1.EnvVarSource{
													FieldRef: &corev1.ObjectFieldSelector{
														FieldPath: "metadata.name",
													},
												},
											},
										},
										VolumeMounts: []corev1.VolumeMount{
											{
												Name:      "otc-internal",
												MountPath: "/conf",
											},
										},
									},
								},
								ShareProcessNamespace: ptr.To(false),
								DNSPolicy:             "ClusterFirst",
								DNSConfig:             &corev1.PodDNSConfig{},
								ServiceAccountName:    "my-special-sa",
							},
						},
					},
				},
				&policyV1.PodDisruptionBudget{
					TypeMeta: metav1.TypeMeta{},
					ObjectMeta: metav1.ObjectMeta{
						Name:      "test-collector",
						Namespace: "test",
						Labels: map[string]string{
							"app.kubernetes.io/component":  "opentelemetry-collector",
							"app.kubernetes.io/instance":   "test.test",
							"app.kubernetes.io/managed-by": "opentelemetry-operator",
							"app.kubernetes.io/name":       "test-collector",
							"app.kubernetes.io/part-of":    "opentelemetry",
							"app.kubernetes.io/version":    "latest",
						},
						Annotations: map[string]string{},
					},
					Spec: policyV1.PodDisruptionBudgetSpec{
						Selector: &v1.LabelSelector{
							MatchLabels: map[string]string{
								"app.kubernetes.io/component":  "opentelemetry-collector",
								"app.kubernetes.io/instance":   "test.test",
								"app.kubernetes.io/managed-by": "opentelemetry-operator",
								"app.kubernetes.io/name":       "test-collector",
								"app.kubernetes.io/part-of":    "opentelemetry",
								"app.kubernetes.io/version":    "latest",
							},
						},
						MaxUnavailable: &intstr.IntOrString{
							Type:   intstr.Int,
							IntVal: 1,
						},
					},
				},
				&corev1.ConfigMap{
					ObjectMeta: metav1.ObjectMeta{
						Name:      "test-collector-" + goodConfigHash,
						Namespace: "test",
						Labels: map[string]string{
							"app.kubernetes.io/component":  "opentelemetry-collector",
							"app.kubernetes.io/instance":   "test.test",
							"app.kubernetes.io/managed-by": "opentelemetry-operator",
							"app.kubernetes.io/name":       "test-collector",
							"app.kubernetes.io/part-of":    "opentelemetry",
							"app.kubernetes.io/version":    "latest",
						},
						Annotations: map[string]string{},
					},
					Data: map[string]string{
						"collector.yaml": "receivers:\n  examplereceiver:\n    endpoint: 0.0.0.0:12345\nexporters:\n  debug: null\nservice:\n  pipelines:\n    metrics:\n      exporters:\n        - debug\n      receivers:\n        - examplereceiver\n",
					},
				},
				&corev1.Service{
					ObjectMeta: metav1.ObjectMeta{
						Name:      "test-collector",
						Namespace: "test",
						Labels: map[string]string{
							"app.kubernetes.io/component":                      "opentelemetry-collector",
							"app.kubernetes.io/instance":                       "test.test",
							"app.kubernetes.io/managed-by":                     "opentelemetry-operator",
							"app.kubernetes.io/name":                           "test-collector",
							"app.kubernetes.io/part-of":                        "opentelemetry",
							"app.kubernetes.io/version":                        "latest",
							"operator.opentelemetry.io/collector-service-type": "base",
						},
						Annotations: map[string]string{},
					},
					Spec: corev1.ServiceSpec{
						Ports: []corev1.ServicePort{
							{
								Name: "examplereceiver",
								Port: 12345,
							},
						},
						Selector:              selectorLabels,
						InternalTrafficPolicy: &basePolicy,
					},
				},
				&corev1.Service{
					ObjectMeta: metav1.ObjectMeta{
						Name:      "test-collector-headless",
						Namespace: "test",
						Labels: map[string]string{
							"app.kubernetes.io/component":                          "opentelemetry-collector",
							"app.kubernetes.io/instance":                           "test.test",
							"app.kubernetes.io/managed-by":                         "opentelemetry-operator",
							"app.kubernetes.io/name":                               "test-collector",
							"app.kubernetes.io/part-of":                            "opentelemetry",
							"app.kubernetes.io/version":                            "latest",
							"operator.opentelemetry.io/collector-service-type":     "headless",
							"operator.opentelemetry.io/collector-headless-service": "Exists",
						},
						Annotations: map[string]string{
							"service.beta.openshift.io/serving-cert-secret-name": "test-collector-headless-tls",
						},
					},
					Spec: corev1.ServiceSpec{
						Ports: []corev1.ServicePort{
							{
								Name: "examplereceiver",
								Port: 12345,
							},
						},
						Selector:              selectorLabels,
						InternalTrafficPolicy: &basePolicy,
						ClusterIP:             "None",
					},
				},
				&corev1.Service{
					ObjectMeta: metav1.ObjectMeta{
						Name:      "test-collector-monitoring",
						Namespace: "test",
						Labels: map[string]string{
							"app.kubernetes.io/component":                            "opentelemetry-collector",
							"app.kubernetes.io/instance":                             "test.test",
							"app.kubernetes.io/managed-by":                           "opentelemetry-operator",
							"app.kubernetes.io/name":                                 "test-collector-monitoring",
							"app.kubernetes.io/part-of":                              "opentelemetry",
							"app.kubernetes.io/version":                              "latest",
							"operator.opentelemetry.io/collector-service-type":       "monitoring",
							"operator.opentelemetry.io/collector-monitoring-service": "Exists",
						},
						Annotations: map[string]string{},
					},
					Spec: corev1.ServiceSpec{
						Ports: []corev1.ServicePort{
							{
								Name: "monitoring",
								Port: 8888,
							},
						},
						Selector: selectorLabels,
					},
				},
			},
			wantErr: false,
		},
	}
	for _, tt := range tests {
		t.Run(tt.name, func(t *testing.T) {
			cfg := config.New(
				config.WithCollectorImage("default-collector"),
				config.WithTargetAllocatorImage("default-ta-allocator"),
			)
			params := manifests.Params{
				Log:     logr.Discard(),
				Config:  cfg,
				OtelCol: tt.args.instance,
			}
			got, err := BuildCollector(params)
			if (err != nil) != tt.wantErr {
				t.Errorf("BuildAll() error = %v, wantErr %v", err, tt.wantErr)
				return
			}
			require.Equal(t, tt.want, got)

		})
	}
}

func TestBuildAll_OpAMPBridge(t *testing.T) {
	one := int32(1)
	type args struct {
		instance v1alpha1.OpAMPBridge
	}
	tests := []struct {
		name    string
		args    args
		want    []client.Object
		wantErr bool
	}{
		{

			name: "base case",
			args: args{
				instance: v1alpha1.OpAMPBridge{
					ObjectMeta: metav1.ObjectMeta{
						Name:      "test",
						Namespace: "test",
					},
					Spec: v1alpha1.OpAMPBridgeSpec{
						Replicas: &one,
						Image:    "test",
						Endpoint: "ws://opamp-server:4320/v1/opamp",
						Capabilities: map[v1alpha1.OpAMPBridgeCapability]bool{
							v1alpha1.OpAMPBridgeCapabilityReportsStatus:                  true,
							v1alpha1.OpAMPBridgeCapabilityAcceptsRemoteConfig:            true,
							v1alpha1.OpAMPBridgeCapabilityReportsEffectiveConfig:         true,
							v1alpha1.OpAMPBridgeCapabilityReportsOwnTraces:               true,
							v1alpha1.OpAMPBridgeCapabilityReportsOwnMetrics:              true,
							v1alpha1.OpAMPBridgeCapabilityReportsOwnLogs:                 true,
							v1alpha1.OpAMPBridgeCapabilityAcceptsOpAMPConnectionSettings: true,
							v1alpha1.OpAMPBridgeCapabilityAcceptsOtherConnectionSettings: true,
							v1alpha1.OpAMPBridgeCapabilityAcceptsRestartCommand:          true,
							v1alpha1.OpAMPBridgeCapabilityReportsHealth:                  true,
							v1alpha1.OpAMPBridgeCapabilityReportsRemoteConfig:            true,
						},
						ComponentsAllowed: map[string][]string{"receivers": {"otlp"}, "processors": {"memory_limiter"}, "exporters": {"debug"}},
					},
				},
			},
			want: []client.Object{
				&appsv1.Deployment{
					TypeMeta: metav1.TypeMeta{},
					ObjectMeta: metav1.ObjectMeta{
						Name:      "test-opamp-bridge",
						Namespace: "test",
						Labels: map[string]string{
							"app.kubernetes.io/component":  "opentelemetry-opamp-bridge",
							"app.kubernetes.io/instance":   "test.test",
							"app.kubernetes.io/managed-by": "opentelemetry-operator",
							"app.kubernetes.io/name":       "test-opamp-bridge",
							"app.kubernetes.io/part-of":    "opentelemetry",
							"app.kubernetes.io/version":    "latest",
						},
						Annotations: map[string]string{
							"opentelemetry-opampbridge-config/hash": "05e1dc681267a9bc28fc2877ab464a98b9bd043843f14ffc0b4a394b5c86ba9f",
						},
					},
					Spec: appsv1.DeploymentSpec{
						Replicas: &one,
						Selector: &metav1.LabelSelector{
							MatchLabels: opampbridgeSelectorLabels,
						},
						Template: corev1.PodTemplateSpec{
							ObjectMeta: metav1.ObjectMeta{
								Labels: map[string]string{
									"app.kubernetes.io/component":  "opentelemetry-opamp-bridge",
									"app.kubernetes.io/instance":   "test.test",
									"app.kubernetes.io/managed-by": "opentelemetry-operator",
									"app.kubernetes.io/name":       "test-opamp-bridge",
									"app.kubernetes.io/part-of":    "opentelemetry",
									"app.kubernetes.io/version":    "latest",
								},
							},
							Spec: corev1.PodSpec{
								Volumes: []corev1.Volume{
									{
										Name: "opamp-bridge-internal",
										VolumeSource: corev1.VolumeSource{
											ConfigMap: &corev1.ConfigMapVolumeSource{
												LocalObjectReference: corev1.LocalObjectReference{
													Name: "test-opamp-bridge",
												},
												Items: []corev1.KeyToPath{
													{
														Key:  "remoteconfiguration.yaml",
														Path: "remoteconfiguration.yaml",
													},
												},
											},
										},
									},
								},
								Containers: []corev1.Container{
									{
										Name:  "opamp-bridge-container",
										Image: "test",
										Env: []corev1.EnvVar{
											{
												Name: "OTELCOL_NAMESPACE",
												ValueFrom: &corev1.EnvVarSource{
													FieldRef: &corev1.ObjectFieldSelector{
														FieldPath: "metadata.namespace",
													},
												},
											},
										},
										VolumeMounts: []corev1.VolumeMount{
											{
												Name:      "opamp-bridge-internal",
												MountPath: "/conf",
											},
										},
									},
								},
								DNSPolicy:          "ClusterFirst",
								DNSConfig:          &corev1.PodDNSConfig{},
								ServiceAccountName: "test-opamp-bridge",
							},
						},
					},
				},
				&corev1.ConfigMap{
					ObjectMeta: metav1.ObjectMeta{
						Name:      "test-opamp-bridge",
						Namespace: "test",
						Labels: map[string]string{
							"app.kubernetes.io/component":  "opentelemetry-opamp-bridge",
							"app.kubernetes.io/instance":   "test.test",
							"app.kubernetes.io/managed-by": "opentelemetry-operator",
							"app.kubernetes.io/name":       "test-opamp-bridge",
							"app.kubernetes.io/part-of":    "opentelemetry",
							"app.kubernetes.io/version":    "latest",
						},
						Annotations: nil,
					},
					Data: map[string]string{
						"remoteconfiguration.yaml": `capabilities:
  AcceptsOpAMPConnectionSettings: true
  AcceptsOtherConnectionSettings: true
  AcceptsRemoteConfig: true
  AcceptsRestartCommand: true
  ReportsEffectiveConfig: true
  ReportsHealth: true
  ReportsOwnLogs: true
  ReportsOwnMetrics: true
  ReportsOwnTraces: true
  ReportsRemoteConfig: true
  ReportsStatus: true
componentsAllowed:
  exporters:
  - debug
  processors:
  - memory_limiter
  receivers:
  - otlp
endpoint: ws://opamp-server:4320/v1/opamp
`},
				},
				&corev1.ServiceAccount{
					ObjectMeta: metav1.ObjectMeta{
						Name:      "test-opamp-bridge",
						Namespace: "test",
						Labels: map[string]string{
							"app.kubernetes.io/component":  "opentelemetry-opamp-bridge",
							"app.kubernetes.io/instance":   "test.test",
							"app.kubernetes.io/managed-by": "opentelemetry-operator",
							"app.kubernetes.io/name":       "test-opamp-bridge",
							"app.kubernetes.io/part-of":    "opentelemetry",
							"app.kubernetes.io/version":    "latest",
						},
						Annotations: nil,
					},
				},
				&corev1.Service{
					ObjectMeta: metav1.ObjectMeta{
						Name:      "test-opamp-bridge",
						Namespace: "test",
						Labels: map[string]string{
							"app.kubernetes.io/component":  "opentelemetry-opamp-bridge",
							"app.kubernetes.io/instance":   "test.test",
							"app.kubernetes.io/managed-by": "opentelemetry-operator",
							"app.kubernetes.io/name":       "test-opamp-bridge",
							"app.kubernetes.io/part-of":    "opentelemetry",
							"app.kubernetes.io/version":    "latest",
						},
						Annotations: nil,
					},
					Spec: corev1.ServiceSpec{
						Ports: []corev1.ServicePort{
							{
								Name:       "opamp-bridge",
								Port:       80,
								TargetPort: intstr.FromInt(8080),
							},
						},
						Selector: opampbridgeSelectorLabels,
					},
				},
			},
			wantErr: false,
		},
	}
	for _, tt := range tests {
		t.Run(tt.name, func(t *testing.T) {
			cfg := config.New(
				config.WithOperatorOpAMPBridgeImage("default-collector"),
				config.WithTargetAllocatorImage("default-ta-allocator"),
				config.WithOperatorOpAMPBridgeImage("default-opamp-bridge"),
			)
			reconciler := NewOpAMPBridgeReconciler(OpAMPBridgeReconcilerParams{
				Log:    logr.Discard(),
				Config: cfg,
			})
			params := reconciler.getParams(tt.args.instance)
			got, err := BuildOpAMPBridge(params)
			if (err != nil) != tt.wantErr {
				t.Errorf("BuildAll() error = %v, wantErr %v", err, tt.wantErr)
				return
			}
			require.Equal(t, tt.want, got)
		})
	}
}

func TestBuildCollectorTargetAllocatorCR(t *testing.T) {
	var goodConfigYaml = `
receivers:
  prometheus:
    config:
      scrape_configs:
      - job_name: 'example'
        relabel_configs:
        - source_labels: ['__meta_service_id']
          target_label: 'job'
          replacement: 'my_service_$$1'
        - source_labels: ['__meta_service_name']
          target_label: 'instance'
          replacement: '$1'
        metric_relabel_configs:
        - source_labels: ['job']
          target_label: 'job'
          replacement: '$$1_$2'
exporters:
  debug:
service:
  pipelines:
    metrics:
      receivers: [prometheus]
      exporters: [debug]
`

	goodConfig := v1beta1.Config{}
	err := go_yaml.Unmarshal([]byte(goodConfigYaml), &goodConfig)
	require.NoError(t, err)

	goodConfigHash, _ := manifestutils.GetConfigMapSHA(goodConfig)
	goodConfigHash = goodConfigHash[:8]

	one := int32(1)
	type args struct {
		instance v1beta1.OpenTelemetryCollector
	}
	tests := []struct {
		name         string
		args         args
		want         []client.Object
		featuregates []*colfeaturegate.Gate
		wantErr      bool
		opts         []config.Option
	}{
		{
			name: "base case",
			args: args{
				instance: v1beta1.OpenTelemetryCollector{
					ObjectMeta: metav1.ObjectMeta{
						Name:      "test",
						Namespace: "test",
					},
					Spec: v1beta1.OpenTelemetryCollectorSpec{
						OpenTelemetryCommonFields: v1beta1.OpenTelemetryCommonFields{
							Image:    "test",
							Replicas: &one,
						},
						Mode:   "statefulset",
						Config: goodConfig,
						TargetAllocator: v1beta1.TargetAllocatorEmbedded{
							Enabled:            true,
							FilterStrategy:     "relabel-config",
							AllocationStrategy: v1beta1.TargetAllocatorAllocationStrategyConsistentHashing,
							PrometheusCR: v1beta1.TargetAllocatorPrometheusCR{
								Enabled: true,
							},
						},
					},
				},
			},
			want: []client.Object{
				&appsv1.StatefulSet{
					TypeMeta: metav1.TypeMeta{},
					ObjectMeta: metav1.ObjectMeta{
						Name:      "test-collector",
						Namespace: "test",
						Labels: map[string]string{
							"app.kubernetes.io/component":  "opentelemetry-collector",
							"app.kubernetes.io/instance":   "test.test",
							"app.kubernetes.io/managed-by": "opentelemetry-operator",
							"app.kubernetes.io/name":       "test-collector",
							"app.kubernetes.io/part-of":    "opentelemetry",
							"app.kubernetes.io/version":    "latest",
						},
						Annotations: map[string]string{},
					},
					Spec: appsv1.StatefulSetSpec{
						ServiceName: "test-collector",
						Replicas:    &one,
						Selector: &metav1.LabelSelector{
							MatchLabels: selectorLabels,
						},
						Template: corev1.PodTemplateSpec{
							ObjectMeta: metav1.ObjectMeta{
								Labels: map[string]string{
									"app.kubernetes.io/component":  "opentelemetry-collector",
									"app.kubernetes.io/instance":   "test.test",
									"app.kubernetes.io/managed-by": "opentelemetry-operator",
									"app.kubernetes.io/name":       "test-collector",
									"app.kubernetes.io/part-of":    "opentelemetry",
									"app.kubernetes.io/version":    "latest",
								},
								Annotations: map[string]string{
									"opentelemetry-operator-config/sha256": "42773025f65feaf30df59a306a9e38f1aaabe94c8310983beaddb7f648d699b0",
									"prometheus.io/path":                   "/metrics",
									"prometheus.io/port":                   "8888",
									"prometheus.io/scrape":                 "true",
								},
							},
							Spec: corev1.PodSpec{
								Volumes: []corev1.Volume{
									{
										Name: "otc-internal",
										VolumeSource: corev1.VolumeSource{
											ConfigMap: &corev1.ConfigMapVolumeSource{
												LocalObjectReference: corev1.LocalObjectReference{
													Name: "test-collector-" + goodConfigHash,
												},
												Items: []corev1.KeyToPath{
													{
														Key:  "collector.yaml",
														Path: "collector.yaml",
													},
												},
											},
										},
									},
								},
								Containers: []corev1.Container{
									{
										Name:  "otc-container",
										Image: "test",
										Args: []string{
											"--config=/conf/collector.yaml",
										},
										Env: []corev1.EnvVar{
											{
												Name: "POD_NAME",
												ValueFrom: &corev1.EnvVarSource{
													FieldRef: &corev1.ObjectFieldSelector{
														FieldPath: "metadata.name",
													},
												},
											},
											{
												Name:  "SHARD",
												Value: "0",
											},
										},
										Ports: []corev1.ContainerPort{
											{
												Name:          "metrics",
												HostPort:      0,
												ContainerPort: 8888,
												Protocol:      "TCP",
											},
										},
										VolumeMounts: []corev1.VolumeMount{
											{
												Name:      "otc-internal",
												MountPath: "/conf",
											},
										},
									},
								},
								ShareProcessNamespace: ptr.To(false),
								DNSPolicy:             "ClusterFirst",
								DNSConfig:             &corev1.PodDNSConfig{},
								ServiceAccountName:    "test-collector",
							},
						},
						PodManagementPolicy: "Parallel",
					},
				},
				&policyV1.PodDisruptionBudget{
					TypeMeta: metav1.TypeMeta{},
					ObjectMeta: metav1.ObjectMeta{
						Name:      "test-collector",
						Namespace: "test",
						Labels: map[string]string{
							"app.kubernetes.io/component":  "opentelemetry-collector",
							"app.kubernetes.io/instance":   "test.test",
							"app.kubernetes.io/managed-by": "opentelemetry-operator",
							"app.kubernetes.io/name":       "test-collector",
							"app.kubernetes.io/part-of":    "opentelemetry",
							"app.kubernetes.io/version":    "latest",
						},
						Annotations: map[string]string{},
					},
					Spec: policyV1.PodDisruptionBudgetSpec{
						Selector: &v1.LabelSelector{
							MatchLabels: map[string]string{
								"app.kubernetes.io/component":  "opentelemetry-collector",
								"app.kubernetes.io/instance":   "test.test",
								"app.kubernetes.io/managed-by": "opentelemetry-operator",
								"app.kubernetes.io/name":       "test-collector",
								"app.kubernetes.io/part-of":    "opentelemetry",
								"app.kubernetes.io/version":    "latest",
							},
						},
						MaxUnavailable: &intstr.IntOrString{
							Type:   intstr.Int,
							IntVal: 1,
						},
					},
				},
				&corev1.ConfigMap{
					ObjectMeta: metav1.ObjectMeta{
						Name:      "test-collector-" + goodConfigHash,
						Namespace: "test",
						Labels: map[string]string{
							"app.kubernetes.io/component":  "opentelemetry-collector",
							"app.kubernetes.io/instance":   "test.test",
							"app.kubernetes.io/managed-by": "opentelemetry-operator",
							"app.kubernetes.io/name":       "test-collector",
							"app.kubernetes.io/part-of":    "opentelemetry",
							"app.kubernetes.io/version":    "latest",
						},
						Annotations: map[string]string{},
					},
					Data: map[string]string{
						"collector.yaml": "exporters:\n    debug: null\nreceivers:\n    prometheus:\n        config: {}\n        target_allocator:\n            collector_id: ${POD_NAME}\n            endpoint: http://test-targetallocator:80\n            interval: 30s\nservice:\n    pipelines:\n        metrics:\n            exporters:\n                - debug\n            receivers:\n                - prometheus\n",
					},
				},
				&corev1.ServiceAccount{
					ObjectMeta: metav1.ObjectMeta{
						Name:      "test-collector",
						Namespace: "test",
						Labels: map[string]string{
							"app.kubernetes.io/component":  "opentelemetry-collector",
							"app.kubernetes.io/instance":   "test.test",
							"app.kubernetes.io/managed-by": "opentelemetry-operator",
							"app.kubernetes.io/name":       "test-collector",
							"app.kubernetes.io/part-of":    "opentelemetry",
							"app.kubernetes.io/version":    "latest",
						},
						Annotations: map[string]string{},
					},
				},
				&corev1.Service{
					ObjectMeta: metav1.ObjectMeta{
						Name:      "test-collector-monitoring",
						Namespace: "test",
						Labels: map[string]string{
							"app.kubernetes.io/component":                            "opentelemetry-collector",
							"app.kubernetes.io/instance":                             "test.test",
							"app.kubernetes.io/managed-by":                           "opentelemetry-operator",
							"app.kubernetes.io/name":                                 "test-collector-monitoring",
							"app.kubernetes.io/part-of":                              "opentelemetry",
							"app.kubernetes.io/version":                              "latest",
							"operator.opentelemetry.io/collector-service-type":       "monitoring",
							"operator.opentelemetry.io/collector-monitoring-service": "Exists",
						},
						Annotations: map[string]string{},
					},
					Spec: corev1.ServiceSpec{
						Ports: []corev1.ServicePort{
							{
								Name: "monitoring",
								Port: 8888,
							},
						},
						Selector: selectorLabels,
					},
				},
				&v1alpha1.TargetAllocator{
					ObjectMeta: metav1.ObjectMeta{
						Name:      "test",
						Namespace: "test",
						Labels: map[string]string{
							"app.kubernetes.io/managed-by": "opentelemetry-operator",
						},
					},
					Spec: v1alpha1.TargetAllocatorSpec{
						FilterStrategy:     v1beta1.TargetAllocatorFilterStrategyRelabelConfig,
						AllocationStrategy: v1beta1.TargetAllocatorAllocationStrategyConsistentHashing,
						PrometheusCR: v1beta1.TargetAllocatorPrometheusCR{
							Enabled: true,
						},
					},
				},
			},
			wantErr: false,
		},
		{
			name: "enable metrics case",
			args: args{
				instance: v1beta1.OpenTelemetryCollector{
					ObjectMeta: metav1.ObjectMeta{
						Name:      "test",
						Namespace: "test",
					},
					Spec: v1beta1.OpenTelemetryCollectorSpec{
						OpenTelemetryCommonFields: v1beta1.OpenTelemetryCommonFields{
							Image:    "test",
							Replicas: &one,
						},
						Mode:   "statefulset",
						Config: goodConfig,
						TargetAllocator: v1beta1.TargetAllocatorEmbedded{
							Enabled: true,
							PrometheusCR: v1beta1.TargetAllocatorPrometheusCR{
								Enabled: true,
							},
							FilterStrategy: "relabel-config",
							Observability: v1beta1.ObservabilitySpec{
								Metrics: v1beta1.MetricsConfigSpec{
									EnableMetrics: true,
								},
							},
						},
					},
				},
			},
			want: []client.Object{
				&appsv1.StatefulSet{
					TypeMeta: metav1.TypeMeta{},
					ObjectMeta: metav1.ObjectMeta{
						Name:      "test-collector",
						Namespace: "test",
						Labels: map[string]string{
							"app.kubernetes.io/component":  "opentelemetry-collector",
							"app.kubernetes.io/instance":   "test.test",
							"app.kubernetes.io/managed-by": "opentelemetry-operator",
							"app.kubernetes.io/name":       "test-collector",
							"app.kubernetes.io/part-of":    "opentelemetry",
							"app.kubernetes.io/version":    "latest",
						},
						Annotations: map[string]string{},
					},
					Spec: appsv1.StatefulSetSpec{
						ServiceName: "test-collector",
						Replicas:    &one,
						Selector: &metav1.LabelSelector{
							MatchLabels: selectorLabels,
						},
						Template: corev1.PodTemplateSpec{
							ObjectMeta: metav1.ObjectMeta{
								Labels: map[string]string{
									"app.kubernetes.io/component":  "opentelemetry-collector",
									"app.kubernetes.io/instance":   "test.test",
									"app.kubernetes.io/managed-by": "opentelemetry-operator",
									"app.kubernetes.io/name":       "test-collector",
									"app.kubernetes.io/part-of":    "opentelemetry",
									"app.kubernetes.io/version":    "latest",
								},
								Annotations: map[string]string{
									"opentelemetry-operator-config/sha256": "42773025f65feaf30df59a306a9e38f1aaabe94c8310983beaddb7f648d699b0",
									"prometheus.io/path":                   "/metrics",
									"prometheus.io/port":                   "8888",
									"prometheus.io/scrape":                 "true",
								},
							},
							Spec: corev1.PodSpec{
								Volumes: []corev1.Volume{
									{
										Name: "otc-internal",
										VolumeSource: corev1.VolumeSource{
											ConfigMap: &corev1.ConfigMapVolumeSource{
												LocalObjectReference: corev1.LocalObjectReference{
													Name: "test-collector-" + goodConfigHash,
												},
												Items: []corev1.KeyToPath{
													{
														Key:  "collector.yaml",
														Path: "collector.yaml",
													},
												},
											},
										},
									},
								},
								Containers: []corev1.Container{
									{
										Name:  "otc-container",
										Image: "test",
										Args: []string{
											"--config=/conf/collector.yaml",
										},
										Env: []corev1.EnvVar{
											{
												Name: "POD_NAME",
												ValueFrom: &corev1.EnvVarSource{
													FieldRef: &corev1.ObjectFieldSelector{
														FieldPath: "metadata.name",
													},
												},
											},
											{
												Name:  "SHARD",
												Value: "0",
											},
										},
										Ports: []corev1.ContainerPort{
											{
												Name:          "metrics",
												HostPort:      0,
												ContainerPort: 8888,
												Protocol:      "TCP",
											},
										},
										VolumeMounts: []corev1.VolumeMount{
											{
												Name:      "otc-internal",
												MountPath: "/conf",
											},
										},
									},
								},
								ShareProcessNamespace: ptr.To(false),
								DNSPolicy:             "ClusterFirst",
								DNSConfig:             &corev1.PodDNSConfig{},
								ServiceAccountName:    "test-collector",
							},
						},
						PodManagementPolicy: "Parallel",
					},
				},
				&policyV1.PodDisruptionBudget{
					TypeMeta: metav1.TypeMeta{},
					ObjectMeta: metav1.ObjectMeta{
						Name:      "test-collector",
						Namespace: "test",
						Labels: map[string]string{
							"app.kubernetes.io/component":  "opentelemetry-collector",
							"app.kubernetes.io/instance":   "test.test",
							"app.kubernetes.io/managed-by": "opentelemetry-operator",
							"app.kubernetes.io/name":       "test-collector",
							"app.kubernetes.io/part-of":    "opentelemetry",
							"app.kubernetes.io/version":    "latest",
						},
						Annotations: map[string]string{},
					},
					Spec: policyV1.PodDisruptionBudgetSpec{
						Selector: &v1.LabelSelector{
							MatchLabels: map[string]string{
								"app.kubernetes.io/component":  "opentelemetry-collector",
								"app.kubernetes.io/instance":   "test.test",
								"app.kubernetes.io/managed-by": "opentelemetry-operator",
								"app.kubernetes.io/name":       "test-collector",
								"app.kubernetes.io/part-of":    "opentelemetry",
								"app.kubernetes.io/version":    "latest",
							},
						},
						MaxUnavailable: &intstr.IntOrString{
							Type:   intstr.Int,
							IntVal: 1,
						},
					},
				},
				&corev1.ConfigMap{
					ObjectMeta: metav1.ObjectMeta{
						Name:      "test-collector-" + goodConfigHash,
						Namespace: "test",
						Labels: map[string]string{
							"app.kubernetes.io/component":  "opentelemetry-collector",
							"app.kubernetes.io/instance":   "test.test",
							"app.kubernetes.io/managed-by": "opentelemetry-operator",
							"app.kubernetes.io/name":       "test-collector",
							"app.kubernetes.io/part-of":    "opentelemetry",
							"app.kubernetes.io/version":    "latest",
						},
						Annotations: map[string]string{},
					},
					Data: map[string]string{
						"collector.yaml": "exporters:\n    debug: null\nreceivers:\n    prometheus:\n        config: {}\n        target_allocator:\n            collector_id: ${POD_NAME}\n            endpoint: http://test-targetallocator:80\n            interval: 30s\nservice:\n    pipelines:\n        metrics:\n            exporters:\n                - debug\n            receivers:\n                - prometheus\n",
					},
				},
				&corev1.ServiceAccount{
					ObjectMeta: metav1.ObjectMeta{
						Name:      "test-collector",
						Namespace: "test",
						Labels: map[string]string{
							"app.kubernetes.io/component":  "opentelemetry-collector",
							"app.kubernetes.io/instance":   "test.test",
							"app.kubernetes.io/managed-by": "opentelemetry-operator",
							"app.kubernetes.io/name":       "test-collector",
							"app.kubernetes.io/part-of":    "opentelemetry",
							"app.kubernetes.io/version":    "latest",
						},
						Annotations: map[string]string{},
					},
				},
				&corev1.Service{
					ObjectMeta: metav1.ObjectMeta{
						Name:      "test-collector-monitoring",
						Namespace: "test",
						Labels: map[string]string{
							"app.kubernetes.io/component":                            "opentelemetry-collector",
							"app.kubernetes.io/instance":                             "test.test",
							"app.kubernetes.io/managed-by":                           "opentelemetry-operator",
							"app.kubernetes.io/name":                                 "test-collector-monitoring",
							"app.kubernetes.io/part-of":                              "opentelemetry",
							"app.kubernetes.io/version":                              "latest",
							"operator.opentelemetry.io/collector-service-type":       "monitoring",
							"operator.opentelemetry.io/collector-monitoring-service": "Exists",
						},
						Annotations: map[string]string{},
					},
					Spec: corev1.ServiceSpec{
						Ports: []corev1.ServicePort{
							{
								Name: "monitoring",
								Port: 8888,
							},
						},
						Selector: selectorLabels,
					},
				},
				&v1alpha1.TargetAllocator{
					ObjectMeta: metav1.ObjectMeta{
						Name:      "test",
						Namespace: "test",
						Labels: map[string]string{
							"app.kubernetes.io/managed-by": "opentelemetry-operator",
						},
					},
					Spec: v1alpha1.TargetAllocatorSpec{
						FilterStrategy: v1beta1.TargetAllocatorFilterStrategyRelabelConfig,
						PrometheusCR: v1beta1.TargetAllocatorPrometheusCR{
							Enabled: true,
						},
						Observability: v1beta1.ObservabilitySpec{
							Metrics: v1beta1.MetricsConfigSpec{
								EnableMetrics: true,
							},
						},
					},
				},
			},
			wantErr:      false,
			featuregates: []*colfeaturegate.Gate{},
		},
	}
	for _, tt := range tests {
		t.Run(tt.name, func(t *testing.T) {
			opts := []config.Option{
				config.WithCollectorImage("default-collector"),
				config.WithTargetAllocatorImage("default-ta-allocator"),
			}
			opts = append(opts, tt.opts...)
			cfg := config.New(
				opts...,
			)
			params := manifests.Params{
				Log:     logr.Discard(),
				Config:  cfg,
				OtelCol: tt.args.instance,
			}
			targetAllocator, err := collector.TargetAllocator(params)
			require.NoError(t, err)
			params.TargetAllocator = targetAllocator
			featuregates := []*colfeaturegate.Gate{}
			featuregates = append(featuregates, tt.featuregates...)
			registry := colfeaturegate.GlobalRegistry()
			for _, gate := range featuregates {
				current := gate.IsEnabled()
				require.False(t, current, "only enable gates which are disabled by default")
				if setErr := registry.Set(gate.ID(), true); setErr != nil {
					require.NoError(t, setErr)
					return
				}
				t.Cleanup(func() {
					setErr := registry.Set(gate.ID(), current)
					require.NoError(t, setErr)
				})
			}
			got, err := BuildCollector(params)
			if (err != nil) != tt.wantErr {
				t.Errorf("BuildAll() error = %v, wantErr %v", err, tt.wantErr)
				return
			}
			require.Equal(t, tt.want, got)

		})
	}
}

func TestBuildTargetAllocator(t *testing.T) {
	type args struct {
		instance  v1alpha1.TargetAllocator
		collector *v1beta1.OpenTelemetryCollector
	}
	tests := []struct {
		name         string
		args         args
		want         []client.Object
		featuregates []*colfeaturegate.Gate
		wantErr      bool
		opts         []config.Option
	}{
		{
			name: "base case",
			args: args{
				instance: v1alpha1.TargetAllocator{
					ObjectMeta: metav1.ObjectMeta{
						Name:      "test",
						Namespace: "test",
						Labels:    nil,
					},
					Spec: v1alpha1.TargetAllocatorSpec{
						FilterStrategy: v1beta1.TargetAllocatorFilterStrategyRelabelConfig,
						ScrapeConfigs: []v1beta1.AnyConfig{
							{Object: map[string]any{
								"job_name": "example",
								"metric_relabel_configs": []any{
									map[string]any{
										"replacement":   "$1_$2",
										"source_labels": []any{"job"},
										"target_label":  "job",
									},
								},
								"relabel_configs": []any{
									map[string]any{
										"replacement":   "my_service_$1",
										"source_labels": []any{"__meta_service_id"},
										"target_label":  "job",
									},
									map[string]any{
										"replacement":   "$1",
										"source_labels": []any{"__meta_service_name"},
										"target_label":  "instance",
									},
								},
							}},
						},
						PrometheusCR: v1beta1.TargetAllocatorPrometheusCR{
							Enabled: true,
						},
					},
				},
			},
			want: []client.Object{
				&corev1.ConfigMap{
					ObjectMeta: metav1.ObjectMeta{
						Name:      "test-targetallocator",
						Namespace: "test",
						Labels: map[string]string{
							"app.kubernetes.io/component":  "opentelemetry-targetallocator",
							"app.kubernetes.io/instance":   "test.test",
							"app.kubernetes.io/managed-by": "opentelemetry-operator",
							"app.kubernetes.io/name":       "test-targetallocator",
							"app.kubernetes.io/part-of":    "opentelemetry",
							"app.kubernetes.io/version":    "latest",
						},
						Annotations: nil,
					},
					Data: map[string]string{
						"targetallocator.yaml": `allocation_strategy: consistent-hashing
collector_selector: null
config:
  scrape_configs:
  - job_name: example
    metric_relabel_configs:
    - replacement: $1_$2
      source_labels:
      - job
      target_label: job
    relabel_configs:
    - replacement: my_service_$1
      source_labels:
      - __meta_service_id
      target_label: job
    - replacement: $1
      source_labels:
      - __meta_service_name
      target_label: instance
filter_strategy: relabel-config
prometheus_cr:
  enabled: true
  pod_monitor_selector: null
  probe_selector: null
  scrape_config_selector: null
  service_monitor_selector: null
`,
					},
				},
				&appsv1.Deployment{
					ObjectMeta: metav1.ObjectMeta{
						Name:      "test-targetallocator",
						Namespace: "test",
						Labels: map[string]string{
							"app.kubernetes.io/component":  "opentelemetry-targetallocator",
							"app.kubernetes.io/instance":   "test.test",
							"app.kubernetes.io/managed-by": "opentelemetry-operator",
							"app.kubernetes.io/name":       "test-targetallocator",
							"app.kubernetes.io/part-of":    "opentelemetry",
							"app.kubernetes.io/version":    "latest",
						},
						Annotations: nil,
					},
					Spec: appsv1.DeploymentSpec{
						Selector: &metav1.LabelSelector{
							MatchLabels: taSelectorLabels,
						},
						Template: corev1.PodTemplateSpec{
							ObjectMeta: metav1.ObjectMeta{
								Labels: map[string]string{
									"app.kubernetes.io/component":  "opentelemetry-targetallocator",
									"app.kubernetes.io/instance":   "test.test",
									"app.kubernetes.io/managed-by": "opentelemetry-operator",
									"app.kubernetes.io/name":       "test-targetallocator",
									"app.kubernetes.io/part-of":    "opentelemetry",
									"app.kubernetes.io/version":    "latest",
								},
								Annotations: map[string]string{
									"opentelemetry-targetallocator-config/hash": "f80c054419fe2f9030368557da143e200c70772d1d5f1be50ed55ae960b4b17d",
								},
							},
							Spec: corev1.PodSpec{
								Volumes: []corev1.Volume{
									{
										Name: "ta-internal",
										VolumeSource: corev1.VolumeSource{
											ConfigMap: &corev1.ConfigMapVolumeSource{
												LocalObjectReference: corev1.LocalObjectReference{
													Name: "test-targetallocator",
												},
												Items: []corev1.KeyToPath{
													{
														Key:  "targetallocator.yaml",
														Path: "targetallocator.yaml",
													},
												},
											},
										},
									},
								},
								Containers: []corev1.Container{
									{
										Name:  "ta-container",
										Image: "default-ta-allocator",
										Env: []corev1.EnvVar{
											{
												Name: "OTELCOL_NAMESPACE",
												ValueFrom: &corev1.EnvVarSource{
													FieldRef: &corev1.ObjectFieldSelector{
														FieldPath: "metadata.namespace",
													},
												},
											},
										},
										Ports: []corev1.ContainerPort{
											{
												Name:          "http",
												HostPort:      0,
												ContainerPort: 8080,
												Protocol:      "TCP",
											},
										},
										VolumeMounts: []corev1.VolumeMount{
											{
												Name:      "ta-internal",
												MountPath: "/conf",
											},
										},
										LivenessProbe: &corev1.Probe{
											ProbeHandler: corev1.ProbeHandler{
												HTTPGet: &corev1.HTTPGetAction{
													Path: "/livez",
													Port: intstr.FromInt(8080),
												},
											},
										},
										ReadinessProbe: &corev1.Probe{
											ProbeHandler: corev1.ProbeHandler{
												HTTPGet: &corev1.HTTPGetAction{
													Path: "/readyz",
													Port: intstr.FromInt(8080),
												},
											},
										},
									},
								},
								DNSPolicy:             "ClusterFirst",
								DNSConfig:             &corev1.PodDNSConfig{},
								ShareProcessNamespace: ptr.To(false),
								ServiceAccountName:    "test-targetallocator",
							},
						},
					},
				},
				&corev1.ServiceAccount{
					ObjectMeta: metav1.ObjectMeta{
						Name:      "test-targetallocator",
						Namespace: "test",
						Labels: map[string]string{
							"app.kubernetes.io/component":  "opentelemetry-targetallocator",
							"app.kubernetes.io/instance":   "test.test",
							"app.kubernetes.io/managed-by": "opentelemetry-operator",
							"app.kubernetes.io/name":       "test-targetallocator",
							"app.kubernetes.io/part-of":    "opentelemetry",
							"app.kubernetes.io/version":    "latest",
						},
					},
				},
				&corev1.Service{
					ObjectMeta: metav1.ObjectMeta{
						Name:      "test-targetallocator",
						Namespace: "test",
						Labels: map[string]string{
							"app.kubernetes.io/component":  "opentelemetry-targetallocator",
							"app.kubernetes.io/instance":   "test.test",
							"app.kubernetes.io/managed-by": "opentelemetry-operator",
							"app.kubernetes.io/name":       "test-targetallocator",
							"app.kubernetes.io/part-of":    "opentelemetry",
							"app.kubernetes.io/version":    "latest",
						},
						Annotations: nil,
					},
					Spec: corev1.ServiceSpec{
						Ports: []corev1.ServicePort{
							{
								Name: "targetallocation",
								Port: 80,
								TargetPort: intstr.IntOrString{
									Type:   1,
									StrVal: "http",
								},
							},
						},
						Selector: taSelectorLabels,
					},
				},
				&policyV1.PodDisruptionBudget{
					TypeMeta: metav1.TypeMeta{},
					ObjectMeta: metav1.ObjectMeta{
						Name:      "test-targetallocator",
						Namespace: "test",
						Labels: map[string]string{
							"app.kubernetes.io/component":  "opentelemetry-targetallocator",
							"app.kubernetes.io/instance":   "test.test",
							"app.kubernetes.io/managed-by": "opentelemetry-operator",
							"app.kubernetes.io/name":       "test-targetallocator",
							"app.kubernetes.io/part-of":    "opentelemetry",
							"app.kubernetes.io/version":    "latest",
						},
						Annotations: map[string]string{
							"opentelemetry-targetallocator-config/hash": "f80c054419fe2f9030368557da143e200c70772d1d5f1be50ed55ae960b4b17d",
						},
					},
					Spec: policyV1.PodDisruptionBudgetSpec{
						Selector: &v1.LabelSelector{
							MatchLabels: map[string]string{
								"app.kubernetes.io/component":  "opentelemetry-targetallocator",
								"app.kubernetes.io/instance":   "test.test",
								"app.kubernetes.io/managed-by": "opentelemetry-operator",
								"app.kubernetes.io/name":       "test-targetallocator",
								"app.kubernetes.io/part-of":    "opentelemetry",
							},
						},
						MaxUnavailable: &intstr.IntOrString{
							Type:   intstr.Int,
							IntVal: 1,
						},
					},
				},
			},
			wantErr: false,
		},
		{
			name: "enable metrics case",
			args: args{
				instance: v1alpha1.TargetAllocator{
					ObjectMeta: metav1.ObjectMeta{
						Name:      "test",
						Namespace: "test",
						Labels:    nil,
					},
					Spec: v1alpha1.TargetAllocatorSpec{
						FilterStrategy: v1beta1.TargetAllocatorFilterStrategyRelabelConfig,
						ScrapeConfigs: []v1beta1.AnyConfig{
							{Object: map[string]any{
								"job_name": "example",
								"metric_relabel_configs": []any{
									map[string]any{
										"replacement":   "$1_$2",
										"source_labels": []any{"job"},
										"target_label":  "job",
									},
								},
								"relabel_configs": []any{
									map[string]any{
										"replacement":   "my_service_$1",
										"source_labels": []any{"__meta_service_id"},
										"target_label":  "job",
									},
									map[string]any{
										"replacement":   "$1",
										"source_labels": []any{"__meta_service_name"},
										"target_label":  "instance",
									},
								},
							}},
						},
						PrometheusCR: v1beta1.TargetAllocatorPrometheusCR{
							Enabled: true,
						},
						AllocationStrategy: v1beta1.TargetAllocatorAllocationStrategyConsistentHashing,
						Observability: v1beta1.ObservabilitySpec{
							Metrics: v1beta1.MetricsConfigSpec{
								EnableMetrics: true,
							},
						},
					},
				},
			},
			want: []client.Object{
				&corev1.ConfigMap{
					ObjectMeta: metav1.ObjectMeta{
						Name:      "test-targetallocator",
						Namespace: "test",
						Labels: map[string]string{
							"app.kubernetes.io/component":  "opentelemetry-targetallocator",
							"app.kubernetes.io/instance":   "test.test",
							"app.kubernetes.io/managed-by": "opentelemetry-operator",
							"app.kubernetes.io/name":       "test-targetallocator",
							"app.kubernetes.io/part-of":    "opentelemetry",
							"app.kubernetes.io/version":    "latest",
						},
						Annotations: nil,
					},
					Data: map[string]string{
						"targetallocator.yaml": `allocation_strategy: consistent-hashing
collector_selector: null
config:
  scrape_configs:
  - job_name: example
    metric_relabel_configs:
    - replacement: $1_$2
      source_labels:
      - job
      target_label: job
    relabel_configs:
    - replacement: my_service_$1
      source_labels:
      - __meta_service_id
      target_label: job
    - replacement: $1
      source_labels:
      - __meta_service_name
      target_label: instance
filter_strategy: relabel-config
prometheus_cr:
  enabled: true
  pod_monitor_selector: null
  probe_selector: null
  scrape_config_selector: null
  service_monitor_selector: null
`,
					},
				},
				&appsv1.Deployment{
					ObjectMeta: metav1.ObjectMeta{
						Name:      "test-targetallocator",
						Namespace: "test",
						Labels: map[string]string{
							"app.kubernetes.io/component":  "opentelemetry-targetallocator",
							"app.kubernetes.io/instance":   "test.test",
							"app.kubernetes.io/managed-by": "opentelemetry-operator",
							"app.kubernetes.io/name":       "test-targetallocator",
							"app.kubernetes.io/part-of":    "opentelemetry",
							"app.kubernetes.io/version":    "latest",
						},
						Annotations: nil,
					},
					Spec: appsv1.DeploymentSpec{
						Selector: &metav1.LabelSelector{
							MatchLabels: taSelectorLabels,
						},
						Template: corev1.PodTemplateSpec{
							ObjectMeta: metav1.ObjectMeta{
								Labels: map[string]string{
									"app.kubernetes.io/component":  "opentelemetry-targetallocator",
									"app.kubernetes.io/instance":   "test.test",
									"app.kubernetes.io/managed-by": "opentelemetry-operator",
									"app.kubernetes.io/name":       "test-targetallocator",
									"app.kubernetes.io/part-of":    "opentelemetry",
									"app.kubernetes.io/version":    "latest",
								},
								Annotations: map[string]string{
									"opentelemetry-targetallocator-config/hash": "f80c054419fe2f9030368557da143e200c70772d1d5f1be50ed55ae960b4b17d",
								},
							},
							Spec: corev1.PodSpec{
								Volumes: []corev1.Volume{
									{
										Name: "ta-internal",
										VolumeSource: corev1.VolumeSource{
											ConfigMap: &corev1.ConfigMapVolumeSource{
												LocalObjectReference: corev1.LocalObjectReference{
													Name: "test-targetallocator",
												},
												Items: []corev1.KeyToPath{
													{
														Key:  "targetallocator.yaml",
														Path: "targetallocator.yaml",
													},
												},
											},
										},
									},
								},
								Containers: []corev1.Container{
									{
										Name:  "ta-container",
										Image: "default-ta-allocator",
										Env: []corev1.EnvVar{
											{
												Name: "OTELCOL_NAMESPACE",
												ValueFrom: &corev1.EnvVarSource{
													FieldRef: &corev1.ObjectFieldSelector{
														FieldPath: "metadata.namespace",
													},
												},
											},
										},
										Ports: []corev1.ContainerPort{
											{
												Name:          "http",
												HostPort:      0,
												ContainerPort: 8080,
												Protocol:      "TCP",
											},
										},
										VolumeMounts: []corev1.VolumeMount{
											{
												Name:      "ta-internal",
												MountPath: "/conf",
											},
										},
										LivenessProbe: &corev1.Probe{
											ProbeHandler: corev1.ProbeHandler{
												HTTPGet: &corev1.HTTPGetAction{
													Path: "/livez",
													Port: intstr.FromInt(8080),
												},
											},
										},
										ReadinessProbe: &corev1.Probe{
											ProbeHandler: corev1.ProbeHandler{
												HTTPGet: &corev1.HTTPGetAction{
													Path: "/readyz",
													Port: intstr.FromInt(8080),
												},
											},
										},
									},
								},
								ShareProcessNamespace: ptr.To(false),
								DNSPolicy:             "ClusterFirst",
								DNSConfig:             &corev1.PodDNSConfig{},
								ServiceAccountName:    "test-targetallocator",
							},
						},
					},
				},
				&corev1.ServiceAccount{
					ObjectMeta: metav1.ObjectMeta{
						Name:      "test-targetallocator",
						Namespace: "test",
						Labels: map[string]string{
							"app.kubernetes.io/component":  "opentelemetry-targetallocator",
							"app.kubernetes.io/instance":   "test.test",
							"app.kubernetes.io/managed-by": "opentelemetry-operator",
							"app.kubernetes.io/name":       "test-targetallocator",
							"app.kubernetes.io/part-of":    "opentelemetry",
							"app.kubernetes.io/version":    "latest",
						},
					},
				},
				&corev1.Service{
					ObjectMeta: metav1.ObjectMeta{
						Name:      "test-targetallocator",
						Namespace: "test",
						Labels: map[string]string{
							"app.kubernetes.io/component":  "opentelemetry-targetallocator",
							"app.kubernetes.io/instance":   "test.test",
							"app.kubernetes.io/managed-by": "opentelemetry-operator",
							"app.kubernetes.io/name":       "test-targetallocator",
							"app.kubernetes.io/part-of":    "opentelemetry",
							"app.kubernetes.io/version":    "latest",
						},
						Annotations: nil,
					},
					Spec: corev1.ServiceSpec{
						Ports: []corev1.ServicePort{
							{
								Name: "targetallocation",
								Port: 80,
								TargetPort: intstr.IntOrString{
									Type:   1,
									StrVal: "http",
								},
							},
						},
						Selector: taSelectorLabels,
					},
				},
				&policyV1.PodDisruptionBudget{
					TypeMeta: metav1.TypeMeta{},
					ObjectMeta: metav1.ObjectMeta{
						Name:      "test-targetallocator",
						Namespace: "test",
						Labels: map[string]string{
							"app.kubernetes.io/component":  "opentelemetry-targetallocator",
							"app.kubernetes.io/instance":   "test.test",
							"app.kubernetes.io/managed-by": "opentelemetry-operator",
							"app.kubernetes.io/name":       "test-targetallocator",
							"app.kubernetes.io/part-of":    "opentelemetry",
							"app.kubernetes.io/version":    "latest",
						},
						Annotations: map[string]string{
							"opentelemetry-targetallocator-config/hash": "f80c054419fe2f9030368557da143e200c70772d1d5f1be50ed55ae960b4b17d",
						},
					},
					Spec: policyV1.PodDisruptionBudgetSpec{
						Selector: &v1.LabelSelector{
							MatchLabels: map[string]string{
								"app.kubernetes.io/component":  "opentelemetry-targetallocator",
								"app.kubernetes.io/instance":   "test.test",
								"app.kubernetes.io/managed-by": "opentelemetry-operator",
								"app.kubernetes.io/name":       "test-targetallocator",
								"app.kubernetes.io/part-of":    "opentelemetry",
							},
						},
						MaxUnavailable: &intstr.IntOrString{
							Type:   intstr.Int,
							IntVal: 1,
						},
					},
				},
				&monitoringv1.ServiceMonitor{
					ObjectMeta: metav1.ObjectMeta{
						Name:      "test-targetallocator",
						Namespace: "test",
						Labels: map[string]string{
							"app.kubernetes.io/component":  "opentelemetry-targetallocator",
							"app.kubernetes.io/instance":   "test.test",
							"app.kubernetes.io/managed-by": "opentelemetry-operator",
							"app.kubernetes.io/name":       "test-targetallocator",
							"app.kubernetes.io/part-of":    "opentelemetry",
							"app.kubernetes.io/version":    "latest",
						},
						Annotations: nil,
					},
					Spec: monitoringv1.ServiceMonitorSpec{
						Endpoints: []monitoringv1.Endpoint{
							{Port: "targetallocation"},
						},
						Selector: v1.LabelSelector{
							MatchLabels: map[string]string{
								"app.kubernetes.io/component":  "opentelemetry-targetallocator",
								"app.kubernetes.io/instance":   "test.test",
								"app.kubernetes.io/managed-by": "opentelemetry-operator",
								"app.kubernetes.io/name":       "test-targetallocator",
								"app.kubernetes.io/part-of":    "opentelemetry",
							},
						},
						NamespaceSelector: monitoringv1.NamespaceSelector{
							MatchNames: []string{"test"},
						},
					},
				},
			},
			wantErr: false,
		},
		{
			name: "collector present",
			args: args{
				instance: v1alpha1.TargetAllocator{
					ObjectMeta: metav1.ObjectMeta{
						Name:      "test",
						Namespace: "test",
						Labels:    nil,
					},
					Spec: v1alpha1.TargetAllocatorSpec{
						FilterStrategy: v1beta1.TargetAllocatorFilterStrategyRelabelConfig,
						PrometheusCR: v1beta1.TargetAllocatorPrometheusCR{
							Enabled: true,
						},
					},
				},
				collector: &v1beta1.OpenTelemetryCollector{
					ObjectMeta: metav1.ObjectMeta{
						Name:      "test",
						Namespace: "test",
					},
					Spec: v1beta1.OpenTelemetryCollectorSpec{
						Config: v1beta1.Config{
							Receivers: v1beta1.AnyConfig{
								Object: map[string]any{
									"prometheus": map[string]any{
										"config": map[string]any{
											"scrape_configs": []any{
												map[string]any{
													"job_name": "example",
													"metric_relabel_configs": []any{
														map[string]any{
															"replacement":   "$1_$2",
															"source_labels": []any{"job"},
															"target_label":  "job",
														},
													},
													"relabel_configs": []any{
														map[string]any{
															"replacement":   "my_service_$1",
															"source_labels": []any{"__meta_service_id"},
															"target_label":  "job",
														},
														map[string]any{
															"replacement":   "$1",
															"source_labels": []any{"__meta_service_name"},
															"target_label":  "instance",
														},
													},
												},
											},
										},
									},
								},
							},
						},
					},
				},
			},
			want: []client.Object{
				&corev1.ConfigMap{
					ObjectMeta: metav1.ObjectMeta{
						Name:      "test-targetallocator",
						Namespace: "test",
						Labels: map[string]string{
							"app.kubernetes.io/component":  "opentelemetry-targetallocator",
							"app.kubernetes.io/instance":   "test.test",
							"app.kubernetes.io/managed-by": "opentelemetry-operator",
							"app.kubernetes.io/name":       "test-targetallocator",
							"app.kubernetes.io/part-of":    "opentelemetry",
							"app.kubernetes.io/version":    "latest",
						},
						Annotations: nil,
					},
					Data: map[string]string{
						"targetallocator.yaml": `allocation_strategy: consistent-hashing
collector_selector:
  matchlabels:
    app.kubernetes.io/component: opentelemetry-collector
    app.kubernetes.io/instance: test.test
    app.kubernetes.io/managed-by: opentelemetry-operator
    app.kubernetes.io/part-of: opentelemetry
  matchexpressions: []
config:
  scrape_configs:
  - job_name: example
    metric_relabel_configs:
    - replacement: $1_$2
      source_labels:
      - job
      target_label: job
    relabel_configs:
    - replacement: my_service_$1
      source_labels:
      - __meta_service_id
      target_label: job
    - replacement: $1
      source_labels:
      - __meta_service_name
      target_label: instance
filter_strategy: relabel-config
prometheus_cr:
  enabled: true
  pod_monitor_selector: null
  probe_selector: null
  scrape_config_selector: null
  service_monitor_selector: null
`,
					},
				},
				&appsv1.Deployment{
					ObjectMeta: metav1.ObjectMeta{
						Name:      "test-targetallocator",
						Namespace: "test",
						Labels: map[string]string{
							"app.kubernetes.io/component":  "opentelemetry-targetallocator",
							"app.kubernetes.io/instance":   "test.test",
							"app.kubernetes.io/managed-by": "opentelemetry-operator",
							"app.kubernetes.io/name":       "test-targetallocator",
							"app.kubernetes.io/part-of":    "opentelemetry",
							"app.kubernetes.io/version":    "latest",
						},
						Annotations: nil,
					},
					Spec: appsv1.DeploymentSpec{
						Selector: &metav1.LabelSelector{
							MatchLabels: taSelectorLabels,
						},
						Template: corev1.PodTemplateSpec{
							ObjectMeta: metav1.ObjectMeta{
								Labels: map[string]string{
									"app.kubernetes.io/component":  "opentelemetry-targetallocator",
									"app.kubernetes.io/instance":   "test.test",
									"app.kubernetes.io/managed-by": "opentelemetry-operator",
									"app.kubernetes.io/name":       "test-targetallocator",
									"app.kubernetes.io/part-of":    "opentelemetry",
									"app.kubernetes.io/version":    "latest",
								},
								Annotations: map[string]string{
									"opentelemetry-targetallocator-config/hash": "286a5a4e7ec6d2ce652a4ce23e135c10053b4c87fd080242daa5bf21dcd5a337",
								},
							},
							Spec: corev1.PodSpec{
								Volumes: []corev1.Volume{
									{
										Name: "ta-internal",
										VolumeSource: corev1.VolumeSource{
											ConfigMap: &corev1.ConfigMapVolumeSource{
												LocalObjectReference: corev1.LocalObjectReference{
													Name: "test-targetallocator",
												},
												Items: []corev1.KeyToPath{
													{
														Key:  "targetallocator.yaml",
														Path: "targetallocator.yaml",
													},
												},
											},
										},
									},
								},
								Containers: []corev1.Container{
									{
										Name:  "ta-container",
										Image: "default-ta-allocator",
										Env: []corev1.EnvVar{
											{
												Name: "OTELCOL_NAMESPACE",
												ValueFrom: &corev1.EnvVarSource{
													FieldRef: &corev1.ObjectFieldSelector{
														FieldPath: "metadata.namespace",
													},
												},
											},
										},
										Ports: []corev1.ContainerPort{
											{
												Name:          "http",
												HostPort:      0,
												ContainerPort: 8080,
												Protocol:      "TCP",
											},
										},
										VolumeMounts: []corev1.VolumeMount{
											{
												Name:      "ta-internal",
												MountPath: "/conf",
											},
										},
										LivenessProbe: &corev1.Probe{
											ProbeHandler: corev1.ProbeHandler{
												HTTPGet: &corev1.HTTPGetAction{
													Path: "/livez",
													Port: intstr.FromInt(8080),
												},
											},
										},
										ReadinessProbe: &corev1.Probe{
											ProbeHandler: corev1.ProbeHandler{
												HTTPGet: &corev1.HTTPGetAction{
													Path: "/readyz",
													Port: intstr.FromInt(8080),
												},
											},
										},
									},
								},
								DNSPolicy:             "ClusterFirst",
								DNSConfig:             &corev1.PodDNSConfig{},
								ShareProcessNamespace: ptr.To(false),
								ServiceAccountName:    "test-targetallocator",
							},
						},
					},
				},
				&corev1.ServiceAccount{
					ObjectMeta: metav1.ObjectMeta{
						Name:      "test-targetallocator",
						Namespace: "test",
						Labels: map[string]string{
							"app.kubernetes.io/component":  "opentelemetry-targetallocator",
							"app.kubernetes.io/instance":   "test.test",
							"app.kubernetes.io/managed-by": "opentelemetry-operator",
							"app.kubernetes.io/name":       "test-targetallocator",
							"app.kubernetes.io/part-of":    "opentelemetry",
							"app.kubernetes.io/version":    "latest",
						},
					},
				},
				&corev1.Service{
					ObjectMeta: metav1.ObjectMeta{
						Name:      "test-targetallocator",
						Namespace: "test",
						Labels: map[string]string{
							"app.kubernetes.io/component":  "opentelemetry-targetallocator",
							"app.kubernetes.io/instance":   "test.test",
							"app.kubernetes.io/managed-by": "opentelemetry-operator",
							"app.kubernetes.io/name":       "test-targetallocator",
							"app.kubernetes.io/part-of":    "opentelemetry",
							"app.kubernetes.io/version":    "latest",
						},
						Annotations: nil,
					},
					Spec: corev1.ServiceSpec{
						Ports: []corev1.ServicePort{
							{
								Name: "targetallocation",
								Port: 80,
								TargetPort: intstr.IntOrString{
									Type:   1,
									StrVal: "http",
								},
							},
						},
						Selector: taSelectorLabels,
					},
				},
				&policyV1.PodDisruptionBudget{
					TypeMeta: metav1.TypeMeta{},
					ObjectMeta: metav1.ObjectMeta{
						Name:      "test-targetallocator",
						Namespace: "test",
						Labels: map[string]string{
							"app.kubernetes.io/component":  "opentelemetry-targetallocator",
							"app.kubernetes.io/instance":   "test.test",
							"app.kubernetes.io/managed-by": "opentelemetry-operator",
							"app.kubernetes.io/name":       "test-targetallocator",
							"app.kubernetes.io/part-of":    "opentelemetry",
							"app.kubernetes.io/version":    "latest",
						},
						Annotations: map[string]string{
							"opentelemetry-targetallocator-config/hash": "286a5a4e7ec6d2ce652a4ce23e135c10053b4c87fd080242daa5bf21dcd5a337",
						},
					},
					Spec: policyV1.PodDisruptionBudgetSpec{
						Selector: &v1.LabelSelector{
							MatchLabels: map[string]string{
								"app.kubernetes.io/component":  "opentelemetry-targetallocator",
								"app.kubernetes.io/instance":   "test.test",
								"app.kubernetes.io/managed-by": "opentelemetry-operator",
								"app.kubernetes.io/name":       "test-targetallocator",
								"app.kubernetes.io/part-of":    "opentelemetry",
							},
						},
						MaxUnavailable: &intstr.IntOrString{
							Type:   intstr.Int,
							IntVal: 1,
						},
					},
				},
			},
			wantErr: false,
		},
		{
			name: "mtls",
			args: args{
				instance: v1alpha1.TargetAllocator{
					ObjectMeta: metav1.ObjectMeta{
						Name:      "test",
						Namespace: "test",
						Labels:    nil,
					},
					Spec: v1alpha1.TargetAllocatorSpec{
						FilterStrategy: v1beta1.TargetAllocatorFilterStrategyRelabelConfig,
						PrometheusCR: v1beta1.TargetAllocatorPrometheusCR{
							Enabled: true,
						},
					},
				},
				collector: &v1beta1.OpenTelemetryCollector{
					ObjectMeta: metav1.ObjectMeta{
						Name:      "test",
						Namespace: "test",
					},
					Spec: v1beta1.OpenTelemetryCollectorSpec{
						Config: v1beta1.Config{
							Receivers: v1beta1.AnyConfig{
								Object: map[string]any{
									"prometheus": map[string]any{
										"config": map[string]any{
											"scrape_configs": []any{
												map[string]any{
													"job_name": "example",
													"metric_relabel_configs": []any{
														map[string]any{
															"replacement":   "$1_$2",
															"source_labels": []any{"job"},
															"target_label":  "job",
														},
													},
													"relabel_configs": []any{
														map[string]any{
															"replacement":   "my_service_$1",
															"source_labels": []any{"__meta_service_id"},
															"target_label":  "job",
														},
														map[string]any{
															"replacement":   "$1",
															"source_labels": []any{"__meta_service_name"},
															"target_label":  "instance",
														},
													},
												},
											},
										},
									},
								},
							},
						},
					},
				},
			},
			want: []client.Object{
				&corev1.ConfigMap{
					ObjectMeta: metav1.ObjectMeta{
						Name:      "test-targetallocator",
						Namespace: "test",
						Labels: map[string]string{
							"app.kubernetes.io/component":  "opentelemetry-targetallocator",
							"app.kubernetes.io/instance":   "test.test",
							"app.kubernetes.io/managed-by": "opentelemetry-operator",
							"app.kubernetes.io/name":       "test-targetallocator",
							"app.kubernetes.io/part-of":    "opentelemetry",
							"app.kubernetes.io/version":    "latest",
						},
						Annotations: nil,
					},
					Data: map[string]string{
						"targetallocator.yaml": `allocation_strategy: consistent-hashing
collector_selector:
  matchlabels:
    app.kubernetes.io/component: opentelemetry-collector
    app.kubernetes.io/instance: test.test
    app.kubernetes.io/managed-by: opentelemetry-operator
    app.kubernetes.io/part-of: opentelemetry
  matchexpressions: []
config:
  scrape_configs:
  - job_name: example
    metric_relabel_configs:
    - replacement: $1_$2
      source_labels:
      - job
      target_label: job
    relabel_configs:
    - replacement: my_service_$1
      source_labels:
      - __meta_service_id
      target_label: job
    - replacement: $1
      source_labels:
      - __meta_service_name
      target_label: instance
filter_strategy: relabel-config
https:
  ca_file_path: /tls/ca.crt
  enabled: true
  listen_addr: :8443
  tls_cert_file_path: /tls/tls.crt
  tls_key_file_path: /tls/tls.key
prometheus_cr:
  enabled: true
  pod_monitor_selector: null
  probe_selector: null
  scrape_config_selector: null
  service_monitor_selector: null
`,
					},
				},
				&appsv1.Deployment{
					ObjectMeta: metav1.ObjectMeta{
						Name:      "test-targetallocator",
						Namespace: "test",
						Labels: map[string]string{
							"app.kubernetes.io/component":  "opentelemetry-targetallocator",
							"app.kubernetes.io/instance":   "test.test",
							"app.kubernetes.io/managed-by": "opentelemetry-operator",
							"app.kubernetes.io/name":       "test-targetallocator",
							"app.kubernetes.io/part-of":    "opentelemetry",
							"app.kubernetes.io/version":    "latest",
						},
						Annotations: nil,
					},
					Spec: appsv1.DeploymentSpec{
						Selector: &metav1.LabelSelector{
							MatchLabels: taSelectorLabels,
						},
						Template: corev1.PodTemplateSpec{
							ObjectMeta: metav1.ObjectMeta{
								Labels: map[string]string{
									"app.kubernetes.io/component":  "opentelemetry-targetallocator",
									"app.kubernetes.io/instance":   "test.test",
									"app.kubernetes.io/managed-by": "opentelemetry-operator",
									"app.kubernetes.io/name":       "test-targetallocator",
									"app.kubernetes.io/part-of":    "opentelemetry",
									"app.kubernetes.io/version":    "latest",
								},
								Annotations: map[string]string{
									"opentelemetry-targetallocator-config/hash": "3e2818ab54d866289de7837779e86e9c95803c43c0c4b58b25123e809ae9b771",
								},
							},
							Spec: corev1.PodSpec{
								Volumes: []corev1.Volume{
									{
										Name: "ta-internal",
										VolumeSource: corev1.VolumeSource{
											ConfigMap: &corev1.ConfigMapVolumeSource{
												LocalObjectReference: corev1.LocalObjectReference{
													Name: "test-targetallocator",
												},
												Items: []corev1.KeyToPath{
													{
														Key:  "targetallocator.yaml",
														Path: "targetallocator.yaml",
													},
												},
											},
										},
									},
									{
										Name: "test-ta-server-cert",
										VolumeSource: corev1.VolumeSource{
											Secret: &corev1.SecretVolumeSource{
												SecretName: "test-ta-server-cert",
											},
										},
									},
								},
								Containers: []corev1.Container{
									{
										Name:  "ta-container",
										Image: "default-ta-allocator",
										Env: []corev1.EnvVar{
											{
												Name: "OTELCOL_NAMESPACE",
												ValueFrom: &corev1.EnvVarSource{
													FieldRef: &corev1.ObjectFieldSelector{
														FieldPath: "metadata.namespace",
													},
												},
											},
										},
										Ports: []corev1.ContainerPort{
											{
												Name:          "http",
												HostPort:      0,
												ContainerPort: 8080,
												Protocol:      "TCP",
											},
											{
												Name:          "https",
												HostPort:      0,
												ContainerPort: 8443,
												Protocol:      "TCP",
											},
										},
										VolumeMounts: []corev1.VolumeMount{
											{
												Name:      "ta-internal",
												MountPath: "/conf",
											},
											{
												Name:      "test-ta-server-cert",
												MountPath: "/tls",
											},
										},
										LivenessProbe: &corev1.Probe{
											ProbeHandler: corev1.ProbeHandler{
												HTTPGet: &corev1.HTTPGetAction{
													Path: "/livez",
													Port: intstr.FromInt(8080),
												},
											},
										},
										ReadinessProbe: &corev1.Probe{
											ProbeHandler: corev1.ProbeHandler{
												HTTPGet: &corev1.HTTPGetAction{
													Path: "/readyz",
													Port: intstr.FromInt(8080),
												},
											},
										},
									},
								},
								DNSPolicy:             "ClusterFirst",
								DNSConfig:             &corev1.PodDNSConfig{},
								ShareProcessNamespace: ptr.To(false),
								ServiceAccountName:    "test-targetallocator",
							},
						},
					},
				},
				&corev1.ServiceAccount{
					ObjectMeta: metav1.ObjectMeta{
						Name:      "test-targetallocator",
						Namespace: "test",
						Labels: map[string]string{
							"app.kubernetes.io/component":  "opentelemetry-targetallocator",
							"app.kubernetes.io/instance":   "test.test",
							"app.kubernetes.io/managed-by": "opentelemetry-operator",
							"app.kubernetes.io/name":       "test-targetallocator",
							"app.kubernetes.io/part-of":    "opentelemetry",
							"app.kubernetes.io/version":    "latest",
						},
					},
				},
				&corev1.Service{
					ObjectMeta: metav1.ObjectMeta{
						Name:      "test-targetallocator",
						Namespace: "test",
						Labels: map[string]string{
							"app.kubernetes.io/component":  "opentelemetry-targetallocator",
							"app.kubernetes.io/instance":   "test.test",
							"app.kubernetes.io/managed-by": "opentelemetry-operator",
							"app.kubernetes.io/name":       "test-targetallocator",
							"app.kubernetes.io/part-of":    "opentelemetry",
							"app.kubernetes.io/version":    "latest",
						},
						Annotations: nil,
					},
					Spec: corev1.ServiceSpec{
						Ports: []corev1.ServicePort{
							{
								Name: "targetallocation",
								Port: 80,
								TargetPort: intstr.IntOrString{
									Type:   1,
									StrVal: "http",
								},
							},
							{
								Name: "targetallocation-https",
								Port: 443,
								TargetPort: intstr.IntOrString{
									Type:   1,
									StrVal: "https",
								},
							},
						},
						Selector: taSelectorLabels,
					},
				},
				&policyV1.PodDisruptionBudget{
					TypeMeta: metav1.TypeMeta{},
					ObjectMeta: metav1.ObjectMeta{
						Name:      "test-targetallocator",
						Namespace: "test",
						Labels: map[string]string{
							"app.kubernetes.io/component":  "opentelemetry-targetallocator",
							"app.kubernetes.io/instance":   "test.test",
							"app.kubernetes.io/managed-by": "opentelemetry-operator",
							"app.kubernetes.io/name":       "test-targetallocator",
							"app.kubernetes.io/part-of":    "opentelemetry",
							"app.kubernetes.io/version":    "latest",
						},
						Annotations: map[string]string{
							"opentelemetry-targetallocator-config/hash": "3e2818ab54d866289de7837779e86e9c95803c43c0c4b58b25123e809ae9b771",
						},
					},
					Spec: policyV1.PodDisruptionBudgetSpec{
						Selector: &v1.LabelSelector{
							MatchLabels: map[string]string{
								"app.kubernetes.io/component":  "opentelemetry-targetallocator",
								"app.kubernetes.io/instance":   "test.test",
								"app.kubernetes.io/managed-by": "opentelemetry-operator",
								"app.kubernetes.io/name":       "test-targetallocator",
								"app.kubernetes.io/part-of":    "opentelemetry",
							},
						},
						MaxUnavailable: &intstr.IntOrString{
							Type:   intstr.Int,
							IntVal: 1,
						},
					},
				},
				&cmv1.Issuer{
					TypeMeta: metav1.TypeMeta{},
					ObjectMeta: metav1.ObjectMeta{
						Name:      "test-self-signed-issuer",
						Namespace: "test",
						Labels: map[string]string{
							"app.kubernetes.io/component":  "opentelemetry-targetallocator",
							"app.kubernetes.io/instance":   "test.test",
							"app.kubernetes.io/managed-by": "opentelemetry-operator",
							"app.kubernetes.io/name":       "test-self-signed-issuer",
							"app.kubernetes.io/part-of":    "opentelemetry",
							"app.kubernetes.io/version":    "latest",
						},
					},
					Spec: cmv1.IssuerSpec{
						IssuerConfig: cmv1.IssuerConfig{
							SelfSigned: &cmv1.SelfSignedIssuer{
								CRLDistributionPoints: nil,
							},
						},
					},
				},
				&cmv1.Certificate{
					TypeMeta: metav1.TypeMeta{},
					ObjectMeta: metav1.ObjectMeta{
						Name:      "test-ca-cert",
						Namespace: "test",
						Labels: map[string]string{
							"app.kubernetes.io/component":  "opentelemetry-targetallocator",
							"app.kubernetes.io/instance":   "test.test",
							"app.kubernetes.io/managed-by": "opentelemetry-operator",
							"app.kubernetes.io/name":       "test-ca-cert",
							"app.kubernetes.io/part-of":    "opentelemetry",
							"app.kubernetes.io/version":    "latest",
						},
					},
					Spec: cmv1.CertificateSpec{
						Subject: &cmv1.X509Subject{
							OrganizationalUnits: []string{"opentelemetry-operator"},
						},
						CommonName: "test-ca-cert",
						IsCA:       true,
						SecretName: "test-ca-cert",
						IssuerRef: cmmetav1.ObjectReference{
							Name: "test-self-signed-issuer",
							Kind: "Issuer",
						},
					},
				},
				&cmv1.Issuer{
					TypeMeta: metav1.TypeMeta{},
					ObjectMeta: metav1.ObjectMeta{
						Name:      "test-ca-issuer",
						Namespace: "test",
						Labels: map[string]string{
							"app.kubernetes.io/component":  "opentelemetry-targetallocator",
							"app.kubernetes.io/instance":   "test.test",
							"app.kubernetes.io/managed-by": "opentelemetry-operator",
							"app.kubernetes.io/name":       "test-ca-issuer",
							"app.kubernetes.io/part-of":    "opentelemetry",
							"app.kubernetes.io/version":    "latest",
						},
					},
					Spec: cmv1.IssuerSpec{
						IssuerConfig: cmv1.IssuerConfig{
							CA: &cmv1.CAIssuer{
								SecretName: "test-ca-cert",
							},
						},
					},
				},
				&cmv1.Certificate{
					TypeMeta: metav1.TypeMeta{},
					ObjectMeta: metav1.ObjectMeta{
						Name:      "test-ta-server-cert",
						Namespace: "test",
						Labels: map[string]string{
							"app.kubernetes.io/component":  "opentelemetry-targetallocator",
							"app.kubernetes.io/instance":   "test.test",
							"app.kubernetes.io/managed-by": "opentelemetry-operator",
							"app.kubernetes.io/name":       "test-ta-server-cert",
							"app.kubernetes.io/part-of":    "opentelemetry",
							"app.kubernetes.io/version":    "latest",
						},
					},
					Spec: cmv1.CertificateSpec{
						Subject: &cmv1.X509Subject{
							OrganizationalUnits: []string{"opentelemetry-operator"},
						},
						DNSNames: []string{
							"test-targetallocator",
							"test-targetallocator.test.svc",
							"test-targetallocator.test.svc.cluster.local",
						},
						SecretName: "test-ta-server-cert",
						IssuerRef: cmmetav1.ObjectReference{
							Name: "test-ca-issuer",
							Kind: "Issuer",
						},
						Usages: []cmv1.KeyUsage{
							"client auth",
							"server auth",
						},
					},
				},
				&cmv1.Certificate{
					ObjectMeta: metav1.ObjectMeta{
						Name:      "test-ta-client-cert",
						Namespace: "test",
						Labels: map[string]string{
							"app.kubernetes.io/component":  "opentelemetry-targetallocator",
							"app.kubernetes.io/instance":   "test.test",
							"app.kubernetes.io/managed-by": "opentelemetry-operator",
							"app.kubernetes.io/name":       "test-ta-client-cert",
							"app.kubernetes.io/part-of":    "opentelemetry",
							"app.kubernetes.io/version":    "latest",
						},
					},
					Spec: cmv1.CertificateSpec{
						Subject: &cmv1.X509Subject{
							OrganizationalUnits: []string{"opentelemetry-operator"},
						},
						DNSNames: []string{
							"test-targetallocator",
							"test-targetallocator.test.svc",
							"test-targetallocator.test.svc.cluster.local",
						},
						SecretName: "test-ta-client-cert",
						IssuerRef: cmmetav1.ObjectReference{
							Name: "test-ca-issuer",
							Kind: "Issuer",
						},
						Usages: []cmv1.KeyUsage{
							"client auth",
							"server auth",
						},
					},
				},
			},
			wantErr: false,
			opts: []config.Option{
				config.WithCertManagerAvailability(certmanager.Available),
			},
			featuregates: []*colfeaturegate.Gate{featuregate.EnableTargetAllocatorMTLS},
		},
	}
	for _, tt := range tests {
		t.Run(tt.name, func(t *testing.T) {
			opts := []config.Option{
				config.WithCollectorImage("default-collector"),
				config.WithTargetAllocatorImage("default-ta-allocator"),
			}
			opts = append(opts, tt.opts...)
			cfg := config.New(
				opts...,
			)
			params := targetallocator.Params{
				Log:             logr.Discard(),
				Config:          cfg,
				TargetAllocator: tt.args.instance,
				Collector:       tt.args.collector,
			}
			registry := colfeaturegate.GlobalRegistry()
			for _, gate := range tt.featuregates {
				current := gate.IsEnabled()
				require.False(t, current, "only enable gates which are disabled by default")
				if err := registry.Set(gate.ID(), true); err != nil {
					require.NoError(t, err)
					return
				}
				t.Cleanup(func() {
					err := registry.Set(gate.ID(), current)
					require.NoError(t, err)
				})
			}
			got, err := BuildTargetAllocator(params)
			if (err != nil) != tt.wantErr {
				t.Errorf("BuildAll() error = %v, wantErr %v", err, tt.wantErr)
				return
			}
			require.Equal(t, tt.want, got)

		})
	}
}
=======
// Copyright The OpenTelemetry Authors
// SPDX-License-Identifier: Apache-2.0

package controllers

import (
	"testing"

	cmv1 "github.com/cert-manager/cert-manager/pkg/apis/certmanager/v1"
	cmmetav1 "github.com/cert-manager/cert-manager/pkg/apis/meta/v1"
	"github.com/go-logr/logr"
	go_yaml "github.com/goccy/go-yaml"
	monitoringv1 "github.com/prometheus-operator/prometheus-operator/pkg/apis/monitoring/v1"
	"github.com/stretchr/testify/require"
	colfeaturegate "go.opentelemetry.io/collector/featuregate"
	appsv1 "k8s.io/api/apps/v1"
	corev1 "k8s.io/api/core/v1"
	networkingv1 "k8s.io/api/networking/v1"
	policyV1 "k8s.io/api/policy/v1"
	metav1 "k8s.io/apimachinery/pkg/apis/meta/v1"
	v1 "k8s.io/apimachinery/pkg/apis/meta/v1"
	"k8s.io/apimachinery/pkg/util/intstr"
	"k8s.io/utils/ptr"
	"sigs.k8s.io/controller-runtime/pkg/client"

	"github.com/open-telemetry/opentelemetry-operator/apis/v1alpha1"
	"github.com/open-telemetry/opentelemetry-operator/apis/v1beta1"
	"github.com/open-telemetry/opentelemetry-operator/internal/autodetect/certmanager"
	"github.com/open-telemetry/opentelemetry-operator/internal/config"
	"github.com/open-telemetry/opentelemetry-operator/internal/manifests"
	"github.com/open-telemetry/opentelemetry-operator/internal/manifests/collector"
	"github.com/open-telemetry/opentelemetry-operator/internal/manifests/manifestutils"
	"github.com/open-telemetry/opentelemetry-operator/internal/manifests/targetallocator"
	"github.com/open-telemetry/opentelemetry-operator/pkg/featuregate"
)

var (
	selectorLabels = map[string]string{
		"app.kubernetes.io/managed-by": "opentelemetry-operator",
		"app.kubernetes.io/part-of":    "opentelemetry",
		"app.kubernetes.io/component":  "opentelemetry-collector",
		"app.kubernetes.io/instance":   "test.test",
	}
	basePolicy     = corev1.ServiceInternalTrafficPolicyCluster
	pathTypePrefix = networkingv1.PathTypePrefix
)

var (
	opampbridgeSelectorLabels = map[string]string{
		"app.kubernetes.io/managed-by": "opentelemetry-operator",
		"app.kubernetes.io/part-of":    "opentelemetry",
		"app.kubernetes.io/component":  "opentelemetry-opamp-bridge",
		"app.kubernetes.io/instance":   "test.test",
	}
)

var (
	taSelectorLabels = map[string]string{
		"app.kubernetes.io/managed-by": "opentelemetry-operator",
		"app.kubernetes.io/part-of":    "opentelemetry",
		"app.kubernetes.io/component":  "opentelemetry-targetallocator",
		"app.kubernetes.io/instance":   "test.test",
		"app.kubernetes.io/name":       "test-targetallocator",
	}
)

func TestBuildCollector(t *testing.T) {
	var goodConfigYaml = `receivers:
  examplereceiver:
    endpoint: "0.0.0.0:12345"
exporters:
  debug:
service:
  pipelines:
    metrics:
      receivers: [examplereceiver]
      exporters: [debug]
`

	goodConfig := v1beta1.Config{}
	err := go_yaml.Unmarshal([]byte(goodConfigYaml), &goodConfig)
	require.NoError(t, err)

	goodConfigHash, _ := manifestutils.GetConfigMapSHA(goodConfig)
	goodConfigHash = goodConfigHash[:8]

	one := int32(1)
	type args struct {
		instance v1beta1.OpenTelemetryCollector
	}
	tests := []struct {
		name    string
		args    args
		want    []client.Object
		wantErr bool
	}{
		{
			name: "base case",
			args: args{
				instance: v1beta1.OpenTelemetryCollector{
					ObjectMeta: metav1.ObjectMeta{
						Name:      "test",
						Namespace: "test",
					},
					Spec: v1beta1.OpenTelemetryCollectorSpec{
						OpenTelemetryCommonFields: v1beta1.OpenTelemetryCommonFields{
							Image:    "test",
							Replicas: &one,
						},
						Mode:   "deployment",
						Config: goodConfig,
					},
				},
			},
			want: []client.Object{
				&appsv1.Deployment{
					TypeMeta: metav1.TypeMeta{},
					ObjectMeta: metav1.ObjectMeta{
						Name:      "test-collector",
						Namespace: "test",
						Labels: map[string]string{
							"app.kubernetes.io/component":  "opentelemetry-collector",
							"app.kubernetes.io/instance":   "test.test",
							"app.kubernetes.io/managed-by": "opentelemetry-operator",
							"app.kubernetes.io/name":       "test-collector",
							"app.kubernetes.io/part-of":    "opentelemetry",
							"app.kubernetes.io/version":    "latest",
						},
						Annotations: map[string]string{},
					},
					Spec: appsv1.DeploymentSpec{
						Replicas: &one,
						Selector: &metav1.LabelSelector{
							MatchLabels: selectorLabels,
						},
						Template: corev1.PodTemplateSpec{
							ObjectMeta: metav1.ObjectMeta{
								Labels: map[string]string{
									"app.kubernetes.io/component":  "opentelemetry-collector",
									"app.kubernetes.io/instance":   "test.test",
									"app.kubernetes.io/managed-by": "opentelemetry-operator",
									"app.kubernetes.io/name":       "test-collector",
									"app.kubernetes.io/part-of":    "opentelemetry",
									"app.kubernetes.io/version":    "latest",
								},
								Annotations: map[string]string{
									"opentelemetry-operator-config/sha256": "2d266e55025628659355f1271b689d6fb53648ef6cd5595831f5835d18e59a25",
									"prometheus.io/path":                   "/metrics",
									"prometheus.io/port":                   "8888",
									"prometheus.io/scrape":                 "true",
								},
							},
							Spec: corev1.PodSpec{
								Volumes: []corev1.Volume{
									{
										Name: "otc-internal",
										VolumeSource: corev1.VolumeSource{
											ConfigMap: &corev1.ConfigMapVolumeSource{
												LocalObjectReference: corev1.LocalObjectReference{
													Name: "test-collector-" + goodConfigHash,
												},
												Items: []corev1.KeyToPath{
													{
														Key:  "collector.yaml",
														Path: "collector.yaml",
													},
												},
											},
										},
									},
								},
								Containers: []corev1.Container{
									{
										Name:  "otc-container",
										Image: "test",
										Args: []string{
											"--config=/conf/collector.yaml",
										},
										Ports: []corev1.ContainerPort{
											{
												Name:          "examplereceiver",
												HostPort:      0,
												ContainerPort: 12345,
											},
											{
												Name:          "metrics",
												HostPort:      0,
												ContainerPort: 8888,
												Protocol:      "TCP",
											},
										},
										Env: []corev1.EnvVar{
											{
												Name: "POD_NAME",
												ValueFrom: &corev1.EnvVarSource{
													FieldRef: &corev1.ObjectFieldSelector{
														FieldPath: "metadata.name",
													},
												},
											},
										},
										VolumeMounts: []corev1.VolumeMount{
											{
												Name:      "otc-internal",
												MountPath: "/conf",
											},
										},
									},
								},
								ShareProcessNamespace: ptr.To(false),
								DNSPolicy:             "ClusterFirst",
								DNSConfig:             &corev1.PodDNSConfig{},
								ServiceAccountName:    "test-collector",
							},
						},
					},
				},
				&policyV1.PodDisruptionBudget{
					TypeMeta: metav1.TypeMeta{},
					ObjectMeta: metav1.ObjectMeta{
						Name:      "test-collector",
						Namespace: "test",
						Labels: map[string]string{
							"app.kubernetes.io/component":  "opentelemetry-collector",
							"app.kubernetes.io/instance":   "test.test",
							"app.kubernetes.io/managed-by": "opentelemetry-operator",
							"app.kubernetes.io/name":       "test-collector",
							"app.kubernetes.io/part-of":    "opentelemetry",
							"app.kubernetes.io/version":    "latest",
						},
						Annotations: map[string]string{},
					},
					Spec: policyV1.PodDisruptionBudgetSpec{
						Selector: &v1.LabelSelector{
							MatchLabels: map[string]string{
								"app.kubernetes.io/component":  "opentelemetry-collector",
								"app.kubernetes.io/instance":   "test.test",
								"app.kubernetes.io/managed-by": "opentelemetry-operator",
								"app.kubernetes.io/name":       "test-collector",
								"app.kubernetes.io/part-of":    "opentelemetry",
								"app.kubernetes.io/version":    "latest",
							},
						},
						MaxUnavailable: &intstr.IntOrString{
							Type:   intstr.Int,
							IntVal: 1,
						},
					},
				},
				&corev1.ConfigMap{
					ObjectMeta: metav1.ObjectMeta{
						Name:      "test-collector-" + goodConfigHash,
						Namespace: "test",
						Labels: map[string]string{
							"app.kubernetes.io/component":  "opentelemetry-collector",
							"app.kubernetes.io/instance":   "test.test",
							"app.kubernetes.io/managed-by": "opentelemetry-operator",
							"app.kubernetes.io/name":       "test-collector",
							"app.kubernetes.io/part-of":    "opentelemetry",
							"app.kubernetes.io/version":    "latest",
						},
						Annotations: map[string]string{},
					},
					Data: map[string]string{
						"collector.yaml": "receivers:\n  examplereceiver:\n    endpoint: 0.0.0.0:12345\nexporters:\n  debug: null\nservice:\n  pipelines:\n    metrics:\n      exporters:\n        - debug\n      receivers:\n        - examplereceiver\n",
					},
				},
				&corev1.ServiceAccount{
					ObjectMeta: metav1.ObjectMeta{
						Name:      "test-collector",
						Namespace: "test",
						Labels: map[string]string{
							"app.kubernetes.io/component":  "opentelemetry-collector",
							"app.kubernetes.io/instance":   "test.test",
							"app.kubernetes.io/managed-by": "opentelemetry-operator",
							"app.kubernetes.io/name":       "test-collector",
							"app.kubernetes.io/part-of":    "opentelemetry",
							"app.kubernetes.io/version":    "latest",
						},
						Annotations: map[string]string{},
					},
				},
				&corev1.Service{
					ObjectMeta: metav1.ObjectMeta{
						Name:      "test-collector",
						Namespace: "test",
						Labels: map[string]string{
							"app.kubernetes.io/component":                      "opentelemetry-collector",
							"app.kubernetes.io/instance":                       "test.test",
							"app.kubernetes.io/managed-by":                     "opentelemetry-operator",
							"app.kubernetes.io/name":                           "test-collector",
							"app.kubernetes.io/part-of":                        "opentelemetry",
							"app.kubernetes.io/version":                        "latest",
							"operator.opentelemetry.io/collector-service-type": "base",
						},
						Annotations: map[string]string{},
					},
					Spec: corev1.ServiceSpec{
						Ports: []corev1.ServicePort{
							{
								Name: "examplereceiver",
								Port: 12345,
							},
						},
						Selector:              selectorLabels,
						InternalTrafficPolicy: &basePolicy,
					},
				},
				&corev1.Service{
					ObjectMeta: metav1.ObjectMeta{
						Name:      "test-collector-headless",
						Namespace: "test",
						Labels: map[string]string{
							"app.kubernetes.io/component":                          "opentelemetry-collector",
							"app.kubernetes.io/instance":                           "test.test",
							"app.kubernetes.io/managed-by":                         "opentelemetry-operator",
							"app.kubernetes.io/name":                               "test-collector",
							"app.kubernetes.io/part-of":                            "opentelemetry",
							"app.kubernetes.io/version":                            "latest",
							"operator.opentelemetry.io/collector-headless-service": "Exists",
							"operator.opentelemetry.io/collector-service-type":     "headless",
						},
						Annotations: map[string]string{
							"service.beta.openshift.io/serving-cert-secret-name": "test-collector-headless-tls",
						},
					},
					Spec: corev1.ServiceSpec{
						Ports: []corev1.ServicePort{
							{
								Name: "examplereceiver",
								Port: 12345,
							},
						},
						Selector:              selectorLabels,
						InternalTrafficPolicy: &basePolicy,
						ClusterIP:             "None",
					},
				},
				&corev1.Service{
					ObjectMeta: metav1.ObjectMeta{
						Name:      "test-collector-monitoring",
						Namespace: "test",
						Labels: map[string]string{
							"app.kubernetes.io/component":                            "opentelemetry-collector",
							"app.kubernetes.io/instance":                             "test.test",
							"app.kubernetes.io/managed-by":                           "opentelemetry-operator",
							"app.kubernetes.io/name":                                 "test-collector-monitoring",
							"app.kubernetes.io/part-of":                              "opentelemetry",
							"app.kubernetes.io/version":                              "latest",
							"operator.opentelemetry.io/collector-service-type":       "monitoring",
							"operator.opentelemetry.io/collector-monitoring-service": "Exists",
						},
						Annotations: map[string]string{},
					},
					Spec: corev1.ServiceSpec{
						Ports: []corev1.ServicePort{
							{
								Name: "monitoring",
								Port: 8888,
							},
						},
						Selector: selectorLabels,
					},
				},
			},
			wantErr: false,
		},
		{
			name: "ingress",
			args: args{
				instance: v1beta1.OpenTelemetryCollector{
					ObjectMeta: metav1.ObjectMeta{
						Name:      "test",
						Namespace: "test",
					},
					Spec: v1beta1.OpenTelemetryCollectorSpec{
						OpenTelemetryCommonFields: v1beta1.OpenTelemetryCommonFields{
							Image:    "test",
							Replicas: &one,
						},
						Mode: "deployment",
						Ingress: v1beta1.Ingress{
							Type:     v1beta1.IngressTypeIngress,
							Hostname: "example.com",
							Annotations: map[string]string{
								"something": "true",
							},
						},
						Config: goodConfig,
					},
				},
			},
			want: []client.Object{
				&appsv1.Deployment{
					TypeMeta: metav1.TypeMeta{},
					ObjectMeta: metav1.ObjectMeta{
						Name:      "test-collector",
						Namespace: "test",
						Labels: map[string]string{
							"app.kubernetes.io/component":  "opentelemetry-collector",
							"app.kubernetes.io/instance":   "test.test",
							"app.kubernetes.io/managed-by": "opentelemetry-operator",
							"app.kubernetes.io/name":       "test-collector",
							"app.kubernetes.io/part-of":    "opentelemetry",
							"app.kubernetes.io/version":    "latest",
						},
						Annotations: map[string]string{},
					},
					Spec: appsv1.DeploymentSpec{
						Replicas: &one,
						Selector: &metav1.LabelSelector{
							MatchLabels: selectorLabels,
						},
						Template: corev1.PodTemplateSpec{
							ObjectMeta: metav1.ObjectMeta{
								Labels: map[string]string{
									"app.kubernetes.io/component":  "opentelemetry-collector",
									"app.kubernetes.io/instance":   "test.test",
									"app.kubernetes.io/managed-by": "opentelemetry-operator",
									"app.kubernetes.io/name":       "test-collector",
									"app.kubernetes.io/part-of":    "opentelemetry",
									"app.kubernetes.io/version":    "latest",
								},
								Annotations: map[string]string{
									"opentelemetry-operator-config/sha256": "2d266e55025628659355f1271b689d6fb53648ef6cd5595831f5835d18e59a25",
									"prometheus.io/path":                   "/metrics",
									"prometheus.io/port":                   "8888",
									"prometheus.io/scrape":                 "true",
								},
							},
							Spec: corev1.PodSpec{
								Volumes: []corev1.Volume{
									{
										Name: "otc-internal",
										VolumeSource: corev1.VolumeSource{
											ConfigMap: &corev1.ConfigMapVolumeSource{
												LocalObjectReference: corev1.LocalObjectReference{
													Name: "test-collector-" + goodConfigHash,
												},
												Items: []corev1.KeyToPath{
													{
														Key:  "collector.yaml",
														Path: "collector.yaml",
													},
												},
											},
										},
									},
								},
								Containers: []corev1.Container{
									{
										Name:  "otc-container",
										Image: "test",
										Args: []string{
											"--config=/conf/collector.yaml",
										},
										Ports: []corev1.ContainerPort{
											{
												Name:          "examplereceiver",
												HostPort:      0,
												ContainerPort: 12345,
											},
											{
												Name:          "metrics",
												HostPort:      0,
												ContainerPort: 8888,
												Protocol:      "TCP",
											},
										},
										Env: []corev1.EnvVar{
											{
												Name: "POD_NAME",
												ValueFrom: &corev1.EnvVarSource{
													FieldRef: &corev1.ObjectFieldSelector{
														FieldPath: "metadata.name",
													},
												},
											},
										},
										VolumeMounts: []corev1.VolumeMount{
											{
												Name:      "otc-internal",
												MountPath: "/conf",
											},
										},
									},
								},
								ShareProcessNamespace: ptr.To(false),
								DNSPolicy:             "ClusterFirst",
								DNSConfig:             &corev1.PodDNSConfig{},
								ServiceAccountName:    "test-collector",
							},
						},
					},
				},
				&policyV1.PodDisruptionBudget{
					TypeMeta: metav1.TypeMeta{},
					ObjectMeta: metav1.ObjectMeta{
						Name:      "test-collector",
						Namespace: "test",
						Labels: map[string]string{
							"app.kubernetes.io/component":  "opentelemetry-collector",
							"app.kubernetes.io/instance":   "test.test",
							"app.kubernetes.io/managed-by": "opentelemetry-operator",
							"app.kubernetes.io/name":       "test-collector",
							"app.kubernetes.io/part-of":    "opentelemetry",
							"app.kubernetes.io/version":    "latest",
						},
						Annotations: map[string]string{},
					},
					Spec: policyV1.PodDisruptionBudgetSpec{
						Selector: &v1.LabelSelector{
							MatchLabels: map[string]string{
								"app.kubernetes.io/component":  "opentelemetry-collector",
								"app.kubernetes.io/instance":   "test.test",
								"app.kubernetes.io/managed-by": "opentelemetry-operator",
								"app.kubernetes.io/name":       "test-collector",
								"app.kubernetes.io/part-of":    "opentelemetry",
								"app.kubernetes.io/version":    "latest",
							},
						},
						MaxUnavailable: &intstr.IntOrString{
							Type:   intstr.Int,
							IntVal: 1,
						},
					},
				},
				&corev1.ConfigMap{
					ObjectMeta: metav1.ObjectMeta{
						Name:      "test-collector-" + goodConfigHash,
						Namespace: "test",
						Labels: map[string]string{
							"app.kubernetes.io/component":  "opentelemetry-collector",
							"app.kubernetes.io/instance":   "test.test",
							"app.kubernetes.io/managed-by": "opentelemetry-operator",
							"app.kubernetes.io/name":       "test-collector",
							"app.kubernetes.io/part-of":    "opentelemetry",
							"app.kubernetes.io/version":    "latest",
						},
						Annotations: map[string]string{},
					},
					Data: map[string]string{
						"collector.yaml": "receivers:\n  examplereceiver:\n    endpoint: 0.0.0.0:12345\nexporters:\n  debug: null\nservice:\n  pipelines:\n    metrics:\n      exporters:\n        - debug\n      receivers:\n        - examplereceiver\n",
					},
				},
				&corev1.ServiceAccount{
					ObjectMeta: metav1.ObjectMeta{
						Name:      "test-collector",
						Namespace: "test",
						Labels: map[string]string{
							"app.kubernetes.io/component":  "opentelemetry-collector",
							"app.kubernetes.io/instance":   "test.test",
							"app.kubernetes.io/managed-by": "opentelemetry-operator",
							"app.kubernetes.io/name":       "test-collector",
							"app.kubernetes.io/part-of":    "opentelemetry",
							"app.kubernetes.io/version":    "latest",
						},
						Annotations: map[string]string{},
					},
				},
				&corev1.Service{
					ObjectMeta: metav1.ObjectMeta{
						Name:      "test-collector",
						Namespace: "test",
						Labels: map[string]string{
							"app.kubernetes.io/component":                      "opentelemetry-collector",
							"app.kubernetes.io/instance":                       "test.test",
							"app.kubernetes.io/managed-by":                     "opentelemetry-operator",
							"app.kubernetes.io/name":                           "test-collector",
							"app.kubernetes.io/part-of":                        "opentelemetry",
							"app.kubernetes.io/version":                        "latest",
							"operator.opentelemetry.io/collector-service-type": "base",
						},
						Annotations: map[string]string{},
					},
					Spec: corev1.ServiceSpec{
						Ports: []corev1.ServicePort{
							{
								Name: "examplereceiver",
								Port: 12345,
							},
						},
						Selector:              selectorLabels,
						InternalTrafficPolicy: &basePolicy,
					},
				},
				&corev1.Service{
					ObjectMeta: metav1.ObjectMeta{
						Name:      "test-collector-headless",
						Namespace: "test",
						Labels: map[string]string{
							"app.kubernetes.io/component":                          "opentelemetry-collector",
							"app.kubernetes.io/instance":                           "test.test",
							"app.kubernetes.io/managed-by":                         "opentelemetry-operator",
							"app.kubernetes.io/name":                               "test-collector",
							"app.kubernetes.io/part-of":                            "opentelemetry",
							"app.kubernetes.io/version":                            "latest",
							"operator.opentelemetry.io/collector-service-type":     "headless",
							"operator.opentelemetry.io/collector-headless-service": "Exists",
						},
						Annotations: map[string]string{
							"service.beta.openshift.io/serving-cert-secret-name": "test-collector-headless-tls",
						},
					},
					Spec: corev1.ServiceSpec{
						Ports: []corev1.ServicePort{
							{
								Name: "examplereceiver",
								Port: 12345,
							},
						},
						Selector:              selectorLabels,
						InternalTrafficPolicy: &basePolicy,
						ClusterIP:             "None",
					},
				},
				&corev1.Service{
					ObjectMeta: metav1.ObjectMeta{
						Name:      "test-collector-monitoring",
						Namespace: "test",
						Labels: map[string]string{
							"app.kubernetes.io/component":                            "opentelemetry-collector",
							"app.kubernetes.io/instance":                             "test.test",
							"app.kubernetes.io/managed-by":                           "opentelemetry-operator",
							"app.kubernetes.io/name":                                 "test-collector-monitoring",
							"app.kubernetes.io/part-of":                              "opentelemetry",
							"app.kubernetes.io/version":                              "latest",
							"operator.opentelemetry.io/collector-service-type":       "monitoring",
							"operator.opentelemetry.io/collector-monitoring-service": "Exists",
						},
						Annotations: map[string]string{},
					},
					Spec: corev1.ServiceSpec{
						Ports: []corev1.ServicePort{
							{
								Name: "monitoring",
								Port: 8888,
							},
						},
						Selector: selectorLabels,
					},
				},
				&networkingv1.Ingress{
					ObjectMeta: metav1.ObjectMeta{
						Name:      "test-ingress",
						Namespace: "test",
						Labels: map[string]string{
							"app.kubernetes.io/instance":   "test.test",
							"app.kubernetes.io/managed-by": "opentelemetry-operator",
							"app.kubernetes.io/name":       "test-ingress",
							"app.kubernetes.io/component":  "opentelemetry-collector",
							"app.kubernetes.io/part-of":    "opentelemetry",
							"app.kubernetes.io/version":    "latest",
						},
						Annotations: map[string]string{
							"something": "true",
						},
					},
					Spec: networkingv1.IngressSpec{
						Rules: []networkingv1.IngressRule{
							{
								Host: "example.com",
								IngressRuleValue: networkingv1.IngressRuleValue{
									HTTP: &networkingv1.HTTPIngressRuleValue{
										Paths: []networkingv1.HTTPIngressPath{
											{
												Path:     "/examplereceiver",
												PathType: &pathTypePrefix,
												Backend: networkingv1.IngressBackend{
													Service: &networkingv1.IngressServiceBackend{
														Name: "test-collector",
														Port: networkingv1.ServiceBackendPort{
															Name: "examplereceiver",
														},
													},
												},
											},
										},
									},
								},
							},
						},
					},
				},
			},
			wantErr: false,
		},
		{
			name: "specified service account case",
			args: args{
				instance: v1beta1.OpenTelemetryCollector{
					ObjectMeta: metav1.ObjectMeta{
						Name:      "test",
						Namespace: "test",
					},
					Spec: v1beta1.OpenTelemetryCollectorSpec{
						OpenTelemetryCommonFields: v1beta1.OpenTelemetryCommonFields{
							Image:          "test",
							Replicas:       &one,
							ServiceAccount: "my-special-sa",
						},
						Mode:   "deployment",
						Config: goodConfig,
					},
				},
			},
			want: []client.Object{
				&appsv1.Deployment{
					TypeMeta: metav1.TypeMeta{},
					ObjectMeta: metav1.ObjectMeta{
						Name:      "test-collector",
						Namespace: "test",
						Labels: map[string]string{
							"app.kubernetes.io/component":  "opentelemetry-collector",
							"app.kubernetes.io/instance":   "test.test",
							"app.kubernetes.io/managed-by": "opentelemetry-operator",
							"app.kubernetes.io/name":       "test-collector",
							"app.kubernetes.io/part-of":    "opentelemetry",
							"app.kubernetes.io/version":    "latest",
						},
						Annotations: map[string]string{},
					},
					Spec: appsv1.DeploymentSpec{
						Replicas: &one,
						Selector: &metav1.LabelSelector{
							MatchLabels: selectorLabels,
						},
						Template: corev1.PodTemplateSpec{
							ObjectMeta: metav1.ObjectMeta{
								Labels: map[string]string{
									"app.kubernetes.io/component":  "opentelemetry-collector",
									"app.kubernetes.io/instance":   "test.test",
									"app.kubernetes.io/managed-by": "opentelemetry-operator",
									"app.kubernetes.io/name":       "test-collector",
									"app.kubernetes.io/part-of":    "opentelemetry",
									"app.kubernetes.io/version":    "latest",
								},
								Annotations: map[string]string{
									"opentelemetry-operator-config/sha256": "2d266e55025628659355f1271b689d6fb53648ef6cd5595831f5835d18e59a25",
									"prometheus.io/path":                   "/metrics",
									"prometheus.io/port":                   "8888",
									"prometheus.io/scrape":                 "true",
								},
							},
							Spec: corev1.PodSpec{
								Volumes: []corev1.Volume{
									{
										Name: "otc-internal",
										VolumeSource: corev1.VolumeSource{
											ConfigMap: &corev1.ConfigMapVolumeSource{
												LocalObjectReference: corev1.LocalObjectReference{
													Name: "test-collector-" + goodConfigHash,
												},
												Items: []corev1.KeyToPath{
													{
														Key:  "collector.yaml",
														Path: "collector.yaml",
													},
												},
											},
										},
									},
								},
								Containers: []corev1.Container{
									{
										Name:  "otc-container",
										Image: "test",
										Args: []string{
											"--config=/conf/collector.yaml",
										},
										Ports: []corev1.ContainerPort{
											{
												Name:          "examplereceiver",
												HostPort:      0,
												ContainerPort: 12345,
											},
											{
												Name:          "metrics",
												HostPort:      0,
												ContainerPort: 8888,
												Protocol:      "TCP",
											},
										},
										Env: []corev1.EnvVar{
											{
												Name: "POD_NAME",
												ValueFrom: &corev1.EnvVarSource{
													FieldRef: &corev1.ObjectFieldSelector{
														FieldPath: "metadata.name",
													},
												},
											},
										},
										VolumeMounts: []corev1.VolumeMount{
											{
												Name:      "otc-internal",
												MountPath: "/conf",
											},
										},
									},
								},
								ShareProcessNamespace: ptr.To(false),
								DNSPolicy:             "ClusterFirst",
								DNSConfig:             &corev1.PodDNSConfig{},
								ServiceAccountName:    "my-special-sa",
							},
						},
					},
				},
				&policyV1.PodDisruptionBudget{
					TypeMeta: metav1.TypeMeta{},
					ObjectMeta: metav1.ObjectMeta{
						Name:      "test-collector",
						Namespace: "test",
						Labels: map[string]string{
							"app.kubernetes.io/component":  "opentelemetry-collector",
							"app.kubernetes.io/instance":   "test.test",
							"app.kubernetes.io/managed-by": "opentelemetry-operator",
							"app.kubernetes.io/name":       "test-collector",
							"app.kubernetes.io/part-of":    "opentelemetry",
							"app.kubernetes.io/version":    "latest",
						},
						Annotations: map[string]string{},
					},
					Spec: policyV1.PodDisruptionBudgetSpec{
						Selector: &v1.LabelSelector{
							MatchLabels: map[string]string{
								"app.kubernetes.io/component":  "opentelemetry-collector",
								"app.kubernetes.io/instance":   "test.test",
								"app.kubernetes.io/managed-by": "opentelemetry-operator",
								"app.kubernetes.io/name":       "test-collector",
								"app.kubernetes.io/part-of":    "opentelemetry",
								"app.kubernetes.io/version":    "latest",
							},
						},
						MaxUnavailable: &intstr.IntOrString{
							Type:   intstr.Int,
							IntVal: 1,
						},
					},
				},
				&corev1.ConfigMap{
					ObjectMeta: metav1.ObjectMeta{
						Name:      "test-collector-" + goodConfigHash,
						Namespace: "test",
						Labels: map[string]string{
							"app.kubernetes.io/component":  "opentelemetry-collector",
							"app.kubernetes.io/instance":   "test.test",
							"app.kubernetes.io/managed-by": "opentelemetry-operator",
							"app.kubernetes.io/name":       "test-collector",
							"app.kubernetes.io/part-of":    "opentelemetry",
							"app.kubernetes.io/version":    "latest",
						},
						Annotations: map[string]string{},
					},
					Data: map[string]string{
						"collector.yaml": "receivers:\n  examplereceiver:\n    endpoint: 0.0.0.0:12345\nexporters:\n  debug: null\nservice:\n  pipelines:\n    metrics:\n      exporters:\n        - debug\n      receivers:\n        - examplereceiver\n",
					},
				},
				&corev1.Service{
					ObjectMeta: metav1.ObjectMeta{
						Name:      "test-collector",
						Namespace: "test",
						Labels: map[string]string{
							"app.kubernetes.io/component":                      "opentelemetry-collector",
							"app.kubernetes.io/instance":                       "test.test",
							"app.kubernetes.io/managed-by":                     "opentelemetry-operator",
							"app.kubernetes.io/name":                           "test-collector",
							"app.kubernetes.io/part-of":                        "opentelemetry",
							"app.kubernetes.io/version":                        "latest",
							"operator.opentelemetry.io/collector-service-type": "base",
						},
						Annotations: map[string]string{},
					},
					Spec: corev1.ServiceSpec{
						Ports: []corev1.ServicePort{
							{
								Name: "examplereceiver",
								Port: 12345,
							},
						},
						Selector:              selectorLabels,
						InternalTrafficPolicy: &basePolicy,
					},
				},
				&corev1.Service{
					ObjectMeta: metav1.ObjectMeta{
						Name:      "test-collector-headless",
						Namespace: "test",
						Labels: map[string]string{
							"app.kubernetes.io/component":                          "opentelemetry-collector",
							"app.kubernetes.io/instance":                           "test.test",
							"app.kubernetes.io/managed-by":                         "opentelemetry-operator",
							"app.kubernetes.io/name":                               "test-collector",
							"app.kubernetes.io/part-of":                            "opentelemetry",
							"app.kubernetes.io/version":                            "latest",
							"operator.opentelemetry.io/collector-service-type":     "headless",
							"operator.opentelemetry.io/collector-headless-service": "Exists",
						},
						Annotations: map[string]string{
							"service.beta.openshift.io/serving-cert-secret-name": "test-collector-headless-tls",
						},
					},
					Spec: corev1.ServiceSpec{
						Ports: []corev1.ServicePort{
							{
								Name: "examplereceiver",
								Port: 12345,
							},
						},
						Selector:              selectorLabels,
						InternalTrafficPolicy: &basePolicy,
						ClusterIP:             "None",
					},
				},
				&corev1.Service{
					ObjectMeta: metav1.ObjectMeta{
						Name:      "test-collector-monitoring",
						Namespace: "test",
						Labels: map[string]string{
							"app.kubernetes.io/component":                            "opentelemetry-collector",
							"app.kubernetes.io/instance":                             "test.test",
							"app.kubernetes.io/managed-by":                           "opentelemetry-operator",
							"app.kubernetes.io/name":                                 "test-collector-monitoring",
							"app.kubernetes.io/part-of":                              "opentelemetry",
							"app.kubernetes.io/version":                              "latest",
							"operator.opentelemetry.io/collector-service-type":       "monitoring",
							"operator.opentelemetry.io/collector-monitoring-service": "Exists",
						},
						Annotations: map[string]string{},
					},
					Spec: corev1.ServiceSpec{
						Ports: []corev1.ServicePort{
							{
								Name: "monitoring",
								Port: 8888,
							},
						},
						Selector: selectorLabels,
					},
				},
			},
			wantErr: false,
		},
	}
	for _, tt := range tests {
		t.Run(tt.name, func(t *testing.T) {
			cfg := config.Config{
				CollectorImage:          "default-collector",
				TargetAllocatorImage:    "default-ta-allocator",
				CollectorConfigMapEntry: "collector.yaml",
			}
			params := manifests.Params{
				Log:     logr.Discard(),
				Config:  cfg,
				OtelCol: tt.args.instance,
			}
			got, err := BuildCollector(params)
			if (err != nil) != tt.wantErr {
				t.Errorf("BuildAll() error = %v, wantErr %v", err, tt.wantErr)
				return
			}
			require.Equal(t, tt.want, got)

		})
	}
}

func TestBuildAll_OpAMPBridge(t *testing.T) {
	one := int32(1)
	type args struct {
		instance v1alpha1.OpAMPBridge
	}
	tests := []struct {
		name    string
		args    args
		want    []client.Object
		wantErr bool
	}{
		{

			name: "base case",
			args: args{
				instance: v1alpha1.OpAMPBridge{
					ObjectMeta: metav1.ObjectMeta{
						Name:      "test",
						Namespace: "test",
					},
					Spec: v1alpha1.OpAMPBridgeSpec{
						Replicas: &one,
						Image:    "test",
						Endpoint: "ws://opamp-server:4320/v1/opamp",
						Capabilities: map[v1alpha1.OpAMPBridgeCapability]bool{
							v1alpha1.OpAMPBridgeCapabilityReportsStatus:                  true,
							v1alpha1.OpAMPBridgeCapabilityAcceptsRemoteConfig:            true,
							v1alpha1.OpAMPBridgeCapabilityReportsEffectiveConfig:         true,
							v1alpha1.OpAMPBridgeCapabilityReportsOwnTraces:               true,
							v1alpha1.OpAMPBridgeCapabilityReportsOwnMetrics:              true,
							v1alpha1.OpAMPBridgeCapabilityReportsOwnLogs:                 true,
							v1alpha1.OpAMPBridgeCapabilityAcceptsOpAMPConnectionSettings: true,
							v1alpha1.OpAMPBridgeCapabilityAcceptsOtherConnectionSettings: true,
							v1alpha1.OpAMPBridgeCapabilityAcceptsRestartCommand:          true,
							v1alpha1.OpAMPBridgeCapabilityReportsHealth:                  true,
							v1alpha1.OpAMPBridgeCapabilityReportsRemoteConfig:            true,
						},
						ComponentsAllowed: map[string][]string{"receivers": {"otlp"}, "processors": {"memory_limiter"}, "exporters": {"debug"}},
					},
				},
			},
			want: []client.Object{
				&appsv1.Deployment{
					TypeMeta: metav1.TypeMeta{},
					ObjectMeta: metav1.ObjectMeta{
						Name:      "test-opamp-bridge",
						Namespace: "test",
						Labels: map[string]string{
							"app.kubernetes.io/component":  "opentelemetry-opamp-bridge",
							"app.kubernetes.io/instance":   "test.test",
							"app.kubernetes.io/managed-by": "opentelemetry-operator",
							"app.kubernetes.io/name":       "test-opamp-bridge",
							"app.kubernetes.io/part-of":    "opentelemetry",
							"app.kubernetes.io/version":    "latest",
						},
						Annotations: map[string]string{
							"opentelemetry-opampbridge-config/hash": "05e1dc681267a9bc28fc2877ab464a98b9bd043843f14ffc0b4a394b5c86ba9f",
						},
					},
					Spec: appsv1.DeploymentSpec{
						Replicas: &one,
						Selector: &metav1.LabelSelector{
							MatchLabels: opampbridgeSelectorLabels,
						},
						Template: corev1.PodTemplateSpec{
							ObjectMeta: metav1.ObjectMeta{
								Labels: map[string]string{
									"app.kubernetes.io/component":  "opentelemetry-opamp-bridge",
									"app.kubernetes.io/instance":   "test.test",
									"app.kubernetes.io/managed-by": "opentelemetry-operator",
									"app.kubernetes.io/name":       "test-opamp-bridge",
									"app.kubernetes.io/part-of":    "opentelemetry",
									"app.kubernetes.io/version":    "latest",
								},
							},
							Spec: corev1.PodSpec{
								Volumes: []corev1.Volume{
									{
										Name: "opamp-bridge-internal",
										VolumeSource: corev1.VolumeSource{
											ConfigMap: &corev1.ConfigMapVolumeSource{
												LocalObjectReference: corev1.LocalObjectReference{
													Name: "test-opamp-bridge",
												},
												Items: []corev1.KeyToPath{
													{
														Key:  "remoteconfiguration.yaml",
														Path: "remoteconfiguration.yaml",
													},
												},
											},
										},
									},
								},
								Containers: []corev1.Container{
									{
										Name:  "opamp-bridge-container",
										Image: "test",
										Env: []corev1.EnvVar{
											{
												Name: "OTELCOL_NAMESPACE",
												ValueFrom: &corev1.EnvVarSource{
													FieldRef: &corev1.ObjectFieldSelector{
														FieldPath: "metadata.namespace",
													},
												},
											},
										},
										VolumeMounts: []corev1.VolumeMount{
											{
												Name:      "opamp-bridge-internal",
												MountPath: "/conf",
											},
										},
									},
								},
								DNSPolicy:          "ClusterFirst",
								DNSConfig:          &corev1.PodDNSConfig{},
								ServiceAccountName: "test-opamp-bridge",
							},
						},
					},
				},
				&corev1.ConfigMap{
					ObjectMeta: metav1.ObjectMeta{
						Name:      "test-opamp-bridge",
						Namespace: "test",
						Labels: map[string]string{
							"app.kubernetes.io/component":  "opentelemetry-opamp-bridge",
							"app.kubernetes.io/instance":   "test.test",
							"app.kubernetes.io/managed-by": "opentelemetry-operator",
							"app.kubernetes.io/name":       "test-opamp-bridge",
							"app.kubernetes.io/part-of":    "opentelemetry",
							"app.kubernetes.io/version":    "latest",
						},
						Annotations: nil,
					},
					Data: map[string]string{
						"remoteconfiguration.yaml": `capabilities:
  AcceptsOpAMPConnectionSettings: true
  AcceptsOtherConnectionSettings: true
  AcceptsRemoteConfig: true
  AcceptsRestartCommand: true
  ReportsEffectiveConfig: true
  ReportsHealth: true
  ReportsOwnLogs: true
  ReportsOwnMetrics: true
  ReportsOwnTraces: true
  ReportsRemoteConfig: true
  ReportsStatus: true
componentsAllowed:
  exporters:
  - debug
  processors:
  - memory_limiter
  receivers:
  - otlp
endpoint: ws://opamp-server:4320/v1/opamp
`},
				},
				&corev1.ServiceAccount{
					ObjectMeta: metav1.ObjectMeta{
						Name:      "test-opamp-bridge",
						Namespace: "test",
						Labels: map[string]string{
							"app.kubernetes.io/component":  "opentelemetry-opamp-bridge",
							"app.kubernetes.io/instance":   "test.test",
							"app.kubernetes.io/managed-by": "opentelemetry-operator",
							"app.kubernetes.io/name":       "test-opamp-bridge",
							"app.kubernetes.io/part-of":    "opentelemetry",
							"app.kubernetes.io/version":    "latest",
						},
						Annotations: nil,
					},
				},
				&corev1.Service{
					ObjectMeta: metav1.ObjectMeta{
						Name:      "test-opamp-bridge",
						Namespace: "test",
						Labels: map[string]string{
							"app.kubernetes.io/component":  "opentelemetry-opamp-bridge",
							"app.kubernetes.io/instance":   "test.test",
							"app.kubernetes.io/managed-by": "opentelemetry-operator",
							"app.kubernetes.io/name":       "test-opamp-bridge",
							"app.kubernetes.io/part-of":    "opentelemetry",
							"app.kubernetes.io/version":    "latest",
						},
						Annotations: nil,
					},
					Spec: corev1.ServiceSpec{
						Ports: []corev1.ServicePort{
							{
								Name:       "opamp-bridge",
								Port:       80,
								TargetPort: intstr.FromInt(8080),
							},
						},
						Selector: opampbridgeSelectorLabels,
					},
				},
			},
			wantErr: false,
		},
	}
	for _, tt := range tests {
		t.Run(tt.name, func(t *testing.T) {
			cfg := config.Config{
				CollectorImage:                    "default-collector",
				TargetAllocatorImage:              "default-ta-allocator",
				OperatorOpAMPBridgeImage:          "default-opamp-bridge",
				CollectorConfigMapEntry:           "collector.yaml",
				OperatorOpAMPBridgeConfigMapEntry: "remoteconfiguration.yaml",
				TargetAllocatorConfigMapEntry:     "targetallocator.yaml",
			}
			reconciler := NewOpAMPBridgeReconciler(OpAMPBridgeReconcilerParams{
				Log:    logr.Discard(),
				Config: cfg,
			})
			params := reconciler.getParams(tt.args.instance)
			got, err := BuildOpAMPBridge(params)
			if (err != nil) != tt.wantErr {
				t.Errorf("BuildAll() error = %v, wantErr %v", err, tt.wantErr)
				return
			}
			require.Equal(t, tt.want, got)
		})
	}
}

func TestBuildCollectorTargetAllocatorCR(t *testing.T) {
	var goodConfigYaml = `
receivers:
  prometheus:
    config:
      scrape_configs:
      - job_name: 'example'
        relabel_configs:
        - source_labels: ['__meta_service_id']
          target_label: 'job'
          replacement: 'my_service_$$1'
        - source_labels: ['__meta_service_name']
          target_label: 'instance'
          replacement: '$1'
        metric_relabel_configs:
        - source_labels: ['job']
          target_label: 'job'
          replacement: '$$1_$2'
exporters:
  debug:
service:
  pipelines:
    metrics:
      receivers: [prometheus]
      exporters: [debug]
`

	goodConfig := v1beta1.Config{}
	err := go_yaml.Unmarshal([]byte(goodConfigYaml), &goodConfig)
	require.NoError(t, err)

	goodConfigHash, _ := manifestutils.GetConfigMapSHA(goodConfig)
	goodConfigHash = goodConfigHash[:8]

	one := int32(1)
	type args struct {
		instance v1beta1.OpenTelemetryCollector
	}
	tests := []struct {
		name         string
		args         args
		want         []client.Object
		featuregates []*colfeaturegate.Gate
		wantErr      bool
	}{
		{
			name: "base case",
			args: args{
				instance: v1beta1.OpenTelemetryCollector{
					ObjectMeta: metav1.ObjectMeta{
						Name:      "test",
						Namespace: "test",
					},
					Spec: v1beta1.OpenTelemetryCollectorSpec{
						OpenTelemetryCommonFields: v1beta1.OpenTelemetryCommonFields{
							Image:    "test",
							Replicas: &one,
						},
						Mode:   "statefulset",
						Config: goodConfig,
						TargetAllocator: v1beta1.TargetAllocatorEmbedded{
							Enabled:            true,
							FilterStrategy:     "relabel-config",
							AllocationStrategy: v1beta1.TargetAllocatorAllocationStrategyConsistentHashing,
							PrometheusCR: v1beta1.TargetAllocatorPrometheusCR{
								Enabled: true,
							},
						},
					},
				},
			},
			want: []client.Object{
				&appsv1.StatefulSet{
					TypeMeta: metav1.TypeMeta{},
					ObjectMeta: metav1.ObjectMeta{
						Name:      "test-collector",
						Namespace: "test",
						Labels: map[string]string{
							"app.kubernetes.io/component":  "opentelemetry-collector",
							"app.kubernetes.io/instance":   "test.test",
							"app.kubernetes.io/managed-by": "opentelemetry-operator",
							"app.kubernetes.io/name":       "test-collector",
							"app.kubernetes.io/part-of":    "opentelemetry",
							"app.kubernetes.io/version":    "latest",
						},
						Annotations: map[string]string{},
					},
					Spec: appsv1.StatefulSetSpec{
						ServiceName: "test-collector",
						Replicas:    &one,
						Selector: &metav1.LabelSelector{
							MatchLabels: selectorLabels,
						},
						Template: corev1.PodTemplateSpec{
							ObjectMeta: metav1.ObjectMeta{
								Labels: map[string]string{
									"app.kubernetes.io/component":  "opentelemetry-collector",
									"app.kubernetes.io/instance":   "test.test",
									"app.kubernetes.io/managed-by": "opentelemetry-operator",
									"app.kubernetes.io/name":       "test-collector",
									"app.kubernetes.io/part-of":    "opentelemetry",
									"app.kubernetes.io/version":    "latest",
								},
								Annotations: map[string]string{
									"opentelemetry-operator-config/sha256": "42773025f65feaf30df59a306a9e38f1aaabe94c8310983beaddb7f648d699b0",
									"prometheus.io/path":                   "/metrics",
									"prometheus.io/port":                   "8888",
									"prometheus.io/scrape":                 "true",
								},
							},
							Spec: corev1.PodSpec{
								Volumes: []corev1.Volume{
									{
										Name: "otc-internal",
										VolumeSource: corev1.VolumeSource{
											ConfigMap: &corev1.ConfigMapVolumeSource{
												LocalObjectReference: corev1.LocalObjectReference{
													Name: "test-collector-" + goodConfigHash,
												},
												Items: []corev1.KeyToPath{
													{
														Key:  "collector.yaml",
														Path: "collector.yaml",
													},
												},
											},
										},
									},
								},
								Containers: []corev1.Container{
									{
										Name:  "otc-container",
										Image: "test",
										Args: []string{
											"--config=/conf/collector.yaml",
										},
										Env: []corev1.EnvVar{
											{
												Name: "POD_NAME",
												ValueFrom: &corev1.EnvVarSource{
													FieldRef: &corev1.ObjectFieldSelector{
														FieldPath: "metadata.name",
													},
												},
											},
											{
												Name:  "SHARD",
												Value: "0",
											},
										},
										Ports: []corev1.ContainerPort{
											{
												Name:          "metrics",
												HostPort:      0,
												ContainerPort: 8888,
												Protocol:      "TCP",
											},
										},
										VolumeMounts: []corev1.VolumeMount{
											{
												Name:      "otc-internal",
												MountPath: "/conf",
											},
										},
									},
								},
								ShareProcessNamespace: ptr.To(false),
								DNSPolicy:             "ClusterFirst",
								DNSConfig:             &corev1.PodDNSConfig{},
								ServiceAccountName:    "test-collector",
							},
						},
						PodManagementPolicy: "Parallel",
					},
				},
				&policyV1.PodDisruptionBudget{
					TypeMeta: metav1.TypeMeta{},
					ObjectMeta: metav1.ObjectMeta{
						Name:      "test-collector",
						Namespace: "test",
						Labels: map[string]string{
							"app.kubernetes.io/component":  "opentelemetry-collector",
							"app.kubernetes.io/instance":   "test.test",
							"app.kubernetes.io/managed-by": "opentelemetry-operator",
							"app.kubernetes.io/name":       "test-collector",
							"app.kubernetes.io/part-of":    "opentelemetry",
							"app.kubernetes.io/version":    "latest",
						},
						Annotations: map[string]string{},
					},
					Spec: policyV1.PodDisruptionBudgetSpec{
						Selector: &v1.LabelSelector{
							MatchLabels: map[string]string{
								"app.kubernetes.io/component":  "opentelemetry-collector",
								"app.kubernetes.io/instance":   "test.test",
								"app.kubernetes.io/managed-by": "opentelemetry-operator",
								"app.kubernetes.io/name":       "test-collector",
								"app.kubernetes.io/part-of":    "opentelemetry",
								"app.kubernetes.io/version":    "latest",
							},
						},
						MaxUnavailable: &intstr.IntOrString{
							Type:   intstr.Int,
							IntVal: 1,
						},
					},
				},
				&corev1.ConfigMap{
					ObjectMeta: metav1.ObjectMeta{
						Name:      "test-collector-" + goodConfigHash,
						Namespace: "test",
						Labels: map[string]string{
							"app.kubernetes.io/component":  "opentelemetry-collector",
							"app.kubernetes.io/instance":   "test.test",
							"app.kubernetes.io/managed-by": "opentelemetry-operator",
							"app.kubernetes.io/name":       "test-collector",
							"app.kubernetes.io/part-of":    "opentelemetry",
							"app.kubernetes.io/version":    "latest",
						},
						Annotations: map[string]string{},
					},
					Data: map[string]string{
						"collector.yaml": "exporters:\n    debug: null\nreceivers:\n    prometheus:\n        config: {}\n        target_allocator:\n            collector_id: ${POD_NAME}\n            endpoint: http://test-targetallocator:80\n            interval: 30s\nservice:\n    pipelines:\n        metrics:\n            exporters:\n                - debug\n            receivers:\n                - prometheus\n",
					},
				},
				&corev1.ServiceAccount{
					ObjectMeta: metav1.ObjectMeta{
						Name:      "test-collector",
						Namespace: "test",
						Labels: map[string]string{
							"app.kubernetes.io/component":  "opentelemetry-collector",
							"app.kubernetes.io/instance":   "test.test",
							"app.kubernetes.io/managed-by": "opentelemetry-operator",
							"app.kubernetes.io/name":       "test-collector",
							"app.kubernetes.io/part-of":    "opentelemetry",
							"app.kubernetes.io/version":    "latest",
						},
						Annotations: map[string]string{},
					},
				},
				&corev1.Service{
					ObjectMeta: metav1.ObjectMeta{
						Name:      "test-collector-monitoring",
						Namespace: "test",
						Labels: map[string]string{
							"app.kubernetes.io/component":                            "opentelemetry-collector",
							"app.kubernetes.io/instance":                             "test.test",
							"app.kubernetes.io/managed-by":                           "opentelemetry-operator",
							"app.kubernetes.io/name":                                 "test-collector-monitoring",
							"app.kubernetes.io/part-of":                              "opentelemetry",
							"app.kubernetes.io/version":                              "latest",
							"operator.opentelemetry.io/collector-service-type":       "monitoring",
							"operator.opentelemetry.io/collector-monitoring-service": "Exists",
						},
						Annotations: map[string]string{},
					},
					Spec: corev1.ServiceSpec{
						Ports: []corev1.ServicePort{
							{
								Name: "monitoring",
								Port: 8888,
							},
						},
						Selector: selectorLabels,
					},
				},
				&v1alpha1.TargetAllocator{
					ObjectMeta: metav1.ObjectMeta{
						Name:      "test",
						Namespace: "test",
						Labels: map[string]string{
							"app.kubernetes.io/managed-by": "opentelemetry-operator",
						},
					},
					Spec: v1alpha1.TargetAllocatorSpec{
						FilterStrategy:     v1beta1.TargetAllocatorFilterStrategyRelabelConfig,
						AllocationStrategy: v1beta1.TargetAllocatorAllocationStrategyConsistentHashing,
						PrometheusCR: v1beta1.TargetAllocatorPrometheusCR{
							Enabled: true,
						},
					},
				},
			},
			wantErr: false,
		},
		{
			name: "enable metrics case",
			args: args{
				instance: v1beta1.OpenTelemetryCollector{
					ObjectMeta: metav1.ObjectMeta{
						Name:      "test",
						Namespace: "test",
					},
					Spec: v1beta1.OpenTelemetryCollectorSpec{
						OpenTelemetryCommonFields: v1beta1.OpenTelemetryCommonFields{
							Image:    "test",
							Replicas: &one,
						},
						Mode:   "statefulset",
						Config: goodConfig,
						TargetAllocator: v1beta1.TargetAllocatorEmbedded{
							Enabled: true,
							PrometheusCR: v1beta1.TargetAllocatorPrometheusCR{
								Enabled: true,
							},
							FilterStrategy: "relabel-config",
							Observability: v1beta1.ObservabilitySpec{
								Metrics: v1beta1.MetricsConfigSpec{
									EnableMetrics: true,
								},
							},
						},
					},
				},
			},
			want: []client.Object{
				&appsv1.StatefulSet{
					TypeMeta: metav1.TypeMeta{},
					ObjectMeta: metav1.ObjectMeta{
						Name:      "test-collector",
						Namespace: "test",
						Labels: map[string]string{
							"app.kubernetes.io/component":  "opentelemetry-collector",
							"app.kubernetes.io/instance":   "test.test",
							"app.kubernetes.io/managed-by": "opentelemetry-operator",
							"app.kubernetes.io/name":       "test-collector",
							"app.kubernetes.io/part-of":    "opentelemetry",
							"app.kubernetes.io/version":    "latest",
						},
						Annotations: map[string]string{},
					},
					Spec: appsv1.StatefulSetSpec{
						ServiceName: "test-collector",
						Replicas:    &one,
						Selector: &metav1.LabelSelector{
							MatchLabels: selectorLabels,
						},
						Template: corev1.PodTemplateSpec{
							ObjectMeta: metav1.ObjectMeta{
								Labels: map[string]string{
									"app.kubernetes.io/component":  "opentelemetry-collector",
									"app.kubernetes.io/instance":   "test.test",
									"app.kubernetes.io/managed-by": "opentelemetry-operator",
									"app.kubernetes.io/name":       "test-collector",
									"app.kubernetes.io/part-of":    "opentelemetry",
									"app.kubernetes.io/version":    "latest",
								},
								Annotations: map[string]string{
									"opentelemetry-operator-config/sha256": "42773025f65feaf30df59a306a9e38f1aaabe94c8310983beaddb7f648d699b0",
									"prometheus.io/path":                   "/metrics",
									"prometheus.io/port":                   "8888",
									"prometheus.io/scrape":                 "true",
								},
							},
							Spec: corev1.PodSpec{
								Volumes: []corev1.Volume{
									{
										Name: "otc-internal",
										VolumeSource: corev1.VolumeSource{
											ConfigMap: &corev1.ConfigMapVolumeSource{
												LocalObjectReference: corev1.LocalObjectReference{
													Name: "test-collector-" + goodConfigHash,
												},
												Items: []corev1.KeyToPath{
													{
														Key:  "collector.yaml",
														Path: "collector.yaml",
													},
												},
											},
										},
									},
								},
								Containers: []corev1.Container{
									{
										Name:  "otc-container",
										Image: "test",
										Args: []string{
											"--config=/conf/collector.yaml",
										},
										Env: []corev1.EnvVar{
											{
												Name: "POD_NAME",
												ValueFrom: &corev1.EnvVarSource{
													FieldRef: &corev1.ObjectFieldSelector{
														FieldPath: "metadata.name",
													},
												},
											},
											{
												Name:  "SHARD",
												Value: "0",
											},
										},
										Ports: []corev1.ContainerPort{
											{
												Name:          "metrics",
												HostPort:      0,
												ContainerPort: 8888,
												Protocol:      "TCP",
											},
										},
										VolumeMounts: []corev1.VolumeMount{
											{
												Name:      "otc-internal",
												MountPath: "/conf",
											},
										},
									},
								},
								ShareProcessNamespace: ptr.To(false),
								DNSPolicy:             "ClusterFirst",
								DNSConfig:             &corev1.PodDNSConfig{},
								ServiceAccountName:    "test-collector",
							},
						},
						PodManagementPolicy: "Parallel",
					},
				},
				&policyV1.PodDisruptionBudget{
					TypeMeta: metav1.TypeMeta{},
					ObjectMeta: metav1.ObjectMeta{
						Name:      "test-collector",
						Namespace: "test",
						Labels: map[string]string{
							"app.kubernetes.io/component":  "opentelemetry-collector",
							"app.kubernetes.io/instance":   "test.test",
							"app.kubernetes.io/managed-by": "opentelemetry-operator",
							"app.kubernetes.io/name":       "test-collector",
							"app.kubernetes.io/part-of":    "opentelemetry",
							"app.kubernetes.io/version":    "latest",
						},
						Annotations: map[string]string{},
					},
					Spec: policyV1.PodDisruptionBudgetSpec{
						Selector: &v1.LabelSelector{
							MatchLabels: map[string]string{
								"app.kubernetes.io/component":  "opentelemetry-collector",
								"app.kubernetes.io/instance":   "test.test",
								"app.kubernetes.io/managed-by": "opentelemetry-operator",
								"app.kubernetes.io/name":       "test-collector",
								"app.kubernetes.io/part-of":    "opentelemetry",
								"app.kubernetes.io/version":    "latest",
							},
						},
						MaxUnavailable: &intstr.IntOrString{
							Type:   intstr.Int,
							IntVal: 1,
						},
					},
				},
				&corev1.ConfigMap{
					ObjectMeta: metav1.ObjectMeta{
						Name:      "test-collector-" + goodConfigHash,
						Namespace: "test",
						Labels: map[string]string{
							"app.kubernetes.io/component":  "opentelemetry-collector",
							"app.kubernetes.io/instance":   "test.test",
							"app.kubernetes.io/managed-by": "opentelemetry-operator",
							"app.kubernetes.io/name":       "test-collector",
							"app.kubernetes.io/part-of":    "opentelemetry",
							"app.kubernetes.io/version":    "latest",
						},
						Annotations: map[string]string{},
					},
					Data: map[string]string{
						"collector.yaml": "exporters:\n    debug: null\nreceivers:\n    prometheus:\n        config: {}\n        target_allocator:\n            collector_id: ${POD_NAME}\n            endpoint: http://test-targetallocator:80\n            interval: 30s\nservice:\n    pipelines:\n        metrics:\n            exporters:\n                - debug\n            receivers:\n                - prometheus\n",
					},
				},
				&corev1.ServiceAccount{
					ObjectMeta: metav1.ObjectMeta{
						Name:      "test-collector",
						Namespace: "test",
						Labels: map[string]string{
							"app.kubernetes.io/component":  "opentelemetry-collector",
							"app.kubernetes.io/instance":   "test.test",
							"app.kubernetes.io/managed-by": "opentelemetry-operator",
							"app.kubernetes.io/name":       "test-collector",
							"app.kubernetes.io/part-of":    "opentelemetry",
							"app.kubernetes.io/version":    "latest",
						},
						Annotations: map[string]string{},
					},
				},
				&corev1.Service{
					ObjectMeta: metav1.ObjectMeta{
						Name:      "test-collector-monitoring",
						Namespace: "test",
						Labels: map[string]string{
							"app.kubernetes.io/component":                            "opentelemetry-collector",
							"app.kubernetes.io/instance":                             "test.test",
							"app.kubernetes.io/managed-by":                           "opentelemetry-operator",
							"app.kubernetes.io/name":                                 "test-collector-monitoring",
							"app.kubernetes.io/part-of":                              "opentelemetry",
							"app.kubernetes.io/version":                              "latest",
							"operator.opentelemetry.io/collector-service-type":       "monitoring",
							"operator.opentelemetry.io/collector-monitoring-service": "Exists",
						},
						Annotations: map[string]string{},
					},
					Spec: corev1.ServiceSpec{
						Ports: []corev1.ServicePort{
							{
								Name: "monitoring",
								Port: 8888,
							},
						},
						Selector: selectorLabels,
					},
				},
				&v1alpha1.TargetAllocator{
					ObjectMeta: metav1.ObjectMeta{
						Name:      "test",
						Namespace: "test",
						Labels: map[string]string{
							"app.kubernetes.io/managed-by": "opentelemetry-operator",
						},
					},
					Spec: v1alpha1.TargetAllocatorSpec{
						FilterStrategy: v1beta1.TargetAllocatorFilterStrategyRelabelConfig,
						PrometheusCR: v1beta1.TargetAllocatorPrometheusCR{
							Enabled: true,
						},
						Observability: v1beta1.ObservabilitySpec{
							Metrics: v1beta1.MetricsConfigSpec{
								EnableMetrics: true,
							},
						},
					},
				},
			},
			wantErr:      false,
			featuregates: []*colfeaturegate.Gate{},
		},
	}
	for _, tt := range tests {
		t.Run(tt.name, func(t *testing.T) {
			cfg := config.Config{
				CollectorImage:                "default-collector",
				TargetAllocatorImage:          "default-ta-allocator",
				CollectorConfigMapEntry:       "collector.yaml",
				TargetAllocatorConfigMapEntry: "targetallocator.yaml",
			}
			params := manifests.Params{
				Log:     logr.Discard(),
				Config:  cfg,
				OtelCol: tt.args.instance,
			}
			targetAllocator, err := collector.TargetAllocator(params)
			require.NoError(t, err)
			params.TargetAllocator = targetAllocator
			featuregates := []*colfeaturegate.Gate{}
			featuregates = append(featuregates, tt.featuregates...)
			registry := colfeaturegate.GlobalRegistry()
			for _, gate := range featuregates {
				current := gate.IsEnabled()
				require.False(t, current, "only enable gates which are disabled by default")
				if setErr := registry.Set(gate.ID(), true); setErr != nil {
					require.NoError(t, setErr)
					return
				}
				t.Cleanup(func() {
					setErr := registry.Set(gate.ID(), current)
					require.NoError(t, setErr)
				})
			}
			got, err := BuildCollector(params)
			if (err != nil) != tt.wantErr {
				t.Errorf("BuildAll() error = %v, wantErr %v", err, tt.wantErr)
				return
			}
			require.Equal(t, tt.want, got)

		})
	}
}

func TestBuildTargetAllocator(t *testing.T) {
	type args struct {
		instance  v1alpha1.TargetAllocator
		collector *v1beta1.OpenTelemetryCollector
	}
	tests := []struct {
		name         string
		args         args
		want         []client.Object
		featuregates []*colfeaturegate.Gate
		wantErr      bool
		cfg          config.Config
	}{
		{
			name: "base case",
			args: args{
				instance: v1alpha1.TargetAllocator{
					ObjectMeta: metav1.ObjectMeta{
						Name:      "test",
						Namespace: "test",
						Labels:    nil,
					},
					Spec: v1alpha1.TargetAllocatorSpec{
						FilterStrategy: v1beta1.TargetAllocatorFilterStrategyRelabelConfig,
						ScrapeConfigs: []v1beta1.AnyConfig{
							{Object: map[string]any{
								"job_name": "example",
								"metric_relabel_configs": []any{
									map[string]any{
										"replacement":   "$1_$2",
										"source_labels": []any{"job"},
										"target_label":  "job",
									},
								},
								"relabel_configs": []any{
									map[string]any{
										"replacement":   "my_service_$1",
										"source_labels": []any{"__meta_service_id"},
										"target_label":  "job",
									},
									map[string]any{
										"replacement":   "$1",
										"source_labels": []any{"__meta_service_name"},
										"target_label":  "instance",
									},
								},
							}},
						},
						PrometheusCR: v1beta1.TargetAllocatorPrometheusCR{
							Enabled: true,
						},
					},
				},
			},
			want: []client.Object{
				&corev1.ConfigMap{
					ObjectMeta: metav1.ObjectMeta{
						Name:      "test-targetallocator",
						Namespace: "test",
						Labels: map[string]string{
							"app.kubernetes.io/component":  "opentelemetry-targetallocator",
							"app.kubernetes.io/instance":   "test.test",
							"app.kubernetes.io/managed-by": "opentelemetry-operator",
							"app.kubernetes.io/name":       "test-targetallocator",
							"app.kubernetes.io/part-of":    "opentelemetry",
							"app.kubernetes.io/version":    "latest",
						},
						Annotations: nil,
					},
					Data: map[string]string{
						"targetallocator.yaml": `allocation_strategy: consistent-hashing
collector_selector: null
config:
  scrape_configs:
  - job_name: example
    metric_relabel_configs:
    - replacement: $1_$2
      source_labels:
      - job
      target_label: job
    relabel_configs:
    - replacement: my_service_$1
      source_labels:
      - __meta_service_id
      target_label: job
    - replacement: $1
      source_labels:
      - __meta_service_name
      target_label: instance
filter_strategy: relabel-config
prometheus_cr:
  enabled: true
  pod_monitor_selector: null
  probe_selector: null
  scrape_config_selector: null
  service_monitor_selector: null
`,
					},
				},
				&appsv1.Deployment{
					ObjectMeta: metav1.ObjectMeta{
						Name:      "test-targetallocator",
						Namespace: "test",
						Labels: map[string]string{
							"app.kubernetes.io/component":  "opentelemetry-targetallocator",
							"app.kubernetes.io/instance":   "test.test",
							"app.kubernetes.io/managed-by": "opentelemetry-operator",
							"app.kubernetes.io/name":       "test-targetallocator",
							"app.kubernetes.io/part-of":    "opentelemetry",
							"app.kubernetes.io/version":    "latest",
						},
						Annotations: nil,
					},
					Spec: appsv1.DeploymentSpec{
						Selector: &metav1.LabelSelector{
							MatchLabels: taSelectorLabels,
						},
						Template: corev1.PodTemplateSpec{
							ObjectMeta: metav1.ObjectMeta{
								Labels: map[string]string{
									"app.kubernetes.io/component":  "opentelemetry-targetallocator",
									"app.kubernetes.io/instance":   "test.test",
									"app.kubernetes.io/managed-by": "opentelemetry-operator",
									"app.kubernetes.io/name":       "test-targetallocator",
									"app.kubernetes.io/part-of":    "opentelemetry",
									"app.kubernetes.io/version":    "latest",
								},
								Annotations: map[string]string{
									"opentelemetry-targetallocator-config/hash": "f80c054419fe2f9030368557da143e200c70772d1d5f1be50ed55ae960b4b17d",
								},
							},
							Spec: corev1.PodSpec{
								Volumes: []corev1.Volume{
									{
										Name: "ta-internal",
										VolumeSource: corev1.VolumeSource{
											ConfigMap: &corev1.ConfigMapVolumeSource{
												LocalObjectReference: corev1.LocalObjectReference{
													Name: "test-targetallocator",
												},
												Items: []corev1.KeyToPath{
													{
														Key:  "targetallocator.yaml",
														Path: "targetallocator.yaml",
													},
												},
											},
										},
									},
								},
								Containers: []corev1.Container{
									{
										Name:  "ta-container",
										Image: "default-ta-allocator",
										Env: []corev1.EnvVar{
											{
												Name: "OTELCOL_NAMESPACE",
												ValueFrom: &corev1.EnvVarSource{
													FieldRef: &corev1.ObjectFieldSelector{
														FieldPath: "metadata.namespace",
													},
												},
											},
										},
										Ports: []corev1.ContainerPort{
											{
												Name:          "http",
												HostPort:      0,
												ContainerPort: 8080,
												Protocol:      "TCP",
											},
										},
										VolumeMounts: []corev1.VolumeMount{
											{
												Name:      "ta-internal",
												MountPath: "/conf",
											},
										},
										LivenessProbe: &corev1.Probe{
											ProbeHandler: corev1.ProbeHandler{
												HTTPGet: &corev1.HTTPGetAction{
													Path: "/livez",
													Port: intstr.FromInt(8080),
												},
											},
										},
										ReadinessProbe: &corev1.Probe{
											ProbeHandler: corev1.ProbeHandler{
												HTTPGet: &corev1.HTTPGetAction{
													Path: "/readyz",
													Port: intstr.FromInt(8080),
												},
											},
										},
									},
								},
								DNSPolicy:             "ClusterFirst",
								DNSConfig:             &corev1.PodDNSConfig{},
								ShareProcessNamespace: ptr.To(false),
								ServiceAccountName:    "test-targetallocator",
							},
						},
					},
				},
				&corev1.ServiceAccount{
					ObjectMeta: metav1.ObjectMeta{
						Name:      "test-targetallocator",
						Namespace: "test",
						Labels: map[string]string{
							"app.kubernetes.io/component":  "opentelemetry-targetallocator",
							"app.kubernetes.io/instance":   "test.test",
							"app.kubernetes.io/managed-by": "opentelemetry-operator",
							"app.kubernetes.io/name":       "test-targetallocator",
							"app.kubernetes.io/part-of":    "opentelemetry",
							"app.kubernetes.io/version":    "latest",
						},
					},
				},
				&corev1.Service{
					ObjectMeta: metav1.ObjectMeta{
						Name:      "test-targetallocator",
						Namespace: "test",
						Labels: map[string]string{
							"app.kubernetes.io/component":  "opentelemetry-targetallocator",
							"app.kubernetes.io/instance":   "test.test",
							"app.kubernetes.io/managed-by": "opentelemetry-operator",
							"app.kubernetes.io/name":       "test-targetallocator",
							"app.kubernetes.io/part-of":    "opentelemetry",
							"app.kubernetes.io/version":    "latest",
						},
						Annotations: nil,
					},
					Spec: corev1.ServiceSpec{
						Ports: []corev1.ServicePort{
							{
								Name: "targetallocation",
								Port: 80,
								TargetPort: intstr.IntOrString{
									Type:   1,
									StrVal: "http",
								},
							},
						},
						Selector: taSelectorLabels,
					},
				},
				&policyV1.PodDisruptionBudget{
					TypeMeta: metav1.TypeMeta{},
					ObjectMeta: metav1.ObjectMeta{
						Name:      "test-targetallocator",
						Namespace: "test",
						Labels: map[string]string{
							"app.kubernetes.io/component":  "opentelemetry-targetallocator",
							"app.kubernetes.io/instance":   "test.test",
							"app.kubernetes.io/managed-by": "opentelemetry-operator",
							"app.kubernetes.io/name":       "test-targetallocator",
							"app.kubernetes.io/part-of":    "opentelemetry",
							"app.kubernetes.io/version":    "latest",
						},
						Annotations: map[string]string{
							"opentelemetry-targetallocator-config/hash": "f80c054419fe2f9030368557da143e200c70772d1d5f1be50ed55ae960b4b17d",
						},
					},
					Spec: policyV1.PodDisruptionBudgetSpec{
						Selector: &v1.LabelSelector{
							MatchLabels: map[string]string{
								"app.kubernetes.io/component":  "opentelemetry-targetallocator",
								"app.kubernetes.io/instance":   "test.test",
								"app.kubernetes.io/managed-by": "opentelemetry-operator",
								"app.kubernetes.io/name":       "test-targetallocator",
								"app.kubernetes.io/part-of":    "opentelemetry",
							},
						},
						MaxUnavailable: &intstr.IntOrString{
							Type:   intstr.Int,
							IntVal: 1,
						},
					},
				},
			},
			wantErr: false,
			cfg: config.Config{
				CollectorImage:                "default-collector",
				TargetAllocatorImage:          "default-ta-allocator",
				TargetAllocatorConfigMapEntry: "targetallocator.yaml",
				CollectorConfigMapEntry:       "collector.yaml",
			},
		},
		{
			name: "enable metrics case",
			args: args{
				instance: v1alpha1.TargetAllocator{
					ObjectMeta: metav1.ObjectMeta{
						Name:      "test",
						Namespace: "test",
						Labels:    nil,
					},
					Spec: v1alpha1.TargetAllocatorSpec{
						FilterStrategy: v1beta1.TargetAllocatorFilterStrategyRelabelConfig,
						ScrapeConfigs: []v1beta1.AnyConfig{
							{Object: map[string]any{
								"job_name": "example",
								"metric_relabel_configs": []any{
									map[string]any{
										"replacement":   "$1_$2",
										"source_labels": []any{"job"},
										"target_label":  "job",
									},
								},
								"relabel_configs": []any{
									map[string]any{
										"replacement":   "my_service_$1",
										"source_labels": []any{"__meta_service_id"},
										"target_label":  "job",
									},
									map[string]any{
										"replacement":   "$1",
										"source_labels": []any{"__meta_service_name"},
										"target_label":  "instance",
									},
								},
							}},
						},
						PrometheusCR: v1beta1.TargetAllocatorPrometheusCR{
							Enabled: true,
						},
						AllocationStrategy: v1beta1.TargetAllocatorAllocationStrategyConsistentHashing,
						Observability: v1beta1.ObservabilitySpec{
							Metrics: v1beta1.MetricsConfigSpec{
								EnableMetrics: true,
							},
						},
					},
				},
			},
			want: []client.Object{
				&corev1.ConfigMap{
					ObjectMeta: metav1.ObjectMeta{
						Name:      "test-targetallocator",
						Namespace: "test",
						Labels: map[string]string{
							"app.kubernetes.io/component":  "opentelemetry-targetallocator",
							"app.kubernetes.io/instance":   "test.test",
							"app.kubernetes.io/managed-by": "opentelemetry-operator",
							"app.kubernetes.io/name":       "test-targetallocator",
							"app.kubernetes.io/part-of":    "opentelemetry",
							"app.kubernetes.io/version":    "latest",
						},
						Annotations: nil,
					},
					Data: map[string]string{
						"targetallocator.yaml": `allocation_strategy: consistent-hashing
collector_selector: null
config:
  scrape_configs:
  - job_name: example
    metric_relabel_configs:
    - replacement: $1_$2
      source_labels:
      - job
      target_label: job
    relabel_configs:
    - replacement: my_service_$1
      source_labels:
      - __meta_service_id
      target_label: job
    - replacement: $1
      source_labels:
      - __meta_service_name
      target_label: instance
filter_strategy: relabel-config
prometheus_cr:
  enabled: true
  pod_monitor_selector: null
  probe_selector: null
  scrape_config_selector: null
  service_monitor_selector: null
`,
					},
				},
				&appsv1.Deployment{
					ObjectMeta: metav1.ObjectMeta{
						Name:      "test-targetallocator",
						Namespace: "test",
						Labels: map[string]string{
							"app.kubernetes.io/component":  "opentelemetry-targetallocator",
							"app.kubernetes.io/instance":   "test.test",
							"app.kubernetes.io/managed-by": "opentelemetry-operator",
							"app.kubernetes.io/name":       "test-targetallocator",
							"app.kubernetes.io/part-of":    "opentelemetry",
							"app.kubernetes.io/version":    "latest",
						},
						Annotations: nil,
					},
					Spec: appsv1.DeploymentSpec{
						Selector: &metav1.LabelSelector{
							MatchLabels: taSelectorLabels,
						},
						Template: corev1.PodTemplateSpec{
							ObjectMeta: metav1.ObjectMeta{
								Labels: map[string]string{
									"app.kubernetes.io/component":  "opentelemetry-targetallocator",
									"app.kubernetes.io/instance":   "test.test",
									"app.kubernetes.io/managed-by": "opentelemetry-operator",
									"app.kubernetes.io/name":       "test-targetallocator",
									"app.kubernetes.io/part-of":    "opentelemetry",
									"app.kubernetes.io/version":    "latest",
								},
								Annotations: map[string]string{
									"opentelemetry-targetallocator-config/hash": "f80c054419fe2f9030368557da143e200c70772d1d5f1be50ed55ae960b4b17d",
								},
							},
							Spec: corev1.PodSpec{
								Volumes: []corev1.Volume{
									{
										Name: "ta-internal",
										VolumeSource: corev1.VolumeSource{
											ConfigMap: &corev1.ConfigMapVolumeSource{
												LocalObjectReference: corev1.LocalObjectReference{
													Name: "test-targetallocator",
												},
												Items: []corev1.KeyToPath{
													{
														Key:  "targetallocator.yaml",
														Path: "targetallocator.yaml",
													},
												},
											},
										},
									},
								},
								Containers: []corev1.Container{
									{
										Name:  "ta-container",
										Image: "default-ta-allocator",
										Env: []corev1.EnvVar{
											{
												Name: "OTELCOL_NAMESPACE",
												ValueFrom: &corev1.EnvVarSource{
													FieldRef: &corev1.ObjectFieldSelector{
														FieldPath: "metadata.namespace",
													},
												},
											},
										},
										Ports: []corev1.ContainerPort{
											{
												Name:          "http",
												HostPort:      0,
												ContainerPort: 8080,
												Protocol:      "TCP",
											},
										},
										VolumeMounts: []corev1.VolumeMount{
											{
												Name:      "ta-internal",
												MountPath: "/conf",
											},
										},
										LivenessProbe: &corev1.Probe{
											ProbeHandler: corev1.ProbeHandler{
												HTTPGet: &corev1.HTTPGetAction{
													Path: "/livez",
													Port: intstr.FromInt(8080),
												},
											},
										},
										ReadinessProbe: &corev1.Probe{
											ProbeHandler: corev1.ProbeHandler{
												HTTPGet: &corev1.HTTPGetAction{
													Path: "/readyz",
													Port: intstr.FromInt(8080),
												},
											},
										},
									},
								},
								ShareProcessNamespace: ptr.To(false),
								DNSPolicy:             "ClusterFirst",
								DNSConfig:             &corev1.PodDNSConfig{},
								ServiceAccountName:    "test-targetallocator",
							},
						},
					},
				},
				&corev1.ServiceAccount{
					ObjectMeta: metav1.ObjectMeta{
						Name:      "test-targetallocator",
						Namespace: "test",
						Labels: map[string]string{
							"app.kubernetes.io/component":  "opentelemetry-targetallocator",
							"app.kubernetes.io/instance":   "test.test",
							"app.kubernetes.io/managed-by": "opentelemetry-operator",
							"app.kubernetes.io/name":       "test-targetallocator",
							"app.kubernetes.io/part-of":    "opentelemetry",
							"app.kubernetes.io/version":    "latest",
						},
					},
				},
				&corev1.Service{
					ObjectMeta: metav1.ObjectMeta{
						Name:      "test-targetallocator",
						Namespace: "test",
						Labels: map[string]string{
							"app.kubernetes.io/component":  "opentelemetry-targetallocator",
							"app.kubernetes.io/instance":   "test.test",
							"app.kubernetes.io/managed-by": "opentelemetry-operator",
							"app.kubernetes.io/name":       "test-targetallocator",
							"app.kubernetes.io/part-of":    "opentelemetry",
							"app.kubernetes.io/version":    "latest",
						},
						Annotations: nil,
					},
					Spec: corev1.ServiceSpec{
						Ports: []corev1.ServicePort{
							{
								Name: "targetallocation",
								Port: 80,
								TargetPort: intstr.IntOrString{
									Type:   1,
									StrVal: "http",
								},
							},
						},
						Selector: taSelectorLabels,
					},
				},
				&policyV1.PodDisruptionBudget{
					TypeMeta: metav1.TypeMeta{},
					ObjectMeta: metav1.ObjectMeta{
						Name:      "test-targetallocator",
						Namespace: "test",
						Labels: map[string]string{
							"app.kubernetes.io/component":  "opentelemetry-targetallocator",
							"app.kubernetes.io/instance":   "test.test",
							"app.kubernetes.io/managed-by": "opentelemetry-operator",
							"app.kubernetes.io/name":       "test-targetallocator",
							"app.kubernetes.io/part-of":    "opentelemetry",
							"app.kubernetes.io/version":    "latest",
						},
						Annotations: map[string]string{
							"opentelemetry-targetallocator-config/hash": "f80c054419fe2f9030368557da143e200c70772d1d5f1be50ed55ae960b4b17d",
						},
					},
					Spec: policyV1.PodDisruptionBudgetSpec{
						Selector: &v1.LabelSelector{
							MatchLabels: map[string]string{
								"app.kubernetes.io/component":  "opentelemetry-targetallocator",
								"app.kubernetes.io/instance":   "test.test",
								"app.kubernetes.io/managed-by": "opentelemetry-operator",
								"app.kubernetes.io/name":       "test-targetallocator",
								"app.kubernetes.io/part-of":    "opentelemetry",
							},
						},
						MaxUnavailable: &intstr.IntOrString{
							Type:   intstr.Int,
							IntVal: 1,
						},
					},
				},
				&monitoringv1.ServiceMonitor{
					ObjectMeta: metav1.ObjectMeta{
						Name:      "test-targetallocator",
						Namespace: "test",
						Labels: map[string]string{
							"app.kubernetes.io/component":  "opentelemetry-targetallocator",
							"app.kubernetes.io/instance":   "test.test",
							"app.kubernetes.io/managed-by": "opentelemetry-operator",
							"app.kubernetes.io/name":       "test-targetallocator",
							"app.kubernetes.io/part-of":    "opentelemetry",
							"app.kubernetes.io/version":    "latest",
						},
						Annotations: nil,
					},
					Spec: monitoringv1.ServiceMonitorSpec{
						Endpoints: []monitoringv1.Endpoint{
							{Port: "targetallocation"},
						},
						Selector: v1.LabelSelector{
							MatchLabels: map[string]string{
								"app.kubernetes.io/component":  "opentelemetry-targetallocator",
								"app.kubernetes.io/instance":   "test.test",
								"app.kubernetes.io/managed-by": "opentelemetry-operator",
								"app.kubernetes.io/name":       "test-targetallocator",
								"app.kubernetes.io/part-of":    "opentelemetry",
							},
						},
						NamespaceSelector: monitoringv1.NamespaceSelector{
							MatchNames: []string{"test"},
						},
					},
				},
			},
			wantErr: false,
			cfg: config.Config{
				CollectorImage:                "default-collector",
				TargetAllocatorImage:          "default-ta-allocator",
				TargetAllocatorConfigMapEntry: "targetallocator.yaml",
				CollectorConfigMapEntry:       "collector.yaml",
			},
		},
		{
			name: "collector present",
			args: args{
				instance: v1alpha1.TargetAllocator{
					ObjectMeta: metav1.ObjectMeta{
						Name:      "test",
						Namespace: "test",
						Labels:    nil,
					},
					Spec: v1alpha1.TargetAllocatorSpec{
						FilterStrategy: v1beta1.TargetAllocatorFilterStrategyRelabelConfig,
						PrometheusCR: v1beta1.TargetAllocatorPrometheusCR{
							Enabled: true,
						},
					},
				},
				collector: &v1beta1.OpenTelemetryCollector{
					ObjectMeta: metav1.ObjectMeta{
						Name:      "test",
						Namespace: "test",
					},
					Spec: v1beta1.OpenTelemetryCollectorSpec{
						Config: v1beta1.Config{
							Receivers: v1beta1.AnyConfig{
								Object: map[string]any{
									"prometheus": map[string]any{
										"config": map[string]any{
											"scrape_configs": []any{
												map[string]any{
													"job_name": "example",
													"metric_relabel_configs": []any{
														map[string]any{
															"replacement":   "$1_$2",
															"source_labels": []any{"job"},
															"target_label":  "job",
														},
													},
													"relabel_configs": []any{
														map[string]any{
															"replacement":   "my_service_$1",
															"source_labels": []any{"__meta_service_id"},
															"target_label":  "job",
														},
														map[string]any{
															"replacement":   "$1",
															"source_labels": []any{"__meta_service_name"},
															"target_label":  "instance",
														},
													},
												},
											},
										},
									},
								},
							},
						},
					},
				},
			},
			want: []client.Object{
				&corev1.ConfigMap{
					ObjectMeta: metav1.ObjectMeta{
						Name:      "test-targetallocator",
						Namespace: "test",
						Labels: map[string]string{
							"app.kubernetes.io/component":  "opentelemetry-targetallocator",
							"app.kubernetes.io/instance":   "test.test",
							"app.kubernetes.io/managed-by": "opentelemetry-operator",
							"app.kubernetes.io/name":       "test-targetallocator",
							"app.kubernetes.io/part-of":    "opentelemetry",
							"app.kubernetes.io/version":    "latest",
						},
						Annotations: nil,
					},
					Data: map[string]string{
						"targetallocator.yaml": `allocation_strategy: consistent-hashing
collector_selector:
  matchlabels:
    app.kubernetes.io/component: opentelemetry-collector
    app.kubernetes.io/instance: test.test
    app.kubernetes.io/managed-by: opentelemetry-operator
    app.kubernetes.io/part-of: opentelemetry
  matchexpressions: []
config:
  scrape_configs:
  - job_name: example
    metric_relabel_configs:
    - replacement: $1_$2
      source_labels:
      - job
      target_label: job
    relabel_configs:
    - replacement: my_service_$1
      source_labels:
      - __meta_service_id
      target_label: job
    - replacement: $1
      source_labels:
      - __meta_service_name
      target_label: instance
filter_strategy: relabel-config
prometheus_cr:
  enabled: true
  pod_monitor_selector: null
  probe_selector: null
  scrape_config_selector: null
  service_monitor_selector: null
`,
					},
				},
				&appsv1.Deployment{
					ObjectMeta: metav1.ObjectMeta{
						Name:      "test-targetallocator",
						Namespace: "test",
						Labels: map[string]string{
							"app.kubernetes.io/component":  "opentelemetry-targetallocator",
							"app.kubernetes.io/instance":   "test.test",
							"app.kubernetes.io/managed-by": "opentelemetry-operator",
							"app.kubernetes.io/name":       "test-targetallocator",
							"app.kubernetes.io/part-of":    "opentelemetry",
							"app.kubernetes.io/version":    "latest",
						},
						Annotations: nil,
					},
					Spec: appsv1.DeploymentSpec{
						Selector: &metav1.LabelSelector{
							MatchLabels: taSelectorLabels,
						},
						Template: corev1.PodTemplateSpec{
							ObjectMeta: metav1.ObjectMeta{
								Labels: map[string]string{
									"app.kubernetes.io/component":  "opentelemetry-targetallocator",
									"app.kubernetes.io/instance":   "test.test",
									"app.kubernetes.io/managed-by": "opentelemetry-operator",
									"app.kubernetes.io/name":       "test-targetallocator",
									"app.kubernetes.io/part-of":    "opentelemetry",
									"app.kubernetes.io/version":    "latest",
								},
								Annotations: map[string]string{
									"opentelemetry-targetallocator-config/hash": "286a5a4e7ec6d2ce652a4ce23e135c10053b4c87fd080242daa5bf21dcd5a337",
								},
							},
							Spec: corev1.PodSpec{
								Volumes: []corev1.Volume{
									{
										Name: "ta-internal",
										VolumeSource: corev1.VolumeSource{
											ConfigMap: &corev1.ConfigMapVolumeSource{
												LocalObjectReference: corev1.LocalObjectReference{
													Name: "test-targetallocator",
												},
												Items: []corev1.KeyToPath{
													{
														Key:  "targetallocator.yaml",
														Path: "targetallocator.yaml",
													},
												},
											},
										},
									},
								},
								Containers: []corev1.Container{
									{
										Name:  "ta-container",
										Image: "default-ta-allocator",
										Env: []corev1.EnvVar{
											{
												Name: "OTELCOL_NAMESPACE",
												ValueFrom: &corev1.EnvVarSource{
													FieldRef: &corev1.ObjectFieldSelector{
														FieldPath: "metadata.namespace",
													},
												},
											},
										},
										Ports: []corev1.ContainerPort{
											{
												Name:          "http",
												HostPort:      0,
												ContainerPort: 8080,
												Protocol:      "TCP",
											},
										},
										VolumeMounts: []corev1.VolumeMount{
											{
												Name:      "ta-internal",
												MountPath: "/conf",
											},
										},
										LivenessProbe: &corev1.Probe{
											ProbeHandler: corev1.ProbeHandler{
												HTTPGet: &corev1.HTTPGetAction{
													Path: "/livez",
													Port: intstr.FromInt(8080),
												},
											},
										},
										ReadinessProbe: &corev1.Probe{
											ProbeHandler: corev1.ProbeHandler{
												HTTPGet: &corev1.HTTPGetAction{
													Path: "/readyz",
													Port: intstr.FromInt(8080),
												},
											},
										},
									},
								},
								DNSPolicy:             "ClusterFirst",
								DNSConfig:             &corev1.PodDNSConfig{},
								ShareProcessNamespace: ptr.To(false),
								ServiceAccountName:    "test-targetallocator",
							},
						},
					},
				},
				&corev1.ServiceAccount{
					ObjectMeta: metav1.ObjectMeta{
						Name:      "test-targetallocator",
						Namespace: "test",
						Labels: map[string]string{
							"app.kubernetes.io/component":  "opentelemetry-targetallocator",
							"app.kubernetes.io/instance":   "test.test",
							"app.kubernetes.io/managed-by": "opentelemetry-operator",
							"app.kubernetes.io/name":       "test-targetallocator",
							"app.kubernetes.io/part-of":    "opentelemetry",
							"app.kubernetes.io/version":    "latest",
						},
					},
				},
				&corev1.Service{
					ObjectMeta: metav1.ObjectMeta{
						Name:      "test-targetallocator",
						Namespace: "test",
						Labels: map[string]string{
							"app.kubernetes.io/component":  "opentelemetry-targetallocator",
							"app.kubernetes.io/instance":   "test.test",
							"app.kubernetes.io/managed-by": "opentelemetry-operator",
							"app.kubernetes.io/name":       "test-targetallocator",
							"app.kubernetes.io/part-of":    "opentelemetry",
							"app.kubernetes.io/version":    "latest",
						},
						Annotations: nil,
					},
					Spec: corev1.ServiceSpec{
						Ports: []corev1.ServicePort{
							{
								Name: "targetallocation",
								Port: 80,
								TargetPort: intstr.IntOrString{
									Type:   1,
									StrVal: "http",
								},
							},
						},
						Selector: taSelectorLabels,
					},
				},
				&policyV1.PodDisruptionBudget{
					TypeMeta: metav1.TypeMeta{},
					ObjectMeta: metav1.ObjectMeta{
						Name:      "test-targetallocator",
						Namespace: "test",
						Labels: map[string]string{
							"app.kubernetes.io/component":  "opentelemetry-targetallocator",
							"app.kubernetes.io/instance":   "test.test",
							"app.kubernetes.io/managed-by": "opentelemetry-operator",
							"app.kubernetes.io/name":       "test-targetallocator",
							"app.kubernetes.io/part-of":    "opentelemetry",
							"app.kubernetes.io/version":    "latest",
						},
						Annotations: map[string]string{
							"opentelemetry-targetallocator-config/hash": "286a5a4e7ec6d2ce652a4ce23e135c10053b4c87fd080242daa5bf21dcd5a337",
						},
					},
					Spec: policyV1.PodDisruptionBudgetSpec{
						Selector: &v1.LabelSelector{
							MatchLabels: map[string]string{
								"app.kubernetes.io/component":  "opentelemetry-targetallocator",
								"app.kubernetes.io/instance":   "test.test",
								"app.kubernetes.io/managed-by": "opentelemetry-operator",
								"app.kubernetes.io/name":       "test-targetallocator",
								"app.kubernetes.io/part-of":    "opentelemetry",
							},
						},
						MaxUnavailable: &intstr.IntOrString{
							Type:   intstr.Int,
							IntVal: 1,
						},
					},
				},
			},
			wantErr: false,
			cfg: config.Config{
				CollectorImage:                "default-collector",
				TargetAllocatorImage:          "default-ta-allocator",
				TargetAllocatorConfigMapEntry: "targetallocator.yaml",
				CollectorConfigMapEntry:       "collector.yaml",
			},
		},
		{
			name: "mtls",
			args: args{
				instance: v1alpha1.TargetAllocator{
					ObjectMeta: metav1.ObjectMeta{
						Name:      "test",
						Namespace: "test",
						Labels:    nil,
					},
					Spec: v1alpha1.TargetAllocatorSpec{
						FilterStrategy: v1beta1.TargetAllocatorFilterStrategyRelabelConfig,
						PrometheusCR: v1beta1.TargetAllocatorPrometheusCR{
							Enabled: true,
						},
					},
				},
				collector: &v1beta1.OpenTelemetryCollector{
					ObjectMeta: metav1.ObjectMeta{
						Name:      "test",
						Namespace: "test",
					},
					Spec: v1beta1.OpenTelemetryCollectorSpec{
						Config: v1beta1.Config{
							Receivers: v1beta1.AnyConfig{
								Object: map[string]any{
									"prometheus": map[string]any{
										"config": map[string]any{
											"scrape_configs": []any{
												map[string]any{
													"job_name": "example",
													"metric_relabel_configs": []any{
														map[string]any{
															"replacement":   "$1_$2",
															"source_labels": []any{"job"},
															"target_label":  "job",
														},
													},
													"relabel_configs": []any{
														map[string]any{
															"replacement":   "my_service_$1",
															"source_labels": []any{"__meta_service_id"},
															"target_label":  "job",
														},
														map[string]any{
															"replacement":   "$1",
															"source_labels": []any{"__meta_service_name"},
															"target_label":  "instance",
														},
													},
												},
											},
										},
									},
								},
							},
						},
					},
				},
			},
			want: []client.Object{
				&corev1.ConfigMap{
					ObjectMeta: metav1.ObjectMeta{
						Name:      "test-targetallocator",
						Namespace: "test",
						Labels: map[string]string{
							"app.kubernetes.io/component":  "opentelemetry-targetallocator",
							"app.kubernetes.io/instance":   "test.test",
							"app.kubernetes.io/managed-by": "opentelemetry-operator",
							"app.kubernetes.io/name":       "test-targetallocator",
							"app.kubernetes.io/part-of":    "opentelemetry",
							"app.kubernetes.io/version":    "latest",
						},
						Annotations: nil,
					},
					Data: map[string]string{
						"targetallocator.yaml": `allocation_strategy: consistent-hashing
collector_selector:
  matchlabels:
    app.kubernetes.io/component: opentelemetry-collector
    app.kubernetes.io/instance: test.test
    app.kubernetes.io/managed-by: opentelemetry-operator
    app.kubernetes.io/part-of: opentelemetry
  matchexpressions: []
config:
  scrape_configs:
  - job_name: example
    metric_relabel_configs:
    - replacement: $1_$2
      source_labels:
      - job
      target_label: job
    relabel_configs:
    - replacement: my_service_$1
      source_labels:
      - __meta_service_id
      target_label: job
    - replacement: $1
      source_labels:
      - __meta_service_name
      target_label: instance
filter_strategy: relabel-config
https:
  ca_file_path: /tls/ca.crt
  enabled: true
  listen_addr: :8443
  tls_cert_file_path: /tls/tls.crt
  tls_key_file_path: /tls/tls.key
prometheus_cr:
  enabled: true
  pod_monitor_selector: null
  probe_selector: null
  scrape_config_selector: null
  service_monitor_selector: null
`,
					},
				},
				&appsv1.Deployment{
					ObjectMeta: metav1.ObjectMeta{
						Name:      "test-targetallocator",
						Namespace: "test",
						Labels: map[string]string{
							"app.kubernetes.io/component":  "opentelemetry-targetallocator",
							"app.kubernetes.io/instance":   "test.test",
							"app.kubernetes.io/managed-by": "opentelemetry-operator",
							"app.kubernetes.io/name":       "test-targetallocator",
							"app.kubernetes.io/part-of":    "opentelemetry",
							"app.kubernetes.io/version":    "latest",
						},
						Annotations: nil,
					},
					Spec: appsv1.DeploymentSpec{
						Selector: &metav1.LabelSelector{
							MatchLabels: taSelectorLabels,
						},
						Template: corev1.PodTemplateSpec{
							ObjectMeta: metav1.ObjectMeta{
								Labels: map[string]string{
									"app.kubernetes.io/component":  "opentelemetry-targetallocator",
									"app.kubernetes.io/instance":   "test.test",
									"app.kubernetes.io/managed-by": "opentelemetry-operator",
									"app.kubernetes.io/name":       "test-targetallocator",
									"app.kubernetes.io/part-of":    "opentelemetry",
									"app.kubernetes.io/version":    "latest",
								},
								Annotations: map[string]string{
									"opentelemetry-targetallocator-config/hash": "3e2818ab54d866289de7837779e86e9c95803c43c0c4b58b25123e809ae9b771",
								},
							},
							Spec: corev1.PodSpec{
								Volumes: []corev1.Volume{
									{
										Name: "ta-internal",
										VolumeSource: corev1.VolumeSource{
											ConfigMap: &corev1.ConfigMapVolumeSource{
												LocalObjectReference: corev1.LocalObjectReference{
													Name: "test-targetallocator",
												},
												Items: []corev1.KeyToPath{
													{
														Key:  "targetallocator.yaml",
														Path: "targetallocator.yaml",
													},
												},
											},
										},
									},
									{
										Name: "test-ta-server-cert",
										VolumeSource: corev1.VolumeSource{
											Secret: &corev1.SecretVolumeSource{
												SecretName: "test-ta-server-cert",
											},
										},
									},
								},
								Containers: []corev1.Container{
									{
										Name:  "ta-container",
										Image: "default-ta-allocator",
										Env: []corev1.EnvVar{
											{
												Name: "OTELCOL_NAMESPACE",
												ValueFrom: &corev1.EnvVarSource{
													FieldRef: &corev1.ObjectFieldSelector{
														FieldPath: "metadata.namespace",
													},
												},
											},
										},
										Ports: []corev1.ContainerPort{
											{
												Name:          "http",
												HostPort:      0,
												ContainerPort: 8080,
												Protocol:      "TCP",
											},
											{
												Name:          "https",
												HostPort:      0,
												ContainerPort: 8443,
												Protocol:      "TCP",
											},
										},
										VolumeMounts: []corev1.VolumeMount{
											{
												Name:      "ta-internal",
												MountPath: "/conf",
											},
											{
												Name:      "test-ta-server-cert",
												MountPath: "/tls",
											},
										},
										LivenessProbe: &corev1.Probe{
											ProbeHandler: corev1.ProbeHandler{
												HTTPGet: &corev1.HTTPGetAction{
													Path: "/livez",
													Port: intstr.FromInt(8080),
												},
											},
										},
										ReadinessProbe: &corev1.Probe{
											ProbeHandler: corev1.ProbeHandler{
												HTTPGet: &corev1.HTTPGetAction{
													Path: "/readyz",
													Port: intstr.FromInt(8080),
												},
											},
										},
									},
								},
								DNSPolicy:             "ClusterFirst",
								DNSConfig:             &corev1.PodDNSConfig{},
								ShareProcessNamespace: ptr.To(false),
								ServiceAccountName:    "test-targetallocator",
							},
						},
					},
				},
				&corev1.ServiceAccount{
					ObjectMeta: metav1.ObjectMeta{
						Name:      "test-targetallocator",
						Namespace: "test",
						Labels: map[string]string{
							"app.kubernetes.io/component":  "opentelemetry-targetallocator",
							"app.kubernetes.io/instance":   "test.test",
							"app.kubernetes.io/managed-by": "opentelemetry-operator",
							"app.kubernetes.io/name":       "test-targetallocator",
							"app.kubernetes.io/part-of":    "opentelemetry",
							"app.kubernetes.io/version":    "latest",
						},
					},
				},
				&corev1.Service{
					ObjectMeta: metav1.ObjectMeta{
						Name:      "test-targetallocator",
						Namespace: "test",
						Labels: map[string]string{
							"app.kubernetes.io/component":  "opentelemetry-targetallocator",
							"app.kubernetes.io/instance":   "test.test",
							"app.kubernetes.io/managed-by": "opentelemetry-operator",
							"app.kubernetes.io/name":       "test-targetallocator",
							"app.kubernetes.io/part-of":    "opentelemetry",
							"app.kubernetes.io/version":    "latest",
						},
						Annotations: nil,
					},
					Spec: corev1.ServiceSpec{
						Ports: []corev1.ServicePort{
							{
								Name: "targetallocation",
								Port: 80,
								TargetPort: intstr.IntOrString{
									Type:   1,
									StrVal: "http",
								},
							},
							{
								Name: "targetallocation-https",
								Port: 443,
								TargetPort: intstr.IntOrString{
									Type:   1,
									StrVal: "https",
								},
							},
						},
						Selector: taSelectorLabels,
					},
				},
				&policyV1.PodDisruptionBudget{
					TypeMeta: metav1.TypeMeta{},
					ObjectMeta: metav1.ObjectMeta{
						Name:      "test-targetallocator",
						Namespace: "test",
						Labels: map[string]string{
							"app.kubernetes.io/component":  "opentelemetry-targetallocator",
							"app.kubernetes.io/instance":   "test.test",
							"app.kubernetes.io/managed-by": "opentelemetry-operator",
							"app.kubernetes.io/name":       "test-targetallocator",
							"app.kubernetes.io/part-of":    "opentelemetry",
							"app.kubernetes.io/version":    "latest",
						},
						Annotations: map[string]string{
							"opentelemetry-targetallocator-config/hash": "3e2818ab54d866289de7837779e86e9c95803c43c0c4b58b25123e809ae9b771",
						},
					},
					Spec: policyV1.PodDisruptionBudgetSpec{
						Selector: &v1.LabelSelector{
							MatchLabels: map[string]string{
								"app.kubernetes.io/component":  "opentelemetry-targetallocator",
								"app.kubernetes.io/instance":   "test.test",
								"app.kubernetes.io/managed-by": "opentelemetry-operator",
								"app.kubernetes.io/name":       "test-targetallocator",
								"app.kubernetes.io/part-of":    "opentelemetry",
							},
						},
						MaxUnavailable: &intstr.IntOrString{
							Type:   intstr.Int,
							IntVal: 1,
						},
					},
				},
				&cmv1.Issuer{
					TypeMeta: metav1.TypeMeta{},
					ObjectMeta: metav1.ObjectMeta{
						Name:      "test-self-signed-issuer",
						Namespace: "test",
						Labels: map[string]string{
							"app.kubernetes.io/component":  "opentelemetry-targetallocator",
							"app.kubernetes.io/instance":   "test.test",
							"app.kubernetes.io/managed-by": "opentelemetry-operator",
							"app.kubernetes.io/name":       "test-self-signed-issuer",
							"app.kubernetes.io/part-of":    "opentelemetry",
							"app.kubernetes.io/version":    "latest",
						},
					},
					Spec: cmv1.IssuerSpec{
						IssuerConfig: cmv1.IssuerConfig{
							SelfSigned: &cmv1.SelfSignedIssuer{
								CRLDistributionPoints: nil,
							},
						},
					},
				},
				&cmv1.Certificate{
					TypeMeta: metav1.TypeMeta{},
					ObjectMeta: metav1.ObjectMeta{
						Name:      "test-ca-cert",
						Namespace: "test",
						Labels: map[string]string{
							"app.kubernetes.io/component":  "opentelemetry-targetallocator",
							"app.kubernetes.io/instance":   "test.test",
							"app.kubernetes.io/managed-by": "opentelemetry-operator",
							"app.kubernetes.io/name":       "test-ca-cert",
							"app.kubernetes.io/part-of":    "opentelemetry",
							"app.kubernetes.io/version":    "latest",
						},
					},
					Spec: cmv1.CertificateSpec{
						Subject: &cmv1.X509Subject{
							OrganizationalUnits: []string{"opentelemetry-operator"},
						},
						CommonName: "test-ca-cert",
						IsCA:       true,
						SecretName: "test-ca-cert",
						IssuerRef: cmmetav1.ObjectReference{
							Name: "test-self-signed-issuer",
							Kind: "Issuer",
						},
					},
				},
				&cmv1.Issuer{
					TypeMeta: metav1.TypeMeta{},
					ObjectMeta: metav1.ObjectMeta{
						Name:      "test-ca-issuer",
						Namespace: "test",
						Labels: map[string]string{
							"app.kubernetes.io/component":  "opentelemetry-targetallocator",
							"app.kubernetes.io/instance":   "test.test",
							"app.kubernetes.io/managed-by": "opentelemetry-operator",
							"app.kubernetes.io/name":       "test-ca-issuer",
							"app.kubernetes.io/part-of":    "opentelemetry",
							"app.kubernetes.io/version":    "latest",
						},
					},
					Spec: cmv1.IssuerSpec{
						IssuerConfig: cmv1.IssuerConfig{
							CA: &cmv1.CAIssuer{
								SecretName: "test-ca-cert",
							},
						},
					},
				},
				&cmv1.Certificate{
					TypeMeta: metav1.TypeMeta{},
					ObjectMeta: metav1.ObjectMeta{
						Name:      "test-ta-server-cert",
						Namespace: "test",
						Labels: map[string]string{
							"app.kubernetes.io/component":  "opentelemetry-targetallocator",
							"app.kubernetes.io/instance":   "test.test",
							"app.kubernetes.io/managed-by": "opentelemetry-operator",
							"app.kubernetes.io/name":       "test-ta-server-cert",
							"app.kubernetes.io/part-of":    "opentelemetry",
							"app.kubernetes.io/version":    "latest",
						},
					},
					Spec: cmv1.CertificateSpec{
						Subject: &cmv1.X509Subject{
							OrganizationalUnits: []string{"opentelemetry-operator"},
						},
						DNSNames: []string{
							"test-targetallocator",
							"test-targetallocator.test.svc",
							"test-targetallocator.test.svc.cluster.local",
						},
						SecretName: "test-ta-server-cert",
						IssuerRef: cmmetav1.ObjectReference{
							Name: "test-ca-issuer",
							Kind: "Issuer",
						},
						Usages: []cmv1.KeyUsage{
							"client auth",
							"server auth",
						},
					},
				},
				&cmv1.Certificate{
					ObjectMeta: metav1.ObjectMeta{
						Name:      "test-ta-client-cert",
						Namespace: "test",
						Labels: map[string]string{
							"app.kubernetes.io/component":  "opentelemetry-targetallocator",
							"app.kubernetes.io/instance":   "test.test",
							"app.kubernetes.io/managed-by": "opentelemetry-operator",
							"app.kubernetes.io/name":       "test-ta-client-cert",
							"app.kubernetes.io/part-of":    "opentelemetry",
							"app.kubernetes.io/version":    "latest",
						},
					},
					Spec: cmv1.CertificateSpec{
						Subject: &cmv1.X509Subject{
							OrganizationalUnits: []string{"opentelemetry-operator"},
						},
						DNSNames: []string{
							"test-targetallocator",
							"test-targetallocator.test.svc",
							"test-targetallocator.test.svc.cluster.local",
						},
						SecretName: "test-ta-client-cert",
						IssuerRef: cmmetav1.ObjectReference{
							Name: "test-ca-issuer",
							Kind: "Issuer",
						},
						Usages: []cmv1.KeyUsage{
							"client auth",
							"server auth",
						},
					},
				},
			},
			wantErr: false,
			cfg: config.Config{
				CertManagerAvailability:       certmanager.Available,
				CollectorImage:                "default-collector",
				TargetAllocatorImage:          "default-ta-allocator",
				TargetAllocatorConfigMapEntry: "targetallocator.yaml",
				CollectorConfigMapEntry:       "collector.yaml",
			},
			featuregates: []*colfeaturegate.Gate{featuregate.EnableTargetAllocatorMTLS},
		},
	}
	for _, tt := range tests {
		t.Run(tt.name, func(t *testing.T) {
			params := targetallocator.Params{
				Log:             logr.Discard(),
				Config:          tt.cfg,
				TargetAllocator: tt.args.instance,
				Collector:       tt.args.collector,
			}
			registry := colfeaturegate.GlobalRegistry()
			for _, gate := range tt.featuregates {
				current := gate.IsEnabled()
				require.False(t, current, "only enable gates which are disabled by default")
				if err := registry.Set(gate.ID(), true); err != nil {
					require.NoError(t, err)
					return
				}
				t.Cleanup(func() {
					err := registry.Set(gate.ID(), current)
					require.NoError(t, err)
				})
			}
			got, err := BuildTargetAllocator(params)
			if (err != nil) != tt.wantErr {
				t.Errorf("BuildAll() error = %v, wantErr %v", err, tt.wantErr)
				return
			}
			require.Equal(t, tt.want[0], got[0])
			require.Equal(t, tt.want[1], got[1])
			require.Equal(t, tt.want, got)

		})
	}
}
>>>>>>> 7d8a074d
<|MERGE_RESOLUTION|>--- conflicted
+++ resolved
@@ -1,4 +1,3 @@
-<<<<<<< HEAD
 // Copyright The OpenTelemetry Authors
 // SPDX-License-Identifier: Apache-2.0
 
@@ -1192,6 +1191,1680 @@
 	}
 }
 
+func TestBuildCollectorTargetAllocatorResources(t *testing.T) {
+	var goodConfigYaml = `
+receivers:
+  prometheus:
+    config:
+      scrape_configs:
+      - job_name: 'example'
+        relabel_configs:
+        - source_labels: ['__meta_service_id']
+          target_label: 'job'
+          replacement: 'my_service_$$1'
+        - source_labels: ['__meta_service_name']
+          target_label: 'instance'
+          replacement: '$1'
+        metric_relabel_configs:
+        - source_labels: ['job']
+          target_label: 'job'
+          replacement: '$$1_$2'
+exporters:
+  debug:
+service:
+  pipelines:
+    metrics:
+      receivers: [prometheus]
+      exporters: [debug]
+`
+
+	goodConfig := v1beta1.Config{}
+	err := go_yaml.Unmarshal([]byte(goodConfigYaml), &goodConfig)
+	require.NoError(t, err)
+
+	goodConfigHash, _ := manifestutils.GetConfigMapSHA(goodConfig)
+	goodConfigHash = goodConfigHash[:8]
+
+	one := int32(1)
+	type args struct {
+		instance v1beta1.OpenTelemetryCollector
+	}
+	tests := []struct {
+		name         string
+		args         args
+		want         []client.Object
+		featuregates []*colfeaturegate.Gate
+		wantErr      bool
+		opts         []config.Option
+	}{
+		{
+			name: "base case",
+			args: args{
+				instance: v1beta1.OpenTelemetryCollector{
+					ObjectMeta: metav1.ObjectMeta{
+						Name:      "test",
+						Namespace: "test",
+					},
+					Spec: v1beta1.OpenTelemetryCollectorSpec{
+						OpenTelemetryCommonFields: v1beta1.OpenTelemetryCommonFields{
+							Image:    "test",
+							Replicas: &one,
+						},
+						Mode:   "statefulset",
+						Config: goodConfig,
+						TargetAllocator: v1beta1.TargetAllocatorEmbedded{
+							Enabled:            true,
+							FilterStrategy:     "relabel-config",
+							AllocationStrategy: v1beta1.TargetAllocatorAllocationStrategyConsistentHashing,
+							PrometheusCR: v1beta1.TargetAllocatorPrometheusCR{
+								Enabled: true,
+							},
+						},
+					},
+				},
+			},
+			want: []client.Object{
+				&appsv1.StatefulSet{
+					TypeMeta: metav1.TypeMeta{},
+					ObjectMeta: metav1.ObjectMeta{
+						Name:      "test-collector",
+						Namespace: "test",
+						Labels: map[string]string{
+							"app.kubernetes.io/component":  "opentelemetry-collector",
+							"app.kubernetes.io/instance":   "test.test",
+							"app.kubernetes.io/managed-by": "opentelemetry-operator",
+							"app.kubernetes.io/name":       "test-collector",
+							"app.kubernetes.io/part-of":    "opentelemetry",
+							"app.kubernetes.io/version":    "latest",
+						},
+						Annotations: map[string]string{},
+					},
+					Spec: appsv1.StatefulSetSpec{
+						ServiceName: "test-collector",
+						Replicas:    &one,
+						Selector: &metav1.LabelSelector{
+							MatchLabels: selectorLabels,
+						},
+						Template: corev1.PodTemplateSpec{
+							ObjectMeta: metav1.ObjectMeta{
+								Labels: map[string]string{
+									"app.kubernetes.io/component":  "opentelemetry-collector",
+									"app.kubernetes.io/instance":   "test.test",
+									"app.kubernetes.io/managed-by": "opentelemetry-operator",
+									"app.kubernetes.io/name":       "test-collector",
+									"app.kubernetes.io/part-of":    "opentelemetry",
+									"app.kubernetes.io/version":    "latest",
+								},
+								Annotations: map[string]string{
+									"opentelemetry-operator-config/sha256": "42773025f65feaf30df59a306a9e38f1aaabe94c8310983beaddb7f648d699b0",
+									"prometheus.io/path":                   "/metrics",
+									"prometheus.io/port":                   "8888",
+									"prometheus.io/scrape":                 "true",
+								},
+							},
+							Spec: corev1.PodSpec{
+								Volumes: []corev1.Volume{
+									{
+										Name: "otc-internal",
+										VolumeSource: corev1.VolumeSource{
+											ConfigMap: &corev1.ConfigMapVolumeSource{
+												LocalObjectReference: corev1.LocalObjectReference{
+													Name: "test-collector-" + goodConfigHash,
+												},
+												Items: []corev1.KeyToPath{
+													{
+														Key:  "collector.yaml",
+														Path: "collector.yaml",
+													},
+												},
+											},
+										},
+									},
+								},
+								Containers: []corev1.Container{
+									{
+										Name:  "otc-container",
+										Image: "test",
+										Args: []string{
+											"--config=/conf/collector.yaml",
+										},
+										Env: []corev1.EnvVar{
+											{
+												Name: "POD_NAME",
+												ValueFrom: &corev1.EnvVarSource{
+													FieldRef: &corev1.ObjectFieldSelector{
+														FieldPath: "metadata.name",
+													},
+												},
+											},
+											{
+												Name:  "SHARD",
+												Value: "0",
+											},
+										},
+										Ports: []corev1.ContainerPort{
+											{
+												Name:          "metrics",
+												HostPort:      0,
+												ContainerPort: 8888,
+												Protocol:      "TCP",
+											},
+										},
+										VolumeMounts: []corev1.VolumeMount{
+											{
+												Name:      "otc-internal",
+												MountPath: "/conf",
+											},
+										},
+									},
+								},
+								ShareProcessNamespace: ptr.To(false),
+								DNSPolicy:             "ClusterFirst",
+								DNSConfig:             &corev1.PodDNSConfig{},
+								ServiceAccountName:    "test-collector",
+							},
+						},
+						PodManagementPolicy: "Parallel",
+					},
+				},
+				&policyV1.PodDisruptionBudget{
+					TypeMeta: metav1.TypeMeta{},
+					ObjectMeta: metav1.ObjectMeta{
+						Name:      "test-collector",
+						Namespace: "test",
+						Labels: map[string]string{
+							"app.kubernetes.io/component":  "opentelemetry-collector",
+							"app.kubernetes.io/instance":   "test.test",
+							"app.kubernetes.io/managed-by": "opentelemetry-operator",
+							"app.kubernetes.io/name":       "test-collector",
+							"app.kubernetes.io/part-of":    "opentelemetry",
+							"app.kubernetes.io/version":    "latest",
+						},
+						Annotations: map[string]string{},
+					},
+					Spec: policyV1.PodDisruptionBudgetSpec{
+						Selector: &v1.LabelSelector{
+							MatchLabels: map[string]string{
+								"app.kubernetes.io/component":  "opentelemetry-collector",
+								"app.kubernetes.io/instance":   "test.test",
+								"app.kubernetes.io/managed-by": "opentelemetry-operator",
+								"app.kubernetes.io/name":       "test-collector",
+								"app.kubernetes.io/part-of":    "opentelemetry",
+								"app.kubernetes.io/version":    "latest",
+							},
+						},
+						MaxUnavailable: &intstr.IntOrString{
+							Type:   intstr.Int,
+							IntVal: 1,
+						},
+					},
+				},
+				&corev1.ConfigMap{
+					ObjectMeta: metav1.ObjectMeta{
+						Name:      "test-collector-" + goodConfigHash,
+						Namespace: "test",
+						Labels: map[string]string{
+							"app.kubernetes.io/component":  "opentelemetry-collector",
+							"app.kubernetes.io/instance":   "test.test",
+							"app.kubernetes.io/managed-by": "opentelemetry-operator",
+							"app.kubernetes.io/name":       "test-collector",
+							"app.kubernetes.io/part-of":    "opentelemetry",
+							"app.kubernetes.io/version":    "latest",
+						},
+						Annotations: map[string]string{},
+					},
+					Data: map[string]string{
+						"collector.yaml": "exporters:\n    debug: null\nreceivers:\n    prometheus:\n        config: {}\n        target_allocator:\n            collector_id: ${POD_NAME}\n            endpoint: http://test-targetallocator:80\n            interval: 30s\nservice:\n    pipelines:\n        metrics:\n            exporters:\n                - debug\n            receivers:\n                - prometheus\n",
+					},
+				},
+				&corev1.ServiceAccount{
+					ObjectMeta: metav1.ObjectMeta{
+						Name:      "test-collector",
+						Namespace: "test",
+						Labels: map[string]string{
+							"app.kubernetes.io/component":  "opentelemetry-collector",
+							"app.kubernetes.io/instance":   "test.test",
+							"app.kubernetes.io/managed-by": "opentelemetry-operator",
+							"app.kubernetes.io/name":       "test-collector",
+							"app.kubernetes.io/part-of":    "opentelemetry",
+							"app.kubernetes.io/version":    "latest",
+						},
+						Annotations: map[string]string{},
+					},
+				},
+				&corev1.Service{
+					ObjectMeta: metav1.ObjectMeta{
+						Name:      "test-collector-monitoring",
+						Namespace: "test",
+						Labels: map[string]string{
+							"app.kubernetes.io/component":                            "opentelemetry-collector",
+							"app.kubernetes.io/instance":                             "test.test",
+							"app.kubernetes.io/managed-by":                           "opentelemetry-operator",
+							"app.kubernetes.io/name":                                 "test-collector-monitoring",
+							"app.kubernetes.io/part-of":                              "opentelemetry",
+							"app.kubernetes.io/version":                              "latest",
+							"operator.opentelemetry.io/collector-service-type":       "monitoring",
+							"operator.opentelemetry.io/collector-monitoring-service": "Exists",
+						},
+						Annotations: map[string]string{},
+					},
+					Spec: corev1.ServiceSpec{
+						Ports: []corev1.ServicePort{
+							{
+								Name: "monitoring",
+								Port: 8888,
+							},
+						},
+						Selector: selectorLabels,
+					},
+				},
+				&corev1.ConfigMap{
+					ObjectMeta: metav1.ObjectMeta{
+						Name:      "test-targetallocator",
+						Namespace: "test",
+						Labels: map[string]string{
+							"app.kubernetes.io/component":  "opentelemetry-targetallocator",
+							"app.kubernetes.io/instance":   "test.test",
+							"app.kubernetes.io/managed-by": "opentelemetry-operator",
+							"app.kubernetes.io/name":       "test-targetallocator",
+							"app.kubernetes.io/part-of":    "opentelemetry",
+							"app.kubernetes.io/version":    "latest",
+						},
+						Annotations: nil,
+					},
+					Data: map[string]string{
+						"targetallocator.yaml": `allocation_strategy: consistent-hashing
+collector_selector:
+  matchlabels:
+    app.kubernetes.io/component: opentelemetry-collector
+    app.kubernetes.io/instance: test.test
+    app.kubernetes.io/managed-by: opentelemetry-operator
+    app.kubernetes.io/part-of: opentelemetry
+  matchexpressions: []
+config:
+  scrape_configs:
+  - job_name: example
+    metric_relabel_configs:
+    - replacement: $1_$2
+      source_labels:
+      - job
+      target_label: job
+    relabel_configs:
+    - replacement: my_service_$1
+      source_labels:
+      - __meta_service_id
+      target_label: job
+    - replacement: $1
+      source_labels:
+      - __meta_service_name
+      target_label: instance
+filter_strategy: relabel-config
+prometheus_cr:
+  enabled: true
+  pod_monitor_selector: null
+  probe_selector: null
+  scrape_config_selector: null
+  service_monitor_selector: null
+`,
+					},
+				},
+				&appsv1.Deployment{
+					ObjectMeta: metav1.ObjectMeta{
+						Name:      "test-targetallocator",
+						Namespace: "test",
+						Labels: map[string]string{
+							"app.kubernetes.io/component":  "opentelemetry-targetallocator",
+							"app.kubernetes.io/instance":   "test.test",
+							"app.kubernetes.io/managed-by": "opentelemetry-operator",
+							"app.kubernetes.io/name":       "test-targetallocator",
+							"app.kubernetes.io/part-of":    "opentelemetry",
+							"app.kubernetes.io/version":    "latest",
+						},
+						Annotations: nil,
+					},
+					Spec: appsv1.DeploymentSpec{
+						Selector: &metav1.LabelSelector{
+							MatchLabels: taSelectorLabels,
+						},
+						Template: corev1.PodTemplateSpec{
+							ObjectMeta: metav1.ObjectMeta{
+								Labels: map[string]string{
+									"app.kubernetes.io/component":  "opentelemetry-targetallocator",
+									"app.kubernetes.io/instance":   "test.test",
+									"app.kubernetes.io/managed-by": "opentelemetry-operator",
+									"app.kubernetes.io/name":       "test-targetallocator",
+									"app.kubernetes.io/part-of":    "opentelemetry",
+									"app.kubernetes.io/version":    "latest",
+								},
+								Annotations: map[string]string{
+									"opentelemetry-targetallocator-config/hash": "286a5a4e7ec6d2ce652a4ce23e135c10053b4c87fd080242daa5bf21dcd5a337",
+								},
+							},
+							Spec: corev1.PodSpec{
+								Volumes: []corev1.Volume{
+									{
+										Name: "ta-internal",
+										VolumeSource: corev1.VolumeSource{
+											ConfigMap: &corev1.ConfigMapVolumeSource{
+												LocalObjectReference: corev1.LocalObjectReference{
+													Name: "test-targetallocator",
+												},
+												Items: []corev1.KeyToPath{
+													{
+														Key:  "targetallocator.yaml",
+														Path: "targetallocator.yaml",
+													},
+												},
+											},
+										},
+									},
+								},
+								Containers: []corev1.Container{
+									{
+										Name:  "ta-container",
+										Image: "default-ta-allocator",
+										Env: []corev1.EnvVar{
+											{
+												Name: "OTELCOL_NAMESPACE",
+												ValueFrom: &corev1.EnvVarSource{
+													FieldRef: &corev1.ObjectFieldSelector{
+														FieldPath: "metadata.namespace",
+													},
+												},
+											},
+										},
+										Ports: []corev1.ContainerPort{
+											{
+												Name:          "http",
+												HostPort:      0,
+												ContainerPort: 8080,
+												Protocol:      "TCP",
+											},
+										},
+										VolumeMounts: []corev1.VolumeMount{
+											{
+												Name:      "ta-internal",
+												MountPath: "/conf",
+											},
+										},
+										LivenessProbe: &corev1.Probe{
+											ProbeHandler: corev1.ProbeHandler{
+												HTTPGet: &corev1.HTTPGetAction{
+													Path: "/livez",
+													Port: intstr.FromInt(8080),
+												},
+											},
+										},
+										ReadinessProbe: &corev1.Probe{
+											ProbeHandler: corev1.ProbeHandler{
+												HTTPGet: &corev1.HTTPGetAction{
+													Path: "/readyz",
+													Port: intstr.FromInt(8080),
+												},
+											},
+										},
+									},
+								},
+								DNSPolicy:             "ClusterFirst",
+								DNSConfig:             &corev1.PodDNSConfig{},
+								ShareProcessNamespace: ptr.To(false),
+								ServiceAccountName:    "test-targetallocator",
+							},
+						},
+					},
+				},
+				&corev1.ServiceAccount{
+					ObjectMeta: metav1.ObjectMeta{
+						Name:      "test-targetallocator",
+						Namespace: "test",
+						Labels: map[string]string{
+							"app.kubernetes.io/component":  "opentelemetry-targetallocator",
+							"app.kubernetes.io/instance":   "test.test",
+							"app.kubernetes.io/managed-by": "opentelemetry-operator",
+							"app.kubernetes.io/name":       "test-targetallocator",
+							"app.kubernetes.io/part-of":    "opentelemetry",
+							"app.kubernetes.io/version":    "latest",
+						},
+					},
+				},
+				&corev1.Service{
+					ObjectMeta: metav1.ObjectMeta{
+						Name:      "test-targetallocator",
+						Namespace: "test",
+						Labels: map[string]string{
+							"app.kubernetes.io/component":  "opentelemetry-targetallocator",
+							"app.kubernetes.io/instance":   "test.test",
+							"app.kubernetes.io/managed-by": "opentelemetry-operator",
+							"app.kubernetes.io/name":       "test-targetallocator",
+							"app.kubernetes.io/part-of":    "opentelemetry",
+							"app.kubernetes.io/version":    "latest",
+						},
+						Annotations: nil,
+					},
+					Spec: corev1.ServiceSpec{
+						Ports: []corev1.ServicePort{
+							{
+								Name: "targetallocation",
+								Port: 80,
+								TargetPort: intstr.IntOrString{
+									Type:   1,
+									StrVal: "http",
+								},
+							},
+						},
+						Selector: taSelectorLabels,
+					},
+				},
+				&policyV1.PodDisruptionBudget{
+					TypeMeta: metav1.TypeMeta{},
+					ObjectMeta: metav1.ObjectMeta{
+						Name:      "test-targetallocator",
+						Namespace: "test",
+						Labels: map[string]string{
+							"app.kubernetes.io/component":  "opentelemetry-targetallocator",
+							"app.kubernetes.io/instance":   "test.test",
+							"app.kubernetes.io/managed-by": "opentelemetry-operator",
+							"app.kubernetes.io/name":       "test-targetallocator",
+							"app.kubernetes.io/part-of":    "opentelemetry",
+							"app.kubernetes.io/version":    "latest",
+						},
+						Annotations: map[string]string{
+							"opentelemetry-targetallocator-config/hash": "286a5a4e7ec6d2ce652a4ce23e135c10053b4c87fd080242daa5bf21dcd5a337",
+						},
+					},
+					Spec: policyV1.PodDisruptionBudgetSpec{
+						Selector: &v1.LabelSelector{
+							MatchLabels: map[string]string{
+								"app.kubernetes.io/component":  "opentelemetry-targetallocator",
+								"app.kubernetes.io/instance":   "test.test",
+								"app.kubernetes.io/managed-by": "opentelemetry-operator",
+								"app.kubernetes.io/name":       "test-targetallocator",
+								"app.kubernetes.io/part-of":    "opentelemetry",
+							},
+						},
+						MaxUnavailable: &intstr.IntOrString{
+							Type:   intstr.Int,
+							IntVal: 1,
+						},
+					},
+				},
+			},
+			wantErr: false,
+		},
+		{
+			name: "enable metrics case",
+			args: args{
+				instance: v1beta1.OpenTelemetryCollector{
+					ObjectMeta: metav1.ObjectMeta{
+						Name:      "test",
+						Namespace: "test",
+					},
+					Spec: v1beta1.OpenTelemetryCollectorSpec{
+						OpenTelemetryCommonFields: v1beta1.OpenTelemetryCommonFields{
+							Image:    "test",
+							Replicas: &one,
+						},
+						Mode:   "statefulset",
+						Config: goodConfig,
+						TargetAllocator: v1beta1.TargetAllocatorEmbedded{
+							Enabled: true,
+							PrometheusCR: v1beta1.TargetAllocatorPrometheusCR{
+								Enabled: true,
+							},
+							AllocationStrategy: v1beta1.TargetAllocatorAllocationStrategyConsistentHashing,
+							FilterStrategy:     "relabel-config",
+							Observability: v1beta1.ObservabilitySpec{
+								Metrics: v1beta1.MetricsConfigSpec{
+									EnableMetrics: true,
+								},
+							},
+						},
+					},
+				},
+			},
+			want: []client.Object{
+				&appsv1.StatefulSet{
+					TypeMeta: metav1.TypeMeta{},
+					ObjectMeta: metav1.ObjectMeta{
+						Name:      "test-collector",
+						Namespace: "test",
+						Labels: map[string]string{
+							"app.kubernetes.io/component":  "opentelemetry-collector",
+							"app.kubernetes.io/instance":   "test.test",
+							"app.kubernetes.io/managed-by": "opentelemetry-operator",
+							"app.kubernetes.io/name":       "test-collector",
+							"app.kubernetes.io/part-of":    "opentelemetry",
+							"app.kubernetes.io/version":    "latest",
+						},
+						Annotations: map[string]string{},
+					},
+					Spec: appsv1.StatefulSetSpec{
+						ServiceName: "test-collector",
+						Replicas:    &one,
+						Selector: &metav1.LabelSelector{
+							MatchLabels: selectorLabels,
+						},
+						Template: corev1.PodTemplateSpec{
+							ObjectMeta: metav1.ObjectMeta{
+								Labels: map[string]string{
+									"app.kubernetes.io/component":  "opentelemetry-collector",
+									"app.kubernetes.io/instance":   "test.test",
+									"app.kubernetes.io/managed-by": "opentelemetry-operator",
+									"app.kubernetes.io/name":       "test-collector",
+									"app.kubernetes.io/part-of":    "opentelemetry",
+									"app.kubernetes.io/version":    "latest",
+								},
+								Annotations: map[string]string{
+									"opentelemetry-operator-config/sha256": "42773025f65feaf30df59a306a9e38f1aaabe94c8310983beaddb7f648d699b0",
+									"prometheus.io/path":                   "/metrics",
+									"prometheus.io/port":                   "8888",
+									"prometheus.io/scrape":                 "true",
+								},
+							},
+							Spec: corev1.PodSpec{
+								Volumes: []corev1.Volume{
+									{
+										Name: "otc-internal",
+										VolumeSource: corev1.VolumeSource{
+											ConfigMap: &corev1.ConfigMapVolumeSource{
+												LocalObjectReference: corev1.LocalObjectReference{
+													Name: "test-collector-" + goodConfigHash,
+												},
+												Items: []corev1.KeyToPath{
+													{
+														Key:  "collector.yaml",
+														Path: "collector.yaml",
+													},
+												},
+											},
+										},
+									},
+								},
+								Containers: []corev1.Container{
+									{
+										Name:  "otc-container",
+										Image: "test",
+										Args: []string{
+											"--config=/conf/collector.yaml",
+										},
+										Env: []corev1.EnvVar{
+											{
+												Name: "POD_NAME",
+												ValueFrom: &corev1.EnvVarSource{
+													FieldRef: &corev1.ObjectFieldSelector{
+														FieldPath: "metadata.name",
+													},
+												},
+											},
+											{
+												Name:  "SHARD",
+												Value: "0",
+											},
+										},
+										Ports: []corev1.ContainerPort{
+											{
+												Name:          "metrics",
+												HostPort:      0,
+												ContainerPort: 8888,
+												Protocol:      "TCP",
+											},
+										},
+										VolumeMounts: []corev1.VolumeMount{
+											{
+												Name:      "otc-internal",
+												MountPath: "/conf",
+											},
+										},
+									},
+								},
+								ShareProcessNamespace: ptr.To(false),
+								DNSPolicy:             "ClusterFirst",
+								DNSConfig:             &corev1.PodDNSConfig{},
+								ServiceAccountName:    "test-collector",
+							},
+						},
+						PodManagementPolicy: "Parallel",
+					},
+				},
+				&policyV1.PodDisruptionBudget{
+					TypeMeta: metav1.TypeMeta{},
+					ObjectMeta: metav1.ObjectMeta{
+						Name:      "test-collector",
+						Namespace: "test",
+						Labels: map[string]string{
+							"app.kubernetes.io/component":  "opentelemetry-collector",
+							"app.kubernetes.io/instance":   "test.test",
+							"app.kubernetes.io/managed-by": "opentelemetry-operator",
+							"app.kubernetes.io/name":       "test-collector",
+							"app.kubernetes.io/part-of":    "opentelemetry",
+							"app.kubernetes.io/version":    "latest",
+						},
+						Annotations: map[string]string{},
+					},
+					Spec: policyV1.PodDisruptionBudgetSpec{
+						Selector: &v1.LabelSelector{
+							MatchLabels: map[string]string{
+								"app.kubernetes.io/component":  "opentelemetry-collector",
+								"app.kubernetes.io/instance":   "test.test",
+								"app.kubernetes.io/managed-by": "opentelemetry-operator",
+								"app.kubernetes.io/name":       "test-collector",
+								"app.kubernetes.io/part-of":    "opentelemetry",
+								"app.kubernetes.io/version":    "latest",
+							},
+						},
+						MaxUnavailable: &intstr.IntOrString{
+							Type:   intstr.Int,
+							IntVal: 1,
+						},
+					},
+				},
+				&corev1.ConfigMap{
+					ObjectMeta: metav1.ObjectMeta{
+						Name:      "test-collector-" + goodConfigHash,
+						Namespace: "test",
+						Labels: map[string]string{
+							"app.kubernetes.io/component":  "opentelemetry-collector",
+							"app.kubernetes.io/instance":   "test.test",
+							"app.kubernetes.io/managed-by": "opentelemetry-operator",
+							"app.kubernetes.io/name":       "test-collector",
+							"app.kubernetes.io/part-of":    "opentelemetry",
+							"app.kubernetes.io/version":    "latest",
+						},
+						Annotations: map[string]string{},
+					},
+					Data: map[string]string{
+						"collector.yaml": "exporters:\n    debug: null\nreceivers:\n    prometheus:\n        config: {}\n        target_allocator:\n            collector_id: ${POD_NAME}\n            endpoint: http://test-targetallocator:80\n            interval: 30s\nservice:\n    pipelines:\n        metrics:\n            exporters:\n                - debug\n            receivers:\n                - prometheus\n",
+					},
+				},
+				&corev1.ServiceAccount{
+					ObjectMeta: metav1.ObjectMeta{
+						Name:      "test-collector",
+						Namespace: "test",
+						Labels: map[string]string{
+							"app.kubernetes.io/component":  "opentelemetry-collector",
+							"app.kubernetes.io/instance":   "test.test",
+							"app.kubernetes.io/managed-by": "opentelemetry-operator",
+							"app.kubernetes.io/name":       "test-collector",
+							"app.kubernetes.io/part-of":    "opentelemetry",
+							"app.kubernetes.io/version":    "latest",
+						},
+						Annotations: map[string]string{},
+					},
+				},
+				&corev1.Service{
+					ObjectMeta: metav1.ObjectMeta{
+						Name:      "test-collector-monitoring",
+						Namespace: "test",
+						Labels: map[string]string{
+							"app.kubernetes.io/component":                            "opentelemetry-collector",
+							"app.kubernetes.io/instance":                             "test.test",
+							"app.kubernetes.io/managed-by":                           "opentelemetry-operator",
+							"app.kubernetes.io/name":                                 "test-collector-monitoring",
+							"app.kubernetes.io/part-of":                              "opentelemetry",
+							"app.kubernetes.io/version":                              "latest",
+							"operator.opentelemetry.io/collector-service-type":       "monitoring",
+							"operator.opentelemetry.io/collector-monitoring-service": "Exists",
+						},
+						Annotations: map[string]string{},
+					},
+					Spec: corev1.ServiceSpec{
+						Ports: []corev1.ServicePort{
+							{
+								Name: "monitoring",
+								Port: 8888,
+							},
+						},
+						Selector: selectorLabels,
+					},
+				},
+				&corev1.ConfigMap{
+					ObjectMeta: metav1.ObjectMeta{
+						Name:      "test-targetallocator",
+						Namespace: "test",
+						Labels: map[string]string{
+							"app.kubernetes.io/component":  "opentelemetry-targetallocator",
+							"app.kubernetes.io/instance":   "test.test",
+							"app.kubernetes.io/managed-by": "opentelemetry-operator",
+							"app.kubernetes.io/name":       "test-targetallocator",
+							"app.kubernetes.io/part-of":    "opentelemetry",
+							"app.kubernetes.io/version":    "latest",
+						},
+						Annotations: nil,
+					},
+					Data: map[string]string{
+						"targetallocator.yaml": `allocation_strategy: consistent-hashing
+collector_selector:
+  matchlabels:
+    app.kubernetes.io/component: opentelemetry-collector
+    app.kubernetes.io/instance: test.test
+    app.kubernetes.io/managed-by: opentelemetry-operator
+    app.kubernetes.io/part-of: opentelemetry
+  matchexpressions: []
+config:
+  scrape_configs:
+  - job_name: example
+    metric_relabel_configs:
+    - replacement: $1_$2
+      source_labels:
+      - job
+      target_label: job
+    relabel_configs:
+    - replacement: my_service_$1
+      source_labels:
+      - __meta_service_id
+      target_label: job
+    - replacement: $1
+      source_labels:
+      - __meta_service_name
+      target_label: instance
+filter_strategy: relabel-config
+prometheus_cr:
+  enabled: true
+  pod_monitor_selector: null
+  probe_selector: null
+  scrape_config_selector: null
+  service_monitor_selector: null
+`,
+					},
+				},
+				&appsv1.Deployment{
+					ObjectMeta: metav1.ObjectMeta{
+						Name:      "test-targetallocator",
+						Namespace: "test",
+						Labels: map[string]string{
+							"app.kubernetes.io/component":  "opentelemetry-targetallocator",
+							"app.kubernetes.io/instance":   "test.test",
+							"app.kubernetes.io/managed-by": "opentelemetry-operator",
+							"app.kubernetes.io/name":       "test-targetallocator",
+							"app.kubernetes.io/part-of":    "opentelemetry",
+							"app.kubernetes.io/version":    "latest",
+						},
+						Annotations: nil,
+					},
+					Spec: appsv1.DeploymentSpec{
+						Selector: &metav1.LabelSelector{
+							MatchLabels: taSelectorLabels,
+						},
+						Template: corev1.PodTemplateSpec{
+							ObjectMeta: metav1.ObjectMeta{
+								Labels: map[string]string{
+									"app.kubernetes.io/component":  "opentelemetry-targetallocator",
+									"app.kubernetes.io/instance":   "test.test",
+									"app.kubernetes.io/managed-by": "opentelemetry-operator",
+									"app.kubernetes.io/name":       "test-targetallocator",
+									"app.kubernetes.io/part-of":    "opentelemetry",
+									"app.kubernetes.io/version":    "latest",
+								},
+								Annotations: map[string]string{
+									"opentelemetry-targetallocator-config/hash": "286a5a4e7ec6d2ce652a4ce23e135c10053b4c87fd080242daa5bf21dcd5a337",
+								},
+							},
+							Spec: corev1.PodSpec{
+								Volumes: []corev1.Volume{
+									{
+										Name: "ta-internal",
+										VolumeSource: corev1.VolumeSource{
+											ConfigMap: &corev1.ConfigMapVolumeSource{
+												LocalObjectReference: corev1.LocalObjectReference{
+													Name: "test-targetallocator",
+												},
+												Items: []corev1.KeyToPath{
+													{
+														Key:  "targetallocator.yaml",
+														Path: "targetallocator.yaml",
+													},
+												},
+											},
+										},
+									},
+								},
+								Containers: []corev1.Container{
+									{
+										Name:  "ta-container",
+										Image: "default-ta-allocator",
+										Env: []corev1.EnvVar{
+											{
+												Name: "OTELCOL_NAMESPACE",
+												ValueFrom: &corev1.EnvVarSource{
+													FieldRef: &corev1.ObjectFieldSelector{
+														FieldPath: "metadata.namespace",
+													},
+												},
+											},
+										},
+										Ports: []corev1.ContainerPort{
+											{
+												Name:          "http",
+												HostPort:      0,
+												ContainerPort: 8080,
+												Protocol:      "TCP",
+											},
+										},
+										VolumeMounts: []corev1.VolumeMount{
+											{
+												Name:      "ta-internal",
+												MountPath: "/conf",
+											},
+										},
+										LivenessProbe: &corev1.Probe{
+											ProbeHandler: corev1.ProbeHandler{
+												HTTPGet: &corev1.HTTPGetAction{
+													Path: "/livez",
+													Port: intstr.FromInt(8080),
+												},
+											},
+										},
+										ReadinessProbe: &corev1.Probe{
+											ProbeHandler: corev1.ProbeHandler{
+												HTTPGet: &corev1.HTTPGetAction{
+													Path: "/readyz",
+													Port: intstr.FromInt(8080),
+												},
+											},
+										},
+									},
+								},
+								DNSPolicy:             "ClusterFirst",
+								DNSConfig:             &corev1.PodDNSConfig{},
+								ShareProcessNamespace: ptr.To(false),
+								ServiceAccountName:    "test-targetallocator",
+							},
+						},
+					},
+				},
+				&corev1.ServiceAccount{
+					ObjectMeta: metav1.ObjectMeta{
+						Name:      "test-targetallocator",
+						Namespace: "test",
+						Labels: map[string]string{
+							"app.kubernetes.io/component":  "opentelemetry-targetallocator",
+							"app.kubernetes.io/instance":   "test.test",
+							"app.kubernetes.io/managed-by": "opentelemetry-operator",
+							"app.kubernetes.io/name":       "test-targetallocator",
+							"app.kubernetes.io/part-of":    "opentelemetry",
+							"app.kubernetes.io/version":    "latest",
+						},
+					},
+				},
+				&corev1.Service{
+					ObjectMeta: metav1.ObjectMeta{
+						Name:      "test-targetallocator",
+						Namespace: "test",
+						Labels: map[string]string{
+							"app.kubernetes.io/component":  "opentelemetry-targetallocator",
+							"app.kubernetes.io/instance":   "test.test",
+							"app.kubernetes.io/managed-by": "opentelemetry-operator",
+							"app.kubernetes.io/name":       "test-targetallocator",
+							"app.kubernetes.io/part-of":    "opentelemetry",
+							"app.kubernetes.io/version":    "latest",
+						},
+						Annotations: nil,
+					},
+					Spec: corev1.ServiceSpec{
+						Ports: []corev1.ServicePort{
+							{
+								Name: "targetallocation",
+								Port: 80,
+								TargetPort: intstr.IntOrString{
+									Type:   1,
+									StrVal: "http",
+								},
+							},
+						},
+						Selector: taSelectorLabels,
+					},
+				},
+				&policyV1.PodDisruptionBudget{
+					TypeMeta: metav1.TypeMeta{},
+					ObjectMeta: metav1.ObjectMeta{
+						Name:      "test-targetallocator",
+						Namespace: "test",
+						Labels: map[string]string{
+							"app.kubernetes.io/component":  "opentelemetry-targetallocator",
+							"app.kubernetes.io/instance":   "test.test",
+							"app.kubernetes.io/managed-by": "opentelemetry-operator",
+							"app.kubernetes.io/name":       "test-targetallocator",
+							"app.kubernetes.io/part-of":    "opentelemetry",
+							"app.kubernetes.io/version":    "latest",
+						},
+						Annotations: map[string]string{
+							"opentelemetry-targetallocator-config/hash": "286a5a4e7ec6d2ce652a4ce23e135c10053b4c87fd080242daa5bf21dcd5a337",
+						},
+					},
+					Spec: policyV1.PodDisruptionBudgetSpec{
+						Selector: &v1.LabelSelector{
+							MatchLabels: map[string]string{
+								"app.kubernetes.io/component":  "opentelemetry-targetallocator",
+								"app.kubernetes.io/instance":   "test.test",
+								"app.kubernetes.io/managed-by": "opentelemetry-operator",
+								"app.kubernetes.io/name":       "test-targetallocator",
+								"app.kubernetes.io/part-of":    "opentelemetry",
+							},
+						},
+						MaxUnavailable: &intstr.IntOrString{
+							Type:   intstr.Int,
+							IntVal: 1,
+						},
+					},
+				},
+				&monitoringv1.ServiceMonitor{
+					ObjectMeta: metav1.ObjectMeta{
+						Name:      "test-targetallocator",
+						Namespace: "test",
+						Labels: map[string]string{
+							"app.kubernetes.io/component":  "opentelemetry-targetallocator",
+							"app.kubernetes.io/instance":   "test.test",
+							"app.kubernetes.io/managed-by": "opentelemetry-operator",
+							"app.kubernetes.io/name":       "test-targetallocator",
+							"app.kubernetes.io/part-of":    "opentelemetry",
+							"app.kubernetes.io/version":    "latest",
+						},
+						Annotations: nil,
+					},
+					Spec: monitoringv1.ServiceMonitorSpec{
+						Endpoints: []monitoringv1.Endpoint{
+							{Port: "targetallocation"},
+						},
+						Selector: v1.LabelSelector{
+							MatchLabels: map[string]string{
+								"app.kubernetes.io/component":  "opentelemetry-targetallocator",
+								"app.kubernetes.io/instance":   "test.test",
+								"app.kubernetes.io/managed-by": "opentelemetry-operator",
+								"app.kubernetes.io/name":       "test-targetallocator",
+								"app.kubernetes.io/part-of":    "opentelemetry",
+							},
+						},
+						NamespaceSelector: monitoringv1.NamespaceSelector{
+							MatchNames: []string{"test"},
+						},
+					},
+				},
+			},
+			wantErr: false,
+		},
+		{
+			name: "target allocator mtls enabled",
+			args: args{
+				instance: v1beta1.OpenTelemetryCollector{
+					ObjectMeta: metav1.ObjectMeta{
+						Name:      "test",
+						Namespace: "test",
+					},
+					Spec: v1beta1.OpenTelemetryCollectorSpec{
+						OpenTelemetryCommonFields: v1beta1.OpenTelemetryCommonFields{
+							Image:    "test",
+							Replicas: &one,
+						},
+						Mode:   "statefulset",
+						Config: goodConfig,
+						TargetAllocator: v1beta1.TargetAllocatorEmbedded{
+							Enabled:            true,
+							FilterStrategy:     "relabel-config",
+							AllocationStrategy: v1beta1.TargetAllocatorAllocationStrategyConsistentHashing,
+							PrometheusCR: v1beta1.TargetAllocatorPrometheusCR{
+								Enabled: true,
+							},
+						},
+					},
+				},
+			},
+			want: []client.Object{
+				&appsv1.StatefulSet{
+					TypeMeta: metav1.TypeMeta{},
+					ObjectMeta: metav1.ObjectMeta{
+						Name:      "test-collector",
+						Namespace: "test",
+						Labels: map[string]string{
+							"app.kubernetes.io/component":  "opentelemetry-collector",
+							"app.kubernetes.io/instance":   "test.test",
+							"app.kubernetes.io/managed-by": "opentelemetry-operator",
+							"app.kubernetes.io/name":       "test-collector",
+							"app.kubernetes.io/part-of":    "opentelemetry",
+							"app.kubernetes.io/version":    "latest",
+						},
+						Annotations: map[string]string{},
+					},
+					Spec: appsv1.StatefulSetSpec{
+						ServiceName: "test-collector",
+						Replicas:    &one,
+						Selector: &metav1.LabelSelector{
+							MatchLabels: selectorLabels,
+						},
+						Template: corev1.PodTemplateSpec{
+							ObjectMeta: metav1.ObjectMeta{
+								Labels: map[string]string{
+									"app.kubernetes.io/component":  "opentelemetry-collector",
+									"app.kubernetes.io/instance":   "test.test",
+									"app.kubernetes.io/managed-by": "opentelemetry-operator",
+									"app.kubernetes.io/name":       "test-collector",
+									"app.kubernetes.io/part-of":    "opentelemetry",
+									"app.kubernetes.io/version":    "latest",
+								},
+								Annotations: map[string]string{
+									"opentelemetry-operator-config/sha256": "42773025f65feaf30df59a306a9e38f1aaabe94c8310983beaddb7f648d699b0",
+									"prometheus.io/path":                   "/metrics",
+									"prometheus.io/port":                   "8888",
+									"prometheus.io/scrape":                 "true",
+								},
+							},
+							Spec: corev1.PodSpec{
+								Volumes: []corev1.Volume{
+									{
+										Name: "otc-internal",
+										VolumeSource: corev1.VolumeSource{
+											ConfigMap: &corev1.ConfigMapVolumeSource{
+												LocalObjectReference: corev1.LocalObjectReference{
+													Name: "test-collector-" + goodConfigHash,
+												},
+												Items: []corev1.KeyToPath{
+													{
+														Key:  "collector.yaml",
+														Path: "collector.yaml",
+													},
+												},
+											},
+										},
+									},
+									{
+										Name: "test-ta-client-cert",
+										VolumeSource: corev1.VolumeSource{
+											Secret: &corev1.SecretVolumeSource{
+												SecretName: "test-ta-client-cert",
+											},
+										},
+									},
+								},
+								Containers: []corev1.Container{
+									{
+										Name:  "otc-container",
+										Image: "test",
+										Args: []string{
+											"--config=/conf/collector.yaml",
+										},
+										Env: []corev1.EnvVar{
+											{
+												Name: "POD_NAME",
+												ValueFrom: &corev1.EnvVarSource{
+													FieldRef: &corev1.ObjectFieldSelector{
+														FieldPath: "metadata.name",
+													},
+												},
+											},
+											{
+												Name:  "SHARD",
+												Value: "0",
+											},
+										},
+										Ports: []corev1.ContainerPort{
+											{
+												Name:          "metrics",
+												HostPort:      0,
+												ContainerPort: 8888,
+												Protocol:      "TCP",
+											},
+										},
+										VolumeMounts: []corev1.VolumeMount{
+											{
+												Name:      "otc-internal",
+												MountPath: "/conf",
+											},
+											{
+												Name:      "test-ta-client-cert",
+												MountPath: "/tls",
+											},
+										},
+									},
+								},
+								ShareProcessNamespace: ptr.To(false),
+								DNSPolicy:             "ClusterFirst",
+								DNSConfig:             &corev1.PodDNSConfig{},
+								ServiceAccountName:    "test-collector",
+							},
+						},
+						PodManagementPolicy: "Parallel",
+					},
+				},
+				&policyV1.PodDisruptionBudget{
+					TypeMeta: metav1.TypeMeta{},
+					ObjectMeta: metav1.ObjectMeta{
+						Name:      "test-collector",
+						Namespace: "test",
+						Labels: map[string]string{
+							"app.kubernetes.io/component":  "opentelemetry-collector",
+							"app.kubernetes.io/instance":   "test.test",
+							"app.kubernetes.io/managed-by": "opentelemetry-operator",
+							"app.kubernetes.io/name":       "test-collector",
+							"app.kubernetes.io/part-of":    "opentelemetry",
+							"app.kubernetes.io/version":    "latest",
+						},
+						Annotations: map[string]string{},
+					},
+					Spec: policyV1.PodDisruptionBudgetSpec{
+						Selector: &v1.LabelSelector{
+							MatchLabels: map[string]string{
+								"app.kubernetes.io/component":  "opentelemetry-collector",
+								"app.kubernetes.io/instance":   "test.test",
+								"app.kubernetes.io/managed-by": "opentelemetry-operator",
+								"app.kubernetes.io/name":       "test-collector",
+								"app.kubernetes.io/part-of":    "opentelemetry",
+								"app.kubernetes.io/version":    "latest",
+							},
+						},
+						MaxUnavailable: &intstr.IntOrString{
+							Type:   intstr.Int,
+							IntVal: 1,
+						},
+					},
+				},
+				&corev1.ConfigMap{
+					ObjectMeta: metav1.ObjectMeta{
+						Name:      "test-collector-" + goodConfigHash,
+						Namespace: "test",
+						Labels: map[string]string{
+							"app.kubernetes.io/component":  "opentelemetry-collector",
+							"app.kubernetes.io/instance":   "test.test",
+							"app.kubernetes.io/managed-by": "opentelemetry-operator",
+							"app.kubernetes.io/name":       "test-collector",
+							"app.kubernetes.io/part-of":    "opentelemetry",
+							"app.kubernetes.io/version":    "latest",
+						},
+						Annotations: map[string]string{},
+					},
+					Data: map[string]string{
+						"collector.yaml": "exporters:\n    debug: null\nreceivers:\n    prometheus:\n        config: {}\n        target_allocator:\n            collector_id: ${POD_NAME}\n            endpoint: https://test-targetallocator:443\n            interval: 30s\n            tls:\n                ca_file: /tls/ca.crt\n                cert_file: /tls/tls.crt\n                key_file: /tls/tls.key\nservice:\n    pipelines:\n        metrics:\n            exporters:\n                - debug\n            receivers:\n                - prometheus\n",
+					},
+				},
+				&corev1.ServiceAccount{
+					ObjectMeta: metav1.ObjectMeta{
+						Name:      "test-collector",
+						Namespace: "test",
+						Labels: map[string]string{
+							"app.kubernetes.io/component":  "opentelemetry-collector",
+							"app.kubernetes.io/instance":   "test.test",
+							"app.kubernetes.io/managed-by": "opentelemetry-operator",
+							"app.kubernetes.io/name":       "test-collector",
+							"app.kubernetes.io/part-of":    "opentelemetry",
+							"app.kubernetes.io/version":    "latest",
+						},
+						Annotations: map[string]string{},
+					},
+				},
+				&corev1.Service{
+					ObjectMeta: metav1.ObjectMeta{
+						Name:      "test-collector-monitoring",
+						Namespace: "test",
+						Labels: map[string]string{
+							"app.kubernetes.io/component":                            "opentelemetry-collector",
+							"app.kubernetes.io/instance":                             "test.test",
+							"app.kubernetes.io/managed-by":                           "opentelemetry-operator",
+							"app.kubernetes.io/name":                                 "test-collector-monitoring",
+							"app.kubernetes.io/part-of":                              "opentelemetry",
+							"app.kubernetes.io/version":                              "latest",
+							"operator.opentelemetry.io/collector-service-type":       "monitoring",
+							"operator.opentelemetry.io/collector-monitoring-service": "Exists",
+						},
+						Annotations: map[string]string{},
+					},
+					Spec: corev1.ServiceSpec{
+						Ports: []corev1.ServicePort{
+							{
+								Name: "monitoring",
+								Port: 8888,
+							},
+						},
+						Selector: selectorLabels,
+					},
+				},
+				&corev1.ConfigMap{
+					ObjectMeta: metav1.ObjectMeta{
+						Name:      "test-targetallocator",
+						Namespace: "test",
+						Labels: map[string]string{
+							"app.kubernetes.io/component":  "opentelemetry-targetallocator",
+							"app.kubernetes.io/instance":   "test.test",
+							"app.kubernetes.io/managed-by": "opentelemetry-operator",
+							"app.kubernetes.io/name":       "test-targetallocator",
+							"app.kubernetes.io/part-of":    "opentelemetry",
+							"app.kubernetes.io/version":    "latest",
+						},
+						Annotations: nil,
+					},
+					Data: map[string]string{
+						"targetallocator.yaml": `allocation_strategy: consistent-hashing
+collector_selector:
+  matchlabels:
+    app.kubernetes.io/component: opentelemetry-collector
+    app.kubernetes.io/instance: test.test
+    app.kubernetes.io/managed-by: opentelemetry-operator
+    app.kubernetes.io/part-of: opentelemetry
+  matchexpressions: []
+config:
+  scrape_configs:
+  - job_name: example
+    metric_relabel_configs:
+    - replacement: $1_$2
+      source_labels:
+      - job
+      target_label: job
+    relabel_configs:
+    - replacement: my_service_$1
+      source_labels:
+      - __meta_service_id
+      target_label: job
+    - replacement: $1
+      source_labels:
+      - __meta_service_name
+      target_label: instance
+filter_strategy: relabel-config
+https:
+  ca_file_path: /tls/ca.crt
+  enabled: true
+  listen_addr: :8443
+  tls_cert_file_path: /tls/tls.crt
+  tls_key_file_path: /tls/tls.key
+prometheus_cr:
+  enabled: true
+  pod_monitor_selector: null
+  probe_selector: null
+  scrape_config_selector: null
+  service_monitor_selector: null
+`,
+					},
+				},
+				&appsv1.Deployment{
+					ObjectMeta: metav1.ObjectMeta{
+						Name:      "test-targetallocator",
+						Namespace: "test",
+						Labels: map[string]string{
+							"app.kubernetes.io/component":  "opentelemetry-targetallocator",
+							"app.kubernetes.io/instance":   "test.test",
+							"app.kubernetes.io/managed-by": "opentelemetry-operator",
+							"app.kubernetes.io/name":       "test-targetallocator",
+							"app.kubernetes.io/part-of":    "opentelemetry",
+							"app.kubernetes.io/version":    "latest",
+						},
+						Annotations: nil,
+					},
+					Spec: appsv1.DeploymentSpec{
+						Selector: &metav1.LabelSelector{
+							MatchLabels: taSelectorLabels,
+						},
+						Template: corev1.PodTemplateSpec{
+							ObjectMeta: metav1.ObjectMeta{
+								Labels: map[string]string{
+									"app.kubernetes.io/component":  "opentelemetry-targetallocator",
+									"app.kubernetes.io/instance":   "test.test",
+									"app.kubernetes.io/managed-by": "opentelemetry-operator",
+									"app.kubernetes.io/name":       "test-targetallocator",
+									"app.kubernetes.io/part-of":    "opentelemetry",
+									"app.kubernetes.io/version":    "latest",
+								},
+								Annotations: map[string]string{
+									"opentelemetry-targetallocator-config/hash": "3e2818ab54d866289de7837779e86e9c95803c43c0c4b58b25123e809ae9b771",
+								},
+							},
+							Spec: corev1.PodSpec{
+								Volumes: []corev1.Volume{
+									{
+										Name: "ta-internal",
+										VolumeSource: corev1.VolumeSource{
+											ConfigMap: &corev1.ConfigMapVolumeSource{
+												LocalObjectReference: corev1.LocalObjectReference{
+													Name: "test-targetallocator",
+												},
+												Items: []corev1.KeyToPath{
+													{
+														Key:  "targetallocator.yaml",
+														Path: "targetallocator.yaml",
+													},
+												},
+											},
+										},
+									},
+									{
+										Name: "test-ta-server-cert",
+										VolumeSource: corev1.VolumeSource{
+											Secret: &corev1.SecretVolumeSource{
+												SecretName: "test-ta-server-cert",
+											},
+										},
+									},
+								},
+								Containers: []corev1.Container{
+									{
+										Name:  "ta-container",
+										Image: "default-ta-allocator",
+										Env: []corev1.EnvVar{
+											{
+												Name: "OTELCOL_NAMESPACE",
+												ValueFrom: &corev1.EnvVarSource{
+													FieldRef: &corev1.ObjectFieldSelector{
+														FieldPath: "metadata.namespace",
+													},
+												},
+											},
+										},
+										Ports: []corev1.ContainerPort{
+											{
+												Name:          "http",
+												HostPort:      0,
+												ContainerPort: 8080,
+												Protocol:      "TCP",
+											},
+											{
+												Name:          "https",
+												HostPort:      0,
+												ContainerPort: 8443,
+												Protocol:      "TCP",
+											},
+										},
+										VolumeMounts: []corev1.VolumeMount{
+											{
+												Name:      "ta-internal",
+												MountPath: "/conf",
+											},
+											{
+												Name:      "test-ta-server-cert",
+												MountPath: "/tls",
+											},
+										},
+										LivenessProbe: &corev1.Probe{
+											ProbeHandler: corev1.ProbeHandler{
+												HTTPGet: &corev1.HTTPGetAction{
+													Path: "/livez",
+													Port: intstr.FromInt(8080),
+												},
+											},
+										},
+										ReadinessProbe: &corev1.Probe{
+											ProbeHandler: corev1.ProbeHandler{
+												HTTPGet: &corev1.HTTPGetAction{
+													Path: "/readyz",
+													Port: intstr.FromInt(8080),
+												},
+											},
+										},
+									},
+								},
+								DNSPolicy:             "ClusterFirst",
+								DNSConfig:             &corev1.PodDNSConfig{},
+								ShareProcessNamespace: ptr.To(false),
+								ServiceAccountName:    "test-targetallocator",
+							},
+						},
+					},
+				},
+				&corev1.ServiceAccount{
+					ObjectMeta: metav1.ObjectMeta{
+						Name:      "test-targetallocator",
+						Namespace: "test",
+						Labels: map[string]string{
+							"app.kubernetes.io/component":  "opentelemetry-targetallocator",
+							"app.kubernetes.io/instance":   "test.test",
+							"app.kubernetes.io/managed-by": "opentelemetry-operator",
+							"app.kubernetes.io/name":       "test-targetallocator",
+							"app.kubernetes.io/part-of":    "opentelemetry",
+							"app.kubernetes.io/version":    "latest",
+						},
+					},
+				},
+				&corev1.Service{
+					ObjectMeta: metav1.ObjectMeta{
+						Name:      "test-targetallocator",
+						Namespace: "test",
+						Labels: map[string]string{
+							"app.kubernetes.io/component":  "opentelemetry-targetallocator",
+							"app.kubernetes.io/instance":   "test.test",
+							"app.kubernetes.io/managed-by": "opentelemetry-operator",
+							"app.kubernetes.io/name":       "test-targetallocator",
+							"app.kubernetes.io/part-of":    "opentelemetry",
+							"app.kubernetes.io/version":    "latest",
+						},
+						Annotations: nil,
+					},
+					Spec: corev1.ServiceSpec{
+						Ports: []corev1.ServicePort{
+							{
+								Name: "targetallocation",
+								Port: 80,
+								TargetPort: intstr.IntOrString{
+									Type:   1,
+									StrVal: "http",
+								},
+							},
+							{
+								Name: "targetallocation-https",
+								Port: 443,
+								TargetPort: intstr.IntOrString{
+									Type:   1,
+									StrVal: "https",
+								},
+							},
+						},
+						Selector: taSelectorLabels,
+					},
+				},
+				&policyV1.PodDisruptionBudget{
+					TypeMeta: metav1.TypeMeta{},
+					ObjectMeta: metav1.ObjectMeta{
+						Name:      "test-targetallocator",
+						Namespace: "test",
+						Labels: map[string]string{
+							"app.kubernetes.io/component":  "opentelemetry-targetallocator",
+							"app.kubernetes.io/instance":   "test.test",
+							"app.kubernetes.io/managed-by": "opentelemetry-operator",
+							"app.kubernetes.io/name":       "test-targetallocator",
+							"app.kubernetes.io/part-of":    "opentelemetry",
+							"app.kubernetes.io/version":    "latest",
+						},
+						Annotations: map[string]string{
+							"opentelemetry-targetallocator-config/hash": "3e2818ab54d866289de7837779e86e9c95803c43c0c4b58b25123e809ae9b771",
+						},
+					},
+					Spec: policyV1.PodDisruptionBudgetSpec{
+						Selector: &v1.LabelSelector{
+							MatchLabels: map[string]string{
+								"app.kubernetes.io/component":  "opentelemetry-targetallocator",
+								"app.kubernetes.io/instance":   "test.test",
+								"app.kubernetes.io/managed-by": "opentelemetry-operator",
+								"app.kubernetes.io/name":       "test-targetallocator",
+								"app.kubernetes.io/part-of":    "opentelemetry",
+							},
+						},
+						MaxUnavailable: &intstr.IntOrString{
+							Type:   intstr.Int,
+							IntVal: 1,
+						},
+					},
+				},
+				&cmv1.Issuer{
+					TypeMeta: metav1.TypeMeta{},
+					ObjectMeta: metav1.ObjectMeta{
+						Name:      "test-self-signed-issuer",
+						Namespace: "test",
+						Labels: map[string]string{
+							"app.kubernetes.io/component":  "opentelemetry-targetallocator",
+							"app.kubernetes.io/instance":   "test.test",
+							"app.kubernetes.io/managed-by": "opentelemetry-operator",
+							"app.kubernetes.io/name":       "test-self-signed-issuer",
+							"app.kubernetes.io/part-of":    "opentelemetry",
+							"app.kubernetes.io/version":    "latest",
+						},
+					},
+					Spec: cmv1.IssuerSpec{
+						IssuerConfig: cmv1.IssuerConfig{
+							SelfSigned: &cmv1.SelfSignedIssuer{
+								CRLDistributionPoints: nil,
+							},
+						},
+					},
+				},
+				&cmv1.Certificate{
+					TypeMeta: metav1.TypeMeta{},
+					ObjectMeta: metav1.ObjectMeta{
+						Name:      "test-ca-cert",
+						Namespace: "test",
+						Labels: map[string]string{
+							"app.kubernetes.io/component":  "opentelemetry-targetallocator",
+							"app.kubernetes.io/instance":   "test.test",
+							"app.kubernetes.io/managed-by": "opentelemetry-operator",
+							"app.kubernetes.io/name":       "test-ca-cert",
+							"app.kubernetes.io/part-of":    "opentelemetry",
+							"app.kubernetes.io/version":    "latest",
+						},
+					},
+					Spec: cmv1.CertificateSpec{
+						Subject: &cmv1.X509Subject{
+							OrganizationalUnits: []string{"opentelemetry-operator"},
+						},
+						CommonName: "test-ca-cert",
+						IsCA:       true,
+						SecretName: "test-ca-cert",
+						IssuerRef: cmmetav1.ObjectReference{
+							Name: "test-self-signed-issuer",
+							Kind: "Issuer",
+						},
+					},
+				},
+				&cmv1.Issuer{
+					TypeMeta: metav1.TypeMeta{},
+					ObjectMeta: metav1.ObjectMeta{
+						Name:      "test-ca-issuer",
+						Namespace: "test",
+						Labels: map[string]string{
+							"app.kubernetes.io/component":  "opentelemetry-targetallocator",
+							"app.kubernetes.io/instance":   "test.test",
+							"app.kubernetes.io/managed-by": "opentelemetry-operator",
+							"app.kubernetes.io/name":       "test-ca-issuer",
+							"app.kubernetes.io/part-of":    "opentelemetry",
+							"app.kubernetes.io/version":    "latest",
+						},
+					},
+					Spec: cmv1.IssuerSpec{
+						IssuerConfig: cmv1.IssuerConfig{
+							CA: &cmv1.CAIssuer{
+								SecretName: "test-ca-cert",
+							},
+						},
+					},
+				},
+				&cmv1.Certificate{
+					TypeMeta: metav1.TypeMeta{},
+					ObjectMeta: metav1.ObjectMeta{
+						Name:      "test-ta-server-cert",
+						Namespace: "test",
+						Labels: map[string]string{
+							"app.kubernetes.io/component":  "opentelemetry-targetallocator",
+							"app.kubernetes.io/instance":   "test.test",
+							"app.kubernetes.io/managed-by": "opentelemetry-operator",
+							"app.kubernetes.io/name":       "test-ta-server-cert",
+							"app.kubernetes.io/part-of":    "opentelemetry",
+							"app.kubernetes.io/version":    "latest",
+						},
+					},
+					Spec: cmv1.CertificateSpec{
+						Subject: &cmv1.X509Subject{
+							OrganizationalUnits: []string{"opentelemetry-operator"},
+						},
+						DNSNames: []string{
+							"test-targetallocator",
+							"test-targetallocator.test.svc",
+							"test-targetallocator.test.svc.cluster.local",
+						},
+						SecretName: "test-ta-server-cert",
+						IssuerRef: cmmetav1.ObjectReference{
+							Name: "test-ca-issuer",
+							Kind: "Issuer",
+						},
+						Usages: []cmv1.KeyUsage{
+							"client auth",
+							"server auth",
+						},
+					},
+				},
+				&cmv1.Certificate{
+					ObjectMeta: metav1.ObjectMeta{
+						Name:      "test-ta-client-cert",
+						Namespace: "test",
+						Labels: map[string]string{
+							"app.kubernetes.io/component":  "opentelemetry-targetallocator",
+							"app.kubernetes.io/instance":   "test.test",
+							"app.kubernetes.io/managed-by": "opentelemetry-operator",
+							"app.kubernetes.io/name":       "test-ta-client-cert",
+							"app.kubernetes.io/part-of":    "opentelemetry",
+							"app.kubernetes.io/version":    "latest",
+						},
+					},
+					Spec: cmv1.CertificateSpec{
+						Subject: &cmv1.X509Subject{
+							OrganizationalUnits: []string{"opentelemetry-operator"},
+						},
+						DNSNames: []string{
+							"test-targetallocator",
+							"test-targetallocator.test.svc",
+							"test-targetallocator.test.svc.cluster.local",
+						},
+						SecretName: "test-ta-client-cert",
+						IssuerRef: cmmetav1.ObjectReference{
+							Name: "test-ca-issuer",
+							Kind: "Issuer",
+						},
+						Usages: []cmv1.KeyUsage{
+							"client auth",
+							"server auth",
+						},
+					},
+				},
+			},
+			wantErr: false,
+			opts: []config.Option{
+				config.WithCertManagerAvailability(certmanager.Available),
+			},
+			featuregates: []*colfeaturegate.Gate{featuregate.EnableTargetAllocatorMTLS},
+		},
+	}
+	for _, tt := range tests {
+		t.Run(tt.name, func(t *testing.T) {
+			opts := []config.Option{
+				config.WithCollectorImage("default-collector"),
+				config.WithTargetAllocatorImage("default-ta-allocator"),
+			}
+			opts = append(opts, tt.opts...)
+			cfg := config.New(
+				opts...,
+			)
+			params := manifests.Params{
+				Log:     logr.Discard(),
+				Config:  cfg,
+				OtelCol: tt.args.instance,
+			}
+			targetAllocator, err := collector.TargetAllocator(params)
+			require.NoError(t, err)
+			params.TargetAllocator = targetAllocator
+			registry := colfeaturegate.GlobalRegistry()
+			for _, gate := range tt.featuregates {
+				current := gate.IsEnabled()
+				require.False(t, current, "only enable gates which are disabled by default")
+				if setErr := registry.Set(gate.ID(), true); setErr != nil {
+					require.NoError(t, setErr)
+					return
+				}
+				t.Cleanup(func() {
+					setErr := registry.Set(gate.ID(), current)
+					require.NoError(t, setErr)
+				})
+			}
+			got, err := BuildCollector(params)
+			if (err != nil) != tt.wantErr {
+				t.Errorf("BuildAll() error = %v, wantErr %v", err, tt.wantErr)
+				return
+			}
+			require.Equal(t, tt.want, got)
+
+		})
+	}
+}
+
 func TestBuildCollectorTargetAllocatorCR(t *testing.T) {
 	var goodConfigYaml = `
 receivers:
@@ -1746,7 +3419,7 @@
 			targetAllocator, err := collector.TargetAllocator(params)
 			require.NoError(t, err)
 			params.TargetAllocator = targetAllocator
-			featuregates := []*colfeaturegate.Gate{}
+			featuregates := []*colfeaturegate.Gate{featuregate.CollectorUsesTargetAllocatorCR}
 			featuregates = append(featuregates, tt.featuregates...)
 			registry := colfeaturegate.GlobalRegistry()
 			for _, gate := range featuregates {
@@ -3160,3185 +4833,4 @@
 
 		})
 	}
-}
-=======
-// Copyright The OpenTelemetry Authors
-// SPDX-License-Identifier: Apache-2.0
-
-package controllers
-
-import (
-	"testing"
-
-	cmv1 "github.com/cert-manager/cert-manager/pkg/apis/certmanager/v1"
-	cmmetav1 "github.com/cert-manager/cert-manager/pkg/apis/meta/v1"
-	"github.com/go-logr/logr"
-	go_yaml "github.com/goccy/go-yaml"
-	monitoringv1 "github.com/prometheus-operator/prometheus-operator/pkg/apis/monitoring/v1"
-	"github.com/stretchr/testify/require"
-	colfeaturegate "go.opentelemetry.io/collector/featuregate"
-	appsv1 "k8s.io/api/apps/v1"
-	corev1 "k8s.io/api/core/v1"
-	networkingv1 "k8s.io/api/networking/v1"
-	policyV1 "k8s.io/api/policy/v1"
-	metav1 "k8s.io/apimachinery/pkg/apis/meta/v1"
-	v1 "k8s.io/apimachinery/pkg/apis/meta/v1"
-	"k8s.io/apimachinery/pkg/util/intstr"
-	"k8s.io/utils/ptr"
-	"sigs.k8s.io/controller-runtime/pkg/client"
-
-	"github.com/open-telemetry/opentelemetry-operator/apis/v1alpha1"
-	"github.com/open-telemetry/opentelemetry-operator/apis/v1beta1"
-	"github.com/open-telemetry/opentelemetry-operator/internal/autodetect/certmanager"
-	"github.com/open-telemetry/opentelemetry-operator/internal/config"
-	"github.com/open-telemetry/opentelemetry-operator/internal/manifests"
-	"github.com/open-telemetry/opentelemetry-operator/internal/manifests/collector"
-	"github.com/open-telemetry/opentelemetry-operator/internal/manifests/manifestutils"
-	"github.com/open-telemetry/opentelemetry-operator/internal/manifests/targetallocator"
-	"github.com/open-telemetry/opentelemetry-operator/pkg/featuregate"
-)
-
-var (
-	selectorLabels = map[string]string{
-		"app.kubernetes.io/managed-by": "opentelemetry-operator",
-		"app.kubernetes.io/part-of":    "opentelemetry",
-		"app.kubernetes.io/component":  "opentelemetry-collector",
-		"app.kubernetes.io/instance":   "test.test",
-	}
-	basePolicy     = corev1.ServiceInternalTrafficPolicyCluster
-	pathTypePrefix = networkingv1.PathTypePrefix
-)
-
-var (
-	opampbridgeSelectorLabels = map[string]string{
-		"app.kubernetes.io/managed-by": "opentelemetry-operator",
-		"app.kubernetes.io/part-of":    "opentelemetry",
-		"app.kubernetes.io/component":  "opentelemetry-opamp-bridge",
-		"app.kubernetes.io/instance":   "test.test",
-	}
-)
-
-var (
-	taSelectorLabels = map[string]string{
-		"app.kubernetes.io/managed-by": "opentelemetry-operator",
-		"app.kubernetes.io/part-of":    "opentelemetry",
-		"app.kubernetes.io/component":  "opentelemetry-targetallocator",
-		"app.kubernetes.io/instance":   "test.test",
-		"app.kubernetes.io/name":       "test-targetallocator",
-	}
-)
-
-func TestBuildCollector(t *testing.T) {
-	var goodConfigYaml = `receivers:
-  examplereceiver:
-    endpoint: "0.0.0.0:12345"
-exporters:
-  debug:
-service:
-  pipelines:
-    metrics:
-      receivers: [examplereceiver]
-      exporters: [debug]
-`
-
-	goodConfig := v1beta1.Config{}
-	err := go_yaml.Unmarshal([]byte(goodConfigYaml), &goodConfig)
-	require.NoError(t, err)
-
-	goodConfigHash, _ := manifestutils.GetConfigMapSHA(goodConfig)
-	goodConfigHash = goodConfigHash[:8]
-
-	one := int32(1)
-	type args struct {
-		instance v1beta1.OpenTelemetryCollector
-	}
-	tests := []struct {
-		name    string
-		args    args
-		want    []client.Object
-		wantErr bool
-	}{
-		{
-			name: "base case",
-			args: args{
-				instance: v1beta1.OpenTelemetryCollector{
-					ObjectMeta: metav1.ObjectMeta{
-						Name:      "test",
-						Namespace: "test",
-					},
-					Spec: v1beta1.OpenTelemetryCollectorSpec{
-						OpenTelemetryCommonFields: v1beta1.OpenTelemetryCommonFields{
-							Image:    "test",
-							Replicas: &one,
-						},
-						Mode:   "deployment",
-						Config: goodConfig,
-					},
-				},
-			},
-			want: []client.Object{
-				&appsv1.Deployment{
-					TypeMeta: metav1.TypeMeta{},
-					ObjectMeta: metav1.ObjectMeta{
-						Name:      "test-collector",
-						Namespace: "test",
-						Labels: map[string]string{
-							"app.kubernetes.io/component":  "opentelemetry-collector",
-							"app.kubernetes.io/instance":   "test.test",
-							"app.kubernetes.io/managed-by": "opentelemetry-operator",
-							"app.kubernetes.io/name":       "test-collector",
-							"app.kubernetes.io/part-of":    "opentelemetry",
-							"app.kubernetes.io/version":    "latest",
-						},
-						Annotations: map[string]string{},
-					},
-					Spec: appsv1.DeploymentSpec{
-						Replicas: &one,
-						Selector: &metav1.LabelSelector{
-							MatchLabels: selectorLabels,
-						},
-						Template: corev1.PodTemplateSpec{
-							ObjectMeta: metav1.ObjectMeta{
-								Labels: map[string]string{
-									"app.kubernetes.io/component":  "opentelemetry-collector",
-									"app.kubernetes.io/instance":   "test.test",
-									"app.kubernetes.io/managed-by": "opentelemetry-operator",
-									"app.kubernetes.io/name":       "test-collector",
-									"app.kubernetes.io/part-of":    "opentelemetry",
-									"app.kubernetes.io/version":    "latest",
-								},
-								Annotations: map[string]string{
-									"opentelemetry-operator-config/sha256": "2d266e55025628659355f1271b689d6fb53648ef6cd5595831f5835d18e59a25",
-									"prometheus.io/path":                   "/metrics",
-									"prometheus.io/port":                   "8888",
-									"prometheus.io/scrape":                 "true",
-								},
-							},
-							Spec: corev1.PodSpec{
-								Volumes: []corev1.Volume{
-									{
-										Name: "otc-internal",
-										VolumeSource: corev1.VolumeSource{
-											ConfigMap: &corev1.ConfigMapVolumeSource{
-												LocalObjectReference: corev1.LocalObjectReference{
-													Name: "test-collector-" + goodConfigHash,
-												},
-												Items: []corev1.KeyToPath{
-													{
-														Key:  "collector.yaml",
-														Path: "collector.yaml",
-													},
-												},
-											},
-										},
-									},
-								},
-								Containers: []corev1.Container{
-									{
-										Name:  "otc-container",
-										Image: "test",
-										Args: []string{
-											"--config=/conf/collector.yaml",
-										},
-										Ports: []corev1.ContainerPort{
-											{
-												Name:          "examplereceiver",
-												HostPort:      0,
-												ContainerPort: 12345,
-											},
-											{
-												Name:          "metrics",
-												HostPort:      0,
-												ContainerPort: 8888,
-												Protocol:      "TCP",
-											},
-										},
-										Env: []corev1.EnvVar{
-											{
-												Name: "POD_NAME",
-												ValueFrom: &corev1.EnvVarSource{
-													FieldRef: &corev1.ObjectFieldSelector{
-														FieldPath: "metadata.name",
-													},
-												},
-											},
-										},
-										VolumeMounts: []corev1.VolumeMount{
-											{
-												Name:      "otc-internal",
-												MountPath: "/conf",
-											},
-										},
-									},
-								},
-								ShareProcessNamespace: ptr.To(false),
-								DNSPolicy:             "ClusterFirst",
-								DNSConfig:             &corev1.PodDNSConfig{},
-								ServiceAccountName:    "test-collector",
-							},
-						},
-					},
-				},
-				&policyV1.PodDisruptionBudget{
-					TypeMeta: metav1.TypeMeta{},
-					ObjectMeta: metav1.ObjectMeta{
-						Name:      "test-collector",
-						Namespace: "test",
-						Labels: map[string]string{
-							"app.kubernetes.io/component":  "opentelemetry-collector",
-							"app.kubernetes.io/instance":   "test.test",
-							"app.kubernetes.io/managed-by": "opentelemetry-operator",
-							"app.kubernetes.io/name":       "test-collector",
-							"app.kubernetes.io/part-of":    "opentelemetry",
-							"app.kubernetes.io/version":    "latest",
-						},
-						Annotations: map[string]string{},
-					},
-					Spec: policyV1.PodDisruptionBudgetSpec{
-						Selector: &v1.LabelSelector{
-							MatchLabels: map[string]string{
-								"app.kubernetes.io/component":  "opentelemetry-collector",
-								"app.kubernetes.io/instance":   "test.test",
-								"app.kubernetes.io/managed-by": "opentelemetry-operator",
-								"app.kubernetes.io/name":       "test-collector",
-								"app.kubernetes.io/part-of":    "opentelemetry",
-								"app.kubernetes.io/version":    "latest",
-							},
-						},
-						MaxUnavailable: &intstr.IntOrString{
-							Type:   intstr.Int,
-							IntVal: 1,
-						},
-					},
-				},
-				&corev1.ConfigMap{
-					ObjectMeta: metav1.ObjectMeta{
-						Name:      "test-collector-" + goodConfigHash,
-						Namespace: "test",
-						Labels: map[string]string{
-							"app.kubernetes.io/component":  "opentelemetry-collector",
-							"app.kubernetes.io/instance":   "test.test",
-							"app.kubernetes.io/managed-by": "opentelemetry-operator",
-							"app.kubernetes.io/name":       "test-collector",
-							"app.kubernetes.io/part-of":    "opentelemetry",
-							"app.kubernetes.io/version":    "latest",
-						},
-						Annotations: map[string]string{},
-					},
-					Data: map[string]string{
-						"collector.yaml": "receivers:\n  examplereceiver:\n    endpoint: 0.0.0.0:12345\nexporters:\n  debug: null\nservice:\n  pipelines:\n    metrics:\n      exporters:\n        - debug\n      receivers:\n        - examplereceiver\n",
-					},
-				},
-				&corev1.ServiceAccount{
-					ObjectMeta: metav1.ObjectMeta{
-						Name:      "test-collector",
-						Namespace: "test",
-						Labels: map[string]string{
-							"app.kubernetes.io/component":  "opentelemetry-collector",
-							"app.kubernetes.io/instance":   "test.test",
-							"app.kubernetes.io/managed-by": "opentelemetry-operator",
-							"app.kubernetes.io/name":       "test-collector",
-							"app.kubernetes.io/part-of":    "opentelemetry",
-							"app.kubernetes.io/version":    "latest",
-						},
-						Annotations: map[string]string{},
-					},
-				},
-				&corev1.Service{
-					ObjectMeta: metav1.ObjectMeta{
-						Name:      "test-collector",
-						Namespace: "test",
-						Labels: map[string]string{
-							"app.kubernetes.io/component":                      "opentelemetry-collector",
-							"app.kubernetes.io/instance":                       "test.test",
-							"app.kubernetes.io/managed-by":                     "opentelemetry-operator",
-							"app.kubernetes.io/name":                           "test-collector",
-							"app.kubernetes.io/part-of":                        "opentelemetry",
-							"app.kubernetes.io/version":                        "latest",
-							"operator.opentelemetry.io/collector-service-type": "base",
-						},
-						Annotations: map[string]string{},
-					},
-					Spec: corev1.ServiceSpec{
-						Ports: []corev1.ServicePort{
-							{
-								Name: "examplereceiver",
-								Port: 12345,
-							},
-						},
-						Selector:              selectorLabels,
-						InternalTrafficPolicy: &basePolicy,
-					},
-				},
-				&corev1.Service{
-					ObjectMeta: metav1.ObjectMeta{
-						Name:      "test-collector-headless",
-						Namespace: "test",
-						Labels: map[string]string{
-							"app.kubernetes.io/component":                          "opentelemetry-collector",
-							"app.kubernetes.io/instance":                           "test.test",
-							"app.kubernetes.io/managed-by":                         "opentelemetry-operator",
-							"app.kubernetes.io/name":                               "test-collector",
-							"app.kubernetes.io/part-of":                            "opentelemetry",
-							"app.kubernetes.io/version":                            "latest",
-							"operator.opentelemetry.io/collector-headless-service": "Exists",
-							"operator.opentelemetry.io/collector-service-type":     "headless",
-						},
-						Annotations: map[string]string{
-							"service.beta.openshift.io/serving-cert-secret-name": "test-collector-headless-tls",
-						},
-					},
-					Spec: corev1.ServiceSpec{
-						Ports: []corev1.ServicePort{
-							{
-								Name: "examplereceiver",
-								Port: 12345,
-							},
-						},
-						Selector:              selectorLabels,
-						InternalTrafficPolicy: &basePolicy,
-						ClusterIP:             "None",
-					},
-				},
-				&corev1.Service{
-					ObjectMeta: metav1.ObjectMeta{
-						Name:      "test-collector-monitoring",
-						Namespace: "test",
-						Labels: map[string]string{
-							"app.kubernetes.io/component":                            "opentelemetry-collector",
-							"app.kubernetes.io/instance":                             "test.test",
-							"app.kubernetes.io/managed-by":                           "opentelemetry-operator",
-							"app.kubernetes.io/name":                                 "test-collector-monitoring",
-							"app.kubernetes.io/part-of":                              "opentelemetry",
-							"app.kubernetes.io/version":                              "latest",
-							"operator.opentelemetry.io/collector-service-type":       "monitoring",
-							"operator.opentelemetry.io/collector-monitoring-service": "Exists",
-						},
-						Annotations: map[string]string{},
-					},
-					Spec: corev1.ServiceSpec{
-						Ports: []corev1.ServicePort{
-							{
-								Name: "monitoring",
-								Port: 8888,
-							},
-						},
-						Selector: selectorLabels,
-					},
-				},
-			},
-			wantErr: false,
-		},
-		{
-			name: "ingress",
-			args: args{
-				instance: v1beta1.OpenTelemetryCollector{
-					ObjectMeta: metav1.ObjectMeta{
-						Name:      "test",
-						Namespace: "test",
-					},
-					Spec: v1beta1.OpenTelemetryCollectorSpec{
-						OpenTelemetryCommonFields: v1beta1.OpenTelemetryCommonFields{
-							Image:    "test",
-							Replicas: &one,
-						},
-						Mode: "deployment",
-						Ingress: v1beta1.Ingress{
-							Type:     v1beta1.IngressTypeIngress,
-							Hostname: "example.com",
-							Annotations: map[string]string{
-								"something": "true",
-							},
-						},
-						Config: goodConfig,
-					},
-				},
-			},
-			want: []client.Object{
-				&appsv1.Deployment{
-					TypeMeta: metav1.TypeMeta{},
-					ObjectMeta: metav1.ObjectMeta{
-						Name:      "test-collector",
-						Namespace: "test",
-						Labels: map[string]string{
-							"app.kubernetes.io/component":  "opentelemetry-collector",
-							"app.kubernetes.io/instance":   "test.test",
-							"app.kubernetes.io/managed-by": "opentelemetry-operator",
-							"app.kubernetes.io/name":       "test-collector",
-							"app.kubernetes.io/part-of":    "opentelemetry",
-							"app.kubernetes.io/version":    "latest",
-						},
-						Annotations: map[string]string{},
-					},
-					Spec: appsv1.DeploymentSpec{
-						Replicas: &one,
-						Selector: &metav1.LabelSelector{
-							MatchLabels: selectorLabels,
-						},
-						Template: corev1.PodTemplateSpec{
-							ObjectMeta: metav1.ObjectMeta{
-								Labels: map[string]string{
-									"app.kubernetes.io/component":  "opentelemetry-collector",
-									"app.kubernetes.io/instance":   "test.test",
-									"app.kubernetes.io/managed-by": "opentelemetry-operator",
-									"app.kubernetes.io/name":       "test-collector",
-									"app.kubernetes.io/part-of":    "opentelemetry",
-									"app.kubernetes.io/version":    "latest",
-								},
-								Annotations: map[string]string{
-									"opentelemetry-operator-config/sha256": "2d266e55025628659355f1271b689d6fb53648ef6cd5595831f5835d18e59a25",
-									"prometheus.io/path":                   "/metrics",
-									"prometheus.io/port":                   "8888",
-									"prometheus.io/scrape":                 "true",
-								},
-							},
-							Spec: corev1.PodSpec{
-								Volumes: []corev1.Volume{
-									{
-										Name: "otc-internal",
-										VolumeSource: corev1.VolumeSource{
-											ConfigMap: &corev1.ConfigMapVolumeSource{
-												LocalObjectReference: corev1.LocalObjectReference{
-													Name: "test-collector-" + goodConfigHash,
-												},
-												Items: []corev1.KeyToPath{
-													{
-														Key:  "collector.yaml",
-														Path: "collector.yaml",
-													},
-												},
-											},
-										},
-									},
-								},
-								Containers: []corev1.Container{
-									{
-										Name:  "otc-container",
-										Image: "test",
-										Args: []string{
-											"--config=/conf/collector.yaml",
-										},
-										Ports: []corev1.ContainerPort{
-											{
-												Name:          "examplereceiver",
-												HostPort:      0,
-												ContainerPort: 12345,
-											},
-											{
-												Name:          "metrics",
-												HostPort:      0,
-												ContainerPort: 8888,
-												Protocol:      "TCP",
-											},
-										},
-										Env: []corev1.EnvVar{
-											{
-												Name: "POD_NAME",
-												ValueFrom: &corev1.EnvVarSource{
-													FieldRef: &corev1.ObjectFieldSelector{
-														FieldPath: "metadata.name",
-													},
-												},
-											},
-										},
-										VolumeMounts: []corev1.VolumeMount{
-											{
-												Name:      "otc-internal",
-												MountPath: "/conf",
-											},
-										},
-									},
-								},
-								ShareProcessNamespace: ptr.To(false),
-								DNSPolicy:             "ClusterFirst",
-								DNSConfig:             &corev1.PodDNSConfig{},
-								ServiceAccountName:    "test-collector",
-							},
-						},
-					},
-				},
-				&policyV1.PodDisruptionBudget{
-					TypeMeta: metav1.TypeMeta{},
-					ObjectMeta: metav1.ObjectMeta{
-						Name:      "test-collector",
-						Namespace: "test",
-						Labels: map[string]string{
-							"app.kubernetes.io/component":  "opentelemetry-collector",
-							"app.kubernetes.io/instance":   "test.test",
-							"app.kubernetes.io/managed-by": "opentelemetry-operator",
-							"app.kubernetes.io/name":       "test-collector",
-							"app.kubernetes.io/part-of":    "opentelemetry",
-							"app.kubernetes.io/version":    "latest",
-						},
-						Annotations: map[string]string{},
-					},
-					Spec: policyV1.PodDisruptionBudgetSpec{
-						Selector: &v1.LabelSelector{
-							MatchLabels: map[string]string{
-								"app.kubernetes.io/component":  "opentelemetry-collector",
-								"app.kubernetes.io/instance":   "test.test",
-								"app.kubernetes.io/managed-by": "opentelemetry-operator",
-								"app.kubernetes.io/name":       "test-collector",
-								"app.kubernetes.io/part-of":    "opentelemetry",
-								"app.kubernetes.io/version":    "latest",
-							},
-						},
-						MaxUnavailable: &intstr.IntOrString{
-							Type:   intstr.Int,
-							IntVal: 1,
-						},
-					},
-				},
-				&corev1.ConfigMap{
-					ObjectMeta: metav1.ObjectMeta{
-						Name:      "test-collector-" + goodConfigHash,
-						Namespace: "test",
-						Labels: map[string]string{
-							"app.kubernetes.io/component":  "opentelemetry-collector",
-							"app.kubernetes.io/instance":   "test.test",
-							"app.kubernetes.io/managed-by": "opentelemetry-operator",
-							"app.kubernetes.io/name":       "test-collector",
-							"app.kubernetes.io/part-of":    "opentelemetry",
-							"app.kubernetes.io/version":    "latest",
-						},
-						Annotations: map[string]string{},
-					},
-					Data: map[string]string{
-						"collector.yaml": "receivers:\n  examplereceiver:\n    endpoint: 0.0.0.0:12345\nexporters:\n  debug: null\nservice:\n  pipelines:\n    metrics:\n      exporters:\n        - debug\n      receivers:\n        - examplereceiver\n",
-					},
-				},
-				&corev1.ServiceAccount{
-					ObjectMeta: metav1.ObjectMeta{
-						Name:      "test-collector",
-						Namespace: "test",
-						Labels: map[string]string{
-							"app.kubernetes.io/component":  "opentelemetry-collector",
-							"app.kubernetes.io/instance":   "test.test",
-							"app.kubernetes.io/managed-by": "opentelemetry-operator",
-							"app.kubernetes.io/name":       "test-collector",
-							"app.kubernetes.io/part-of":    "opentelemetry",
-							"app.kubernetes.io/version":    "latest",
-						},
-						Annotations: map[string]string{},
-					},
-				},
-				&corev1.Service{
-					ObjectMeta: metav1.ObjectMeta{
-						Name:      "test-collector",
-						Namespace: "test",
-						Labels: map[string]string{
-							"app.kubernetes.io/component":                      "opentelemetry-collector",
-							"app.kubernetes.io/instance":                       "test.test",
-							"app.kubernetes.io/managed-by":                     "opentelemetry-operator",
-							"app.kubernetes.io/name":                           "test-collector",
-							"app.kubernetes.io/part-of":                        "opentelemetry",
-							"app.kubernetes.io/version":                        "latest",
-							"operator.opentelemetry.io/collector-service-type": "base",
-						},
-						Annotations: map[string]string{},
-					},
-					Spec: corev1.ServiceSpec{
-						Ports: []corev1.ServicePort{
-							{
-								Name: "examplereceiver",
-								Port: 12345,
-							},
-						},
-						Selector:              selectorLabels,
-						InternalTrafficPolicy: &basePolicy,
-					},
-				},
-				&corev1.Service{
-					ObjectMeta: metav1.ObjectMeta{
-						Name:      "test-collector-headless",
-						Namespace: "test",
-						Labels: map[string]string{
-							"app.kubernetes.io/component":                          "opentelemetry-collector",
-							"app.kubernetes.io/instance":                           "test.test",
-							"app.kubernetes.io/managed-by":                         "opentelemetry-operator",
-							"app.kubernetes.io/name":                               "test-collector",
-							"app.kubernetes.io/part-of":                            "opentelemetry",
-							"app.kubernetes.io/version":                            "latest",
-							"operator.opentelemetry.io/collector-service-type":     "headless",
-							"operator.opentelemetry.io/collector-headless-service": "Exists",
-						},
-						Annotations: map[string]string{
-							"service.beta.openshift.io/serving-cert-secret-name": "test-collector-headless-tls",
-						},
-					},
-					Spec: corev1.ServiceSpec{
-						Ports: []corev1.ServicePort{
-							{
-								Name: "examplereceiver",
-								Port: 12345,
-							},
-						},
-						Selector:              selectorLabels,
-						InternalTrafficPolicy: &basePolicy,
-						ClusterIP:             "None",
-					},
-				},
-				&corev1.Service{
-					ObjectMeta: metav1.ObjectMeta{
-						Name:      "test-collector-monitoring",
-						Namespace: "test",
-						Labels: map[string]string{
-							"app.kubernetes.io/component":                            "opentelemetry-collector",
-							"app.kubernetes.io/instance":                             "test.test",
-							"app.kubernetes.io/managed-by":                           "opentelemetry-operator",
-							"app.kubernetes.io/name":                                 "test-collector-monitoring",
-							"app.kubernetes.io/part-of":                              "opentelemetry",
-							"app.kubernetes.io/version":                              "latest",
-							"operator.opentelemetry.io/collector-service-type":       "monitoring",
-							"operator.opentelemetry.io/collector-monitoring-service": "Exists",
-						},
-						Annotations: map[string]string{},
-					},
-					Spec: corev1.ServiceSpec{
-						Ports: []corev1.ServicePort{
-							{
-								Name: "monitoring",
-								Port: 8888,
-							},
-						},
-						Selector: selectorLabels,
-					},
-				},
-				&networkingv1.Ingress{
-					ObjectMeta: metav1.ObjectMeta{
-						Name:      "test-ingress",
-						Namespace: "test",
-						Labels: map[string]string{
-							"app.kubernetes.io/instance":   "test.test",
-							"app.kubernetes.io/managed-by": "opentelemetry-operator",
-							"app.kubernetes.io/name":       "test-ingress",
-							"app.kubernetes.io/component":  "opentelemetry-collector",
-							"app.kubernetes.io/part-of":    "opentelemetry",
-							"app.kubernetes.io/version":    "latest",
-						},
-						Annotations: map[string]string{
-							"something": "true",
-						},
-					},
-					Spec: networkingv1.IngressSpec{
-						Rules: []networkingv1.IngressRule{
-							{
-								Host: "example.com",
-								IngressRuleValue: networkingv1.IngressRuleValue{
-									HTTP: &networkingv1.HTTPIngressRuleValue{
-										Paths: []networkingv1.HTTPIngressPath{
-											{
-												Path:     "/examplereceiver",
-												PathType: &pathTypePrefix,
-												Backend: networkingv1.IngressBackend{
-													Service: &networkingv1.IngressServiceBackend{
-														Name: "test-collector",
-														Port: networkingv1.ServiceBackendPort{
-															Name: "examplereceiver",
-														},
-													},
-												},
-											},
-										},
-									},
-								},
-							},
-						},
-					},
-				},
-			},
-			wantErr: false,
-		},
-		{
-			name: "specified service account case",
-			args: args{
-				instance: v1beta1.OpenTelemetryCollector{
-					ObjectMeta: metav1.ObjectMeta{
-						Name:      "test",
-						Namespace: "test",
-					},
-					Spec: v1beta1.OpenTelemetryCollectorSpec{
-						OpenTelemetryCommonFields: v1beta1.OpenTelemetryCommonFields{
-							Image:          "test",
-							Replicas:       &one,
-							ServiceAccount: "my-special-sa",
-						},
-						Mode:   "deployment",
-						Config: goodConfig,
-					},
-				},
-			},
-			want: []client.Object{
-				&appsv1.Deployment{
-					TypeMeta: metav1.TypeMeta{},
-					ObjectMeta: metav1.ObjectMeta{
-						Name:      "test-collector",
-						Namespace: "test",
-						Labels: map[string]string{
-							"app.kubernetes.io/component":  "opentelemetry-collector",
-							"app.kubernetes.io/instance":   "test.test",
-							"app.kubernetes.io/managed-by": "opentelemetry-operator",
-							"app.kubernetes.io/name":       "test-collector",
-							"app.kubernetes.io/part-of":    "opentelemetry",
-							"app.kubernetes.io/version":    "latest",
-						},
-						Annotations: map[string]string{},
-					},
-					Spec: appsv1.DeploymentSpec{
-						Replicas: &one,
-						Selector: &metav1.LabelSelector{
-							MatchLabels: selectorLabels,
-						},
-						Template: corev1.PodTemplateSpec{
-							ObjectMeta: metav1.ObjectMeta{
-								Labels: map[string]string{
-									"app.kubernetes.io/component":  "opentelemetry-collector",
-									"app.kubernetes.io/instance":   "test.test",
-									"app.kubernetes.io/managed-by": "opentelemetry-operator",
-									"app.kubernetes.io/name":       "test-collector",
-									"app.kubernetes.io/part-of":    "opentelemetry",
-									"app.kubernetes.io/version":    "latest",
-								},
-								Annotations: map[string]string{
-									"opentelemetry-operator-config/sha256": "2d266e55025628659355f1271b689d6fb53648ef6cd5595831f5835d18e59a25",
-									"prometheus.io/path":                   "/metrics",
-									"prometheus.io/port":                   "8888",
-									"prometheus.io/scrape":                 "true",
-								},
-							},
-							Spec: corev1.PodSpec{
-								Volumes: []corev1.Volume{
-									{
-										Name: "otc-internal",
-										VolumeSource: corev1.VolumeSource{
-											ConfigMap: &corev1.ConfigMapVolumeSource{
-												LocalObjectReference: corev1.LocalObjectReference{
-													Name: "test-collector-" + goodConfigHash,
-												},
-												Items: []corev1.KeyToPath{
-													{
-														Key:  "collector.yaml",
-														Path: "collector.yaml",
-													},
-												},
-											},
-										},
-									},
-								},
-								Containers: []corev1.Container{
-									{
-										Name:  "otc-container",
-										Image: "test",
-										Args: []string{
-											"--config=/conf/collector.yaml",
-										},
-										Ports: []corev1.ContainerPort{
-											{
-												Name:          "examplereceiver",
-												HostPort:      0,
-												ContainerPort: 12345,
-											},
-											{
-												Name:          "metrics",
-												HostPort:      0,
-												ContainerPort: 8888,
-												Protocol:      "TCP",
-											},
-										},
-										Env: []corev1.EnvVar{
-											{
-												Name: "POD_NAME",
-												ValueFrom: &corev1.EnvVarSource{
-													FieldRef: &corev1.ObjectFieldSelector{
-														FieldPath: "metadata.name",
-													},
-												},
-											},
-										},
-										VolumeMounts: []corev1.VolumeMount{
-											{
-												Name:      "otc-internal",
-												MountPath: "/conf",
-											},
-										},
-									},
-								},
-								ShareProcessNamespace: ptr.To(false),
-								DNSPolicy:             "ClusterFirst",
-								DNSConfig:             &corev1.PodDNSConfig{},
-								ServiceAccountName:    "my-special-sa",
-							},
-						},
-					},
-				},
-				&policyV1.PodDisruptionBudget{
-					TypeMeta: metav1.TypeMeta{},
-					ObjectMeta: metav1.ObjectMeta{
-						Name:      "test-collector",
-						Namespace: "test",
-						Labels: map[string]string{
-							"app.kubernetes.io/component":  "opentelemetry-collector",
-							"app.kubernetes.io/instance":   "test.test",
-							"app.kubernetes.io/managed-by": "opentelemetry-operator",
-							"app.kubernetes.io/name":       "test-collector",
-							"app.kubernetes.io/part-of":    "opentelemetry",
-							"app.kubernetes.io/version":    "latest",
-						},
-						Annotations: map[string]string{},
-					},
-					Spec: policyV1.PodDisruptionBudgetSpec{
-						Selector: &v1.LabelSelector{
-							MatchLabels: map[string]string{
-								"app.kubernetes.io/component":  "opentelemetry-collector",
-								"app.kubernetes.io/instance":   "test.test",
-								"app.kubernetes.io/managed-by": "opentelemetry-operator",
-								"app.kubernetes.io/name":       "test-collector",
-								"app.kubernetes.io/part-of":    "opentelemetry",
-								"app.kubernetes.io/version":    "latest",
-							},
-						},
-						MaxUnavailable: &intstr.IntOrString{
-							Type:   intstr.Int,
-							IntVal: 1,
-						},
-					},
-				},
-				&corev1.ConfigMap{
-					ObjectMeta: metav1.ObjectMeta{
-						Name:      "test-collector-" + goodConfigHash,
-						Namespace: "test",
-						Labels: map[string]string{
-							"app.kubernetes.io/component":  "opentelemetry-collector",
-							"app.kubernetes.io/instance":   "test.test",
-							"app.kubernetes.io/managed-by": "opentelemetry-operator",
-							"app.kubernetes.io/name":       "test-collector",
-							"app.kubernetes.io/part-of":    "opentelemetry",
-							"app.kubernetes.io/version":    "latest",
-						},
-						Annotations: map[string]string{},
-					},
-					Data: map[string]string{
-						"collector.yaml": "receivers:\n  examplereceiver:\n    endpoint: 0.0.0.0:12345\nexporters:\n  debug: null\nservice:\n  pipelines:\n    metrics:\n      exporters:\n        - debug\n      receivers:\n        - examplereceiver\n",
-					},
-				},
-				&corev1.Service{
-					ObjectMeta: metav1.ObjectMeta{
-						Name:      "test-collector",
-						Namespace: "test",
-						Labels: map[string]string{
-							"app.kubernetes.io/component":                      "opentelemetry-collector",
-							"app.kubernetes.io/instance":                       "test.test",
-							"app.kubernetes.io/managed-by":                     "opentelemetry-operator",
-							"app.kubernetes.io/name":                           "test-collector",
-							"app.kubernetes.io/part-of":                        "opentelemetry",
-							"app.kubernetes.io/version":                        "latest",
-							"operator.opentelemetry.io/collector-service-type": "base",
-						},
-						Annotations: map[string]string{},
-					},
-					Spec: corev1.ServiceSpec{
-						Ports: []corev1.ServicePort{
-							{
-								Name: "examplereceiver",
-								Port: 12345,
-							},
-						},
-						Selector:              selectorLabels,
-						InternalTrafficPolicy: &basePolicy,
-					},
-				},
-				&corev1.Service{
-					ObjectMeta: metav1.ObjectMeta{
-						Name:      "test-collector-headless",
-						Namespace: "test",
-						Labels: map[string]string{
-							"app.kubernetes.io/component":                          "opentelemetry-collector",
-							"app.kubernetes.io/instance":                           "test.test",
-							"app.kubernetes.io/managed-by":                         "opentelemetry-operator",
-							"app.kubernetes.io/name":                               "test-collector",
-							"app.kubernetes.io/part-of":                            "opentelemetry",
-							"app.kubernetes.io/version":                            "latest",
-							"operator.opentelemetry.io/collector-service-type":     "headless",
-							"operator.opentelemetry.io/collector-headless-service": "Exists",
-						},
-						Annotations: map[string]string{
-							"service.beta.openshift.io/serving-cert-secret-name": "test-collector-headless-tls",
-						},
-					},
-					Spec: corev1.ServiceSpec{
-						Ports: []corev1.ServicePort{
-							{
-								Name: "examplereceiver",
-								Port: 12345,
-							},
-						},
-						Selector:              selectorLabels,
-						InternalTrafficPolicy: &basePolicy,
-						ClusterIP:             "None",
-					},
-				},
-				&corev1.Service{
-					ObjectMeta: metav1.ObjectMeta{
-						Name:      "test-collector-monitoring",
-						Namespace: "test",
-						Labels: map[string]string{
-							"app.kubernetes.io/component":                            "opentelemetry-collector",
-							"app.kubernetes.io/instance":                             "test.test",
-							"app.kubernetes.io/managed-by":                           "opentelemetry-operator",
-							"app.kubernetes.io/name":                                 "test-collector-monitoring",
-							"app.kubernetes.io/part-of":                              "opentelemetry",
-							"app.kubernetes.io/version":                              "latest",
-							"operator.opentelemetry.io/collector-service-type":       "monitoring",
-							"operator.opentelemetry.io/collector-monitoring-service": "Exists",
-						},
-						Annotations: map[string]string{},
-					},
-					Spec: corev1.ServiceSpec{
-						Ports: []corev1.ServicePort{
-							{
-								Name: "monitoring",
-								Port: 8888,
-							},
-						},
-						Selector: selectorLabels,
-					},
-				},
-			},
-			wantErr: false,
-		},
-	}
-	for _, tt := range tests {
-		t.Run(tt.name, func(t *testing.T) {
-			cfg := config.Config{
-				CollectorImage:          "default-collector",
-				TargetAllocatorImage:    "default-ta-allocator",
-				CollectorConfigMapEntry: "collector.yaml",
-			}
-			params := manifests.Params{
-				Log:     logr.Discard(),
-				Config:  cfg,
-				OtelCol: tt.args.instance,
-			}
-			got, err := BuildCollector(params)
-			if (err != nil) != tt.wantErr {
-				t.Errorf("BuildAll() error = %v, wantErr %v", err, tt.wantErr)
-				return
-			}
-			require.Equal(t, tt.want, got)
-
-		})
-	}
-}
-
-func TestBuildAll_OpAMPBridge(t *testing.T) {
-	one := int32(1)
-	type args struct {
-		instance v1alpha1.OpAMPBridge
-	}
-	tests := []struct {
-		name    string
-		args    args
-		want    []client.Object
-		wantErr bool
-	}{
-		{
-
-			name: "base case",
-			args: args{
-				instance: v1alpha1.OpAMPBridge{
-					ObjectMeta: metav1.ObjectMeta{
-						Name:      "test",
-						Namespace: "test",
-					},
-					Spec: v1alpha1.OpAMPBridgeSpec{
-						Replicas: &one,
-						Image:    "test",
-						Endpoint: "ws://opamp-server:4320/v1/opamp",
-						Capabilities: map[v1alpha1.OpAMPBridgeCapability]bool{
-							v1alpha1.OpAMPBridgeCapabilityReportsStatus:                  true,
-							v1alpha1.OpAMPBridgeCapabilityAcceptsRemoteConfig:            true,
-							v1alpha1.OpAMPBridgeCapabilityReportsEffectiveConfig:         true,
-							v1alpha1.OpAMPBridgeCapabilityReportsOwnTraces:               true,
-							v1alpha1.OpAMPBridgeCapabilityReportsOwnMetrics:              true,
-							v1alpha1.OpAMPBridgeCapabilityReportsOwnLogs:                 true,
-							v1alpha1.OpAMPBridgeCapabilityAcceptsOpAMPConnectionSettings: true,
-							v1alpha1.OpAMPBridgeCapabilityAcceptsOtherConnectionSettings: true,
-							v1alpha1.OpAMPBridgeCapabilityAcceptsRestartCommand:          true,
-							v1alpha1.OpAMPBridgeCapabilityReportsHealth:                  true,
-							v1alpha1.OpAMPBridgeCapabilityReportsRemoteConfig:            true,
-						},
-						ComponentsAllowed: map[string][]string{"receivers": {"otlp"}, "processors": {"memory_limiter"}, "exporters": {"debug"}},
-					},
-				},
-			},
-			want: []client.Object{
-				&appsv1.Deployment{
-					TypeMeta: metav1.TypeMeta{},
-					ObjectMeta: metav1.ObjectMeta{
-						Name:      "test-opamp-bridge",
-						Namespace: "test",
-						Labels: map[string]string{
-							"app.kubernetes.io/component":  "opentelemetry-opamp-bridge",
-							"app.kubernetes.io/instance":   "test.test",
-							"app.kubernetes.io/managed-by": "opentelemetry-operator",
-							"app.kubernetes.io/name":       "test-opamp-bridge",
-							"app.kubernetes.io/part-of":    "opentelemetry",
-							"app.kubernetes.io/version":    "latest",
-						},
-						Annotations: map[string]string{
-							"opentelemetry-opampbridge-config/hash": "05e1dc681267a9bc28fc2877ab464a98b9bd043843f14ffc0b4a394b5c86ba9f",
-						},
-					},
-					Spec: appsv1.DeploymentSpec{
-						Replicas: &one,
-						Selector: &metav1.LabelSelector{
-							MatchLabels: opampbridgeSelectorLabels,
-						},
-						Template: corev1.PodTemplateSpec{
-							ObjectMeta: metav1.ObjectMeta{
-								Labels: map[string]string{
-									"app.kubernetes.io/component":  "opentelemetry-opamp-bridge",
-									"app.kubernetes.io/instance":   "test.test",
-									"app.kubernetes.io/managed-by": "opentelemetry-operator",
-									"app.kubernetes.io/name":       "test-opamp-bridge",
-									"app.kubernetes.io/part-of":    "opentelemetry",
-									"app.kubernetes.io/version":    "latest",
-								},
-							},
-							Spec: corev1.PodSpec{
-								Volumes: []corev1.Volume{
-									{
-										Name: "opamp-bridge-internal",
-										VolumeSource: corev1.VolumeSource{
-											ConfigMap: &corev1.ConfigMapVolumeSource{
-												LocalObjectReference: corev1.LocalObjectReference{
-													Name: "test-opamp-bridge",
-												},
-												Items: []corev1.KeyToPath{
-													{
-														Key:  "remoteconfiguration.yaml",
-														Path: "remoteconfiguration.yaml",
-													},
-												},
-											},
-										},
-									},
-								},
-								Containers: []corev1.Container{
-									{
-										Name:  "opamp-bridge-container",
-										Image: "test",
-										Env: []corev1.EnvVar{
-											{
-												Name: "OTELCOL_NAMESPACE",
-												ValueFrom: &corev1.EnvVarSource{
-													FieldRef: &corev1.ObjectFieldSelector{
-														FieldPath: "metadata.namespace",
-													},
-												},
-											},
-										},
-										VolumeMounts: []corev1.VolumeMount{
-											{
-												Name:      "opamp-bridge-internal",
-												MountPath: "/conf",
-											},
-										},
-									},
-								},
-								DNSPolicy:          "ClusterFirst",
-								DNSConfig:          &corev1.PodDNSConfig{},
-								ServiceAccountName: "test-opamp-bridge",
-							},
-						},
-					},
-				},
-				&corev1.ConfigMap{
-					ObjectMeta: metav1.ObjectMeta{
-						Name:      "test-opamp-bridge",
-						Namespace: "test",
-						Labels: map[string]string{
-							"app.kubernetes.io/component":  "opentelemetry-opamp-bridge",
-							"app.kubernetes.io/instance":   "test.test",
-							"app.kubernetes.io/managed-by": "opentelemetry-operator",
-							"app.kubernetes.io/name":       "test-opamp-bridge",
-							"app.kubernetes.io/part-of":    "opentelemetry",
-							"app.kubernetes.io/version":    "latest",
-						},
-						Annotations: nil,
-					},
-					Data: map[string]string{
-						"remoteconfiguration.yaml": `capabilities:
-  AcceptsOpAMPConnectionSettings: true
-  AcceptsOtherConnectionSettings: true
-  AcceptsRemoteConfig: true
-  AcceptsRestartCommand: true
-  ReportsEffectiveConfig: true
-  ReportsHealth: true
-  ReportsOwnLogs: true
-  ReportsOwnMetrics: true
-  ReportsOwnTraces: true
-  ReportsRemoteConfig: true
-  ReportsStatus: true
-componentsAllowed:
-  exporters:
-  - debug
-  processors:
-  - memory_limiter
-  receivers:
-  - otlp
-endpoint: ws://opamp-server:4320/v1/opamp
-`},
-				},
-				&corev1.ServiceAccount{
-					ObjectMeta: metav1.ObjectMeta{
-						Name:      "test-opamp-bridge",
-						Namespace: "test",
-						Labels: map[string]string{
-							"app.kubernetes.io/component":  "opentelemetry-opamp-bridge",
-							"app.kubernetes.io/instance":   "test.test",
-							"app.kubernetes.io/managed-by": "opentelemetry-operator",
-							"app.kubernetes.io/name":       "test-opamp-bridge",
-							"app.kubernetes.io/part-of":    "opentelemetry",
-							"app.kubernetes.io/version":    "latest",
-						},
-						Annotations: nil,
-					},
-				},
-				&corev1.Service{
-					ObjectMeta: metav1.ObjectMeta{
-						Name:      "test-opamp-bridge",
-						Namespace: "test",
-						Labels: map[string]string{
-							"app.kubernetes.io/component":  "opentelemetry-opamp-bridge",
-							"app.kubernetes.io/instance":   "test.test",
-							"app.kubernetes.io/managed-by": "opentelemetry-operator",
-							"app.kubernetes.io/name":       "test-opamp-bridge",
-							"app.kubernetes.io/part-of":    "opentelemetry",
-							"app.kubernetes.io/version":    "latest",
-						},
-						Annotations: nil,
-					},
-					Spec: corev1.ServiceSpec{
-						Ports: []corev1.ServicePort{
-							{
-								Name:       "opamp-bridge",
-								Port:       80,
-								TargetPort: intstr.FromInt(8080),
-							},
-						},
-						Selector: opampbridgeSelectorLabels,
-					},
-				},
-			},
-			wantErr: false,
-		},
-	}
-	for _, tt := range tests {
-		t.Run(tt.name, func(t *testing.T) {
-			cfg := config.Config{
-				CollectorImage:                    "default-collector",
-				TargetAllocatorImage:              "default-ta-allocator",
-				OperatorOpAMPBridgeImage:          "default-opamp-bridge",
-				CollectorConfigMapEntry:           "collector.yaml",
-				OperatorOpAMPBridgeConfigMapEntry: "remoteconfiguration.yaml",
-				TargetAllocatorConfigMapEntry:     "targetallocator.yaml",
-			}
-			reconciler := NewOpAMPBridgeReconciler(OpAMPBridgeReconcilerParams{
-				Log:    logr.Discard(),
-				Config: cfg,
-			})
-			params := reconciler.getParams(tt.args.instance)
-			got, err := BuildOpAMPBridge(params)
-			if (err != nil) != tt.wantErr {
-				t.Errorf("BuildAll() error = %v, wantErr %v", err, tt.wantErr)
-				return
-			}
-			require.Equal(t, tt.want, got)
-		})
-	}
-}
-
-func TestBuildCollectorTargetAllocatorCR(t *testing.T) {
-	var goodConfigYaml = `
-receivers:
-  prometheus:
-    config:
-      scrape_configs:
-      - job_name: 'example'
-        relabel_configs:
-        - source_labels: ['__meta_service_id']
-          target_label: 'job'
-          replacement: 'my_service_$$1'
-        - source_labels: ['__meta_service_name']
-          target_label: 'instance'
-          replacement: '$1'
-        metric_relabel_configs:
-        - source_labels: ['job']
-          target_label: 'job'
-          replacement: '$$1_$2'
-exporters:
-  debug:
-service:
-  pipelines:
-    metrics:
-      receivers: [prometheus]
-      exporters: [debug]
-`
-
-	goodConfig := v1beta1.Config{}
-	err := go_yaml.Unmarshal([]byte(goodConfigYaml), &goodConfig)
-	require.NoError(t, err)
-
-	goodConfigHash, _ := manifestutils.GetConfigMapSHA(goodConfig)
-	goodConfigHash = goodConfigHash[:8]
-
-	one := int32(1)
-	type args struct {
-		instance v1beta1.OpenTelemetryCollector
-	}
-	tests := []struct {
-		name         string
-		args         args
-		want         []client.Object
-		featuregates []*colfeaturegate.Gate
-		wantErr      bool
-	}{
-		{
-			name: "base case",
-			args: args{
-				instance: v1beta1.OpenTelemetryCollector{
-					ObjectMeta: metav1.ObjectMeta{
-						Name:      "test",
-						Namespace: "test",
-					},
-					Spec: v1beta1.OpenTelemetryCollectorSpec{
-						OpenTelemetryCommonFields: v1beta1.OpenTelemetryCommonFields{
-							Image:    "test",
-							Replicas: &one,
-						},
-						Mode:   "statefulset",
-						Config: goodConfig,
-						TargetAllocator: v1beta1.TargetAllocatorEmbedded{
-							Enabled:            true,
-							FilterStrategy:     "relabel-config",
-							AllocationStrategy: v1beta1.TargetAllocatorAllocationStrategyConsistentHashing,
-							PrometheusCR: v1beta1.TargetAllocatorPrometheusCR{
-								Enabled: true,
-							},
-						},
-					},
-				},
-			},
-			want: []client.Object{
-				&appsv1.StatefulSet{
-					TypeMeta: metav1.TypeMeta{},
-					ObjectMeta: metav1.ObjectMeta{
-						Name:      "test-collector",
-						Namespace: "test",
-						Labels: map[string]string{
-							"app.kubernetes.io/component":  "opentelemetry-collector",
-							"app.kubernetes.io/instance":   "test.test",
-							"app.kubernetes.io/managed-by": "opentelemetry-operator",
-							"app.kubernetes.io/name":       "test-collector",
-							"app.kubernetes.io/part-of":    "opentelemetry",
-							"app.kubernetes.io/version":    "latest",
-						},
-						Annotations: map[string]string{},
-					},
-					Spec: appsv1.StatefulSetSpec{
-						ServiceName: "test-collector",
-						Replicas:    &one,
-						Selector: &metav1.LabelSelector{
-							MatchLabels: selectorLabels,
-						},
-						Template: corev1.PodTemplateSpec{
-							ObjectMeta: metav1.ObjectMeta{
-								Labels: map[string]string{
-									"app.kubernetes.io/component":  "opentelemetry-collector",
-									"app.kubernetes.io/instance":   "test.test",
-									"app.kubernetes.io/managed-by": "opentelemetry-operator",
-									"app.kubernetes.io/name":       "test-collector",
-									"app.kubernetes.io/part-of":    "opentelemetry",
-									"app.kubernetes.io/version":    "latest",
-								},
-								Annotations: map[string]string{
-									"opentelemetry-operator-config/sha256": "42773025f65feaf30df59a306a9e38f1aaabe94c8310983beaddb7f648d699b0",
-									"prometheus.io/path":                   "/metrics",
-									"prometheus.io/port":                   "8888",
-									"prometheus.io/scrape":                 "true",
-								},
-							},
-							Spec: corev1.PodSpec{
-								Volumes: []corev1.Volume{
-									{
-										Name: "otc-internal",
-										VolumeSource: corev1.VolumeSource{
-											ConfigMap: &corev1.ConfigMapVolumeSource{
-												LocalObjectReference: corev1.LocalObjectReference{
-													Name: "test-collector-" + goodConfigHash,
-												},
-												Items: []corev1.KeyToPath{
-													{
-														Key:  "collector.yaml",
-														Path: "collector.yaml",
-													},
-												},
-											},
-										},
-									},
-								},
-								Containers: []corev1.Container{
-									{
-										Name:  "otc-container",
-										Image: "test",
-										Args: []string{
-											"--config=/conf/collector.yaml",
-										},
-										Env: []corev1.EnvVar{
-											{
-												Name: "POD_NAME",
-												ValueFrom: &corev1.EnvVarSource{
-													FieldRef: &corev1.ObjectFieldSelector{
-														FieldPath: "metadata.name",
-													},
-												},
-											},
-											{
-												Name:  "SHARD",
-												Value: "0",
-											},
-										},
-										Ports: []corev1.ContainerPort{
-											{
-												Name:          "metrics",
-												HostPort:      0,
-												ContainerPort: 8888,
-												Protocol:      "TCP",
-											},
-										},
-										VolumeMounts: []corev1.VolumeMount{
-											{
-												Name:      "otc-internal",
-												MountPath: "/conf",
-											},
-										},
-									},
-								},
-								ShareProcessNamespace: ptr.To(false),
-								DNSPolicy:             "ClusterFirst",
-								DNSConfig:             &corev1.PodDNSConfig{},
-								ServiceAccountName:    "test-collector",
-							},
-						},
-						PodManagementPolicy: "Parallel",
-					},
-				},
-				&policyV1.PodDisruptionBudget{
-					TypeMeta: metav1.TypeMeta{},
-					ObjectMeta: metav1.ObjectMeta{
-						Name:      "test-collector",
-						Namespace: "test",
-						Labels: map[string]string{
-							"app.kubernetes.io/component":  "opentelemetry-collector",
-							"app.kubernetes.io/instance":   "test.test",
-							"app.kubernetes.io/managed-by": "opentelemetry-operator",
-							"app.kubernetes.io/name":       "test-collector",
-							"app.kubernetes.io/part-of":    "opentelemetry",
-							"app.kubernetes.io/version":    "latest",
-						},
-						Annotations: map[string]string{},
-					},
-					Spec: policyV1.PodDisruptionBudgetSpec{
-						Selector: &v1.LabelSelector{
-							MatchLabels: map[string]string{
-								"app.kubernetes.io/component":  "opentelemetry-collector",
-								"app.kubernetes.io/instance":   "test.test",
-								"app.kubernetes.io/managed-by": "opentelemetry-operator",
-								"app.kubernetes.io/name":       "test-collector",
-								"app.kubernetes.io/part-of":    "opentelemetry",
-								"app.kubernetes.io/version":    "latest",
-							},
-						},
-						MaxUnavailable: &intstr.IntOrString{
-							Type:   intstr.Int,
-							IntVal: 1,
-						},
-					},
-				},
-				&corev1.ConfigMap{
-					ObjectMeta: metav1.ObjectMeta{
-						Name:      "test-collector-" + goodConfigHash,
-						Namespace: "test",
-						Labels: map[string]string{
-							"app.kubernetes.io/component":  "opentelemetry-collector",
-							"app.kubernetes.io/instance":   "test.test",
-							"app.kubernetes.io/managed-by": "opentelemetry-operator",
-							"app.kubernetes.io/name":       "test-collector",
-							"app.kubernetes.io/part-of":    "opentelemetry",
-							"app.kubernetes.io/version":    "latest",
-						},
-						Annotations: map[string]string{},
-					},
-					Data: map[string]string{
-						"collector.yaml": "exporters:\n    debug: null\nreceivers:\n    prometheus:\n        config: {}\n        target_allocator:\n            collector_id: ${POD_NAME}\n            endpoint: http://test-targetallocator:80\n            interval: 30s\nservice:\n    pipelines:\n        metrics:\n            exporters:\n                - debug\n            receivers:\n                - prometheus\n",
-					},
-				},
-				&corev1.ServiceAccount{
-					ObjectMeta: metav1.ObjectMeta{
-						Name:      "test-collector",
-						Namespace: "test",
-						Labels: map[string]string{
-							"app.kubernetes.io/component":  "opentelemetry-collector",
-							"app.kubernetes.io/instance":   "test.test",
-							"app.kubernetes.io/managed-by": "opentelemetry-operator",
-							"app.kubernetes.io/name":       "test-collector",
-							"app.kubernetes.io/part-of":    "opentelemetry",
-							"app.kubernetes.io/version":    "latest",
-						},
-						Annotations: map[string]string{},
-					},
-				},
-				&corev1.Service{
-					ObjectMeta: metav1.ObjectMeta{
-						Name:      "test-collector-monitoring",
-						Namespace: "test",
-						Labels: map[string]string{
-							"app.kubernetes.io/component":                            "opentelemetry-collector",
-							"app.kubernetes.io/instance":                             "test.test",
-							"app.kubernetes.io/managed-by":                           "opentelemetry-operator",
-							"app.kubernetes.io/name":                                 "test-collector-monitoring",
-							"app.kubernetes.io/part-of":                              "opentelemetry",
-							"app.kubernetes.io/version":                              "latest",
-							"operator.opentelemetry.io/collector-service-type":       "monitoring",
-							"operator.opentelemetry.io/collector-monitoring-service": "Exists",
-						},
-						Annotations: map[string]string{},
-					},
-					Spec: corev1.ServiceSpec{
-						Ports: []corev1.ServicePort{
-							{
-								Name: "monitoring",
-								Port: 8888,
-							},
-						},
-						Selector: selectorLabels,
-					},
-				},
-				&v1alpha1.TargetAllocator{
-					ObjectMeta: metav1.ObjectMeta{
-						Name:      "test",
-						Namespace: "test",
-						Labels: map[string]string{
-							"app.kubernetes.io/managed-by": "opentelemetry-operator",
-						},
-					},
-					Spec: v1alpha1.TargetAllocatorSpec{
-						FilterStrategy:     v1beta1.TargetAllocatorFilterStrategyRelabelConfig,
-						AllocationStrategy: v1beta1.TargetAllocatorAllocationStrategyConsistentHashing,
-						PrometheusCR: v1beta1.TargetAllocatorPrometheusCR{
-							Enabled: true,
-						},
-					},
-				},
-			},
-			wantErr: false,
-		},
-		{
-			name: "enable metrics case",
-			args: args{
-				instance: v1beta1.OpenTelemetryCollector{
-					ObjectMeta: metav1.ObjectMeta{
-						Name:      "test",
-						Namespace: "test",
-					},
-					Spec: v1beta1.OpenTelemetryCollectorSpec{
-						OpenTelemetryCommonFields: v1beta1.OpenTelemetryCommonFields{
-							Image:    "test",
-							Replicas: &one,
-						},
-						Mode:   "statefulset",
-						Config: goodConfig,
-						TargetAllocator: v1beta1.TargetAllocatorEmbedded{
-							Enabled: true,
-							PrometheusCR: v1beta1.TargetAllocatorPrometheusCR{
-								Enabled: true,
-							},
-							FilterStrategy: "relabel-config",
-							Observability: v1beta1.ObservabilitySpec{
-								Metrics: v1beta1.MetricsConfigSpec{
-									EnableMetrics: true,
-								},
-							},
-						},
-					},
-				},
-			},
-			want: []client.Object{
-				&appsv1.StatefulSet{
-					TypeMeta: metav1.TypeMeta{},
-					ObjectMeta: metav1.ObjectMeta{
-						Name:      "test-collector",
-						Namespace: "test",
-						Labels: map[string]string{
-							"app.kubernetes.io/component":  "opentelemetry-collector",
-							"app.kubernetes.io/instance":   "test.test",
-							"app.kubernetes.io/managed-by": "opentelemetry-operator",
-							"app.kubernetes.io/name":       "test-collector",
-							"app.kubernetes.io/part-of":    "opentelemetry",
-							"app.kubernetes.io/version":    "latest",
-						},
-						Annotations: map[string]string{},
-					},
-					Spec: appsv1.StatefulSetSpec{
-						ServiceName: "test-collector",
-						Replicas:    &one,
-						Selector: &metav1.LabelSelector{
-							MatchLabels: selectorLabels,
-						},
-						Template: corev1.PodTemplateSpec{
-							ObjectMeta: metav1.ObjectMeta{
-								Labels: map[string]string{
-									"app.kubernetes.io/component":  "opentelemetry-collector",
-									"app.kubernetes.io/instance":   "test.test",
-									"app.kubernetes.io/managed-by": "opentelemetry-operator",
-									"app.kubernetes.io/name":       "test-collector",
-									"app.kubernetes.io/part-of":    "opentelemetry",
-									"app.kubernetes.io/version":    "latest",
-								},
-								Annotations: map[string]string{
-									"opentelemetry-operator-config/sha256": "42773025f65feaf30df59a306a9e38f1aaabe94c8310983beaddb7f648d699b0",
-									"prometheus.io/path":                   "/metrics",
-									"prometheus.io/port":                   "8888",
-									"prometheus.io/scrape":                 "true",
-								},
-							},
-							Spec: corev1.PodSpec{
-								Volumes: []corev1.Volume{
-									{
-										Name: "otc-internal",
-										VolumeSource: corev1.VolumeSource{
-											ConfigMap: &corev1.ConfigMapVolumeSource{
-												LocalObjectReference: corev1.LocalObjectReference{
-													Name: "test-collector-" + goodConfigHash,
-												},
-												Items: []corev1.KeyToPath{
-													{
-														Key:  "collector.yaml",
-														Path: "collector.yaml",
-													},
-												},
-											},
-										},
-									},
-								},
-								Containers: []corev1.Container{
-									{
-										Name:  "otc-container",
-										Image: "test",
-										Args: []string{
-											"--config=/conf/collector.yaml",
-										},
-										Env: []corev1.EnvVar{
-											{
-												Name: "POD_NAME",
-												ValueFrom: &corev1.EnvVarSource{
-													FieldRef: &corev1.ObjectFieldSelector{
-														FieldPath: "metadata.name",
-													},
-												},
-											},
-											{
-												Name:  "SHARD",
-												Value: "0",
-											},
-										},
-										Ports: []corev1.ContainerPort{
-											{
-												Name:          "metrics",
-												HostPort:      0,
-												ContainerPort: 8888,
-												Protocol:      "TCP",
-											},
-										},
-										VolumeMounts: []corev1.VolumeMount{
-											{
-												Name:      "otc-internal",
-												MountPath: "/conf",
-											},
-										},
-									},
-								},
-								ShareProcessNamespace: ptr.To(false),
-								DNSPolicy:             "ClusterFirst",
-								DNSConfig:             &corev1.PodDNSConfig{},
-								ServiceAccountName:    "test-collector",
-							},
-						},
-						PodManagementPolicy: "Parallel",
-					},
-				},
-				&policyV1.PodDisruptionBudget{
-					TypeMeta: metav1.TypeMeta{},
-					ObjectMeta: metav1.ObjectMeta{
-						Name:      "test-collector",
-						Namespace: "test",
-						Labels: map[string]string{
-							"app.kubernetes.io/component":  "opentelemetry-collector",
-							"app.kubernetes.io/instance":   "test.test",
-							"app.kubernetes.io/managed-by": "opentelemetry-operator",
-							"app.kubernetes.io/name":       "test-collector",
-							"app.kubernetes.io/part-of":    "opentelemetry",
-							"app.kubernetes.io/version":    "latest",
-						},
-						Annotations: map[string]string{},
-					},
-					Spec: policyV1.PodDisruptionBudgetSpec{
-						Selector: &v1.LabelSelector{
-							MatchLabels: map[string]string{
-								"app.kubernetes.io/component":  "opentelemetry-collector",
-								"app.kubernetes.io/instance":   "test.test",
-								"app.kubernetes.io/managed-by": "opentelemetry-operator",
-								"app.kubernetes.io/name":       "test-collector",
-								"app.kubernetes.io/part-of":    "opentelemetry",
-								"app.kubernetes.io/version":    "latest",
-							},
-						},
-						MaxUnavailable: &intstr.IntOrString{
-							Type:   intstr.Int,
-							IntVal: 1,
-						},
-					},
-				},
-				&corev1.ConfigMap{
-					ObjectMeta: metav1.ObjectMeta{
-						Name:      "test-collector-" + goodConfigHash,
-						Namespace: "test",
-						Labels: map[string]string{
-							"app.kubernetes.io/component":  "opentelemetry-collector",
-							"app.kubernetes.io/instance":   "test.test",
-							"app.kubernetes.io/managed-by": "opentelemetry-operator",
-							"app.kubernetes.io/name":       "test-collector",
-							"app.kubernetes.io/part-of":    "opentelemetry",
-							"app.kubernetes.io/version":    "latest",
-						},
-						Annotations: map[string]string{},
-					},
-					Data: map[string]string{
-						"collector.yaml": "exporters:\n    debug: null\nreceivers:\n    prometheus:\n        config: {}\n        target_allocator:\n            collector_id: ${POD_NAME}\n            endpoint: http://test-targetallocator:80\n            interval: 30s\nservice:\n    pipelines:\n        metrics:\n            exporters:\n                - debug\n            receivers:\n                - prometheus\n",
-					},
-				},
-				&corev1.ServiceAccount{
-					ObjectMeta: metav1.ObjectMeta{
-						Name:      "test-collector",
-						Namespace: "test",
-						Labels: map[string]string{
-							"app.kubernetes.io/component":  "opentelemetry-collector",
-							"app.kubernetes.io/instance":   "test.test",
-							"app.kubernetes.io/managed-by": "opentelemetry-operator",
-							"app.kubernetes.io/name":       "test-collector",
-							"app.kubernetes.io/part-of":    "opentelemetry",
-							"app.kubernetes.io/version":    "latest",
-						},
-						Annotations: map[string]string{},
-					},
-				},
-				&corev1.Service{
-					ObjectMeta: metav1.ObjectMeta{
-						Name:      "test-collector-monitoring",
-						Namespace: "test",
-						Labels: map[string]string{
-							"app.kubernetes.io/component":                            "opentelemetry-collector",
-							"app.kubernetes.io/instance":                             "test.test",
-							"app.kubernetes.io/managed-by":                           "opentelemetry-operator",
-							"app.kubernetes.io/name":                                 "test-collector-monitoring",
-							"app.kubernetes.io/part-of":                              "opentelemetry",
-							"app.kubernetes.io/version":                              "latest",
-							"operator.opentelemetry.io/collector-service-type":       "monitoring",
-							"operator.opentelemetry.io/collector-monitoring-service": "Exists",
-						},
-						Annotations: map[string]string{},
-					},
-					Spec: corev1.ServiceSpec{
-						Ports: []corev1.ServicePort{
-							{
-								Name: "monitoring",
-								Port: 8888,
-							},
-						},
-						Selector: selectorLabels,
-					},
-				},
-				&v1alpha1.TargetAllocator{
-					ObjectMeta: metav1.ObjectMeta{
-						Name:      "test",
-						Namespace: "test",
-						Labels: map[string]string{
-							"app.kubernetes.io/managed-by": "opentelemetry-operator",
-						},
-					},
-					Spec: v1alpha1.TargetAllocatorSpec{
-						FilterStrategy: v1beta1.TargetAllocatorFilterStrategyRelabelConfig,
-						PrometheusCR: v1beta1.TargetAllocatorPrometheusCR{
-							Enabled: true,
-						},
-						Observability: v1beta1.ObservabilitySpec{
-							Metrics: v1beta1.MetricsConfigSpec{
-								EnableMetrics: true,
-							},
-						},
-					},
-				},
-			},
-			wantErr:      false,
-			featuregates: []*colfeaturegate.Gate{},
-		},
-	}
-	for _, tt := range tests {
-		t.Run(tt.name, func(t *testing.T) {
-			cfg := config.Config{
-				CollectorImage:                "default-collector",
-				TargetAllocatorImage:          "default-ta-allocator",
-				CollectorConfigMapEntry:       "collector.yaml",
-				TargetAllocatorConfigMapEntry: "targetallocator.yaml",
-			}
-			params := manifests.Params{
-				Log:     logr.Discard(),
-				Config:  cfg,
-				OtelCol: tt.args.instance,
-			}
-			targetAllocator, err := collector.TargetAllocator(params)
-			require.NoError(t, err)
-			params.TargetAllocator = targetAllocator
-			featuregates := []*colfeaturegate.Gate{}
-			featuregates = append(featuregates, tt.featuregates...)
-			registry := colfeaturegate.GlobalRegistry()
-			for _, gate := range featuregates {
-				current := gate.IsEnabled()
-				require.False(t, current, "only enable gates which are disabled by default")
-				if setErr := registry.Set(gate.ID(), true); setErr != nil {
-					require.NoError(t, setErr)
-					return
-				}
-				t.Cleanup(func() {
-					setErr := registry.Set(gate.ID(), current)
-					require.NoError(t, setErr)
-				})
-			}
-			got, err := BuildCollector(params)
-			if (err != nil) != tt.wantErr {
-				t.Errorf("BuildAll() error = %v, wantErr %v", err, tt.wantErr)
-				return
-			}
-			require.Equal(t, tt.want, got)
-
-		})
-	}
-}
-
-func TestBuildTargetAllocator(t *testing.T) {
-	type args struct {
-		instance  v1alpha1.TargetAllocator
-		collector *v1beta1.OpenTelemetryCollector
-	}
-	tests := []struct {
-		name         string
-		args         args
-		want         []client.Object
-		featuregates []*colfeaturegate.Gate
-		wantErr      bool
-		cfg          config.Config
-	}{
-		{
-			name: "base case",
-			args: args{
-				instance: v1alpha1.TargetAllocator{
-					ObjectMeta: metav1.ObjectMeta{
-						Name:      "test",
-						Namespace: "test",
-						Labels:    nil,
-					},
-					Spec: v1alpha1.TargetAllocatorSpec{
-						FilterStrategy: v1beta1.TargetAllocatorFilterStrategyRelabelConfig,
-						ScrapeConfigs: []v1beta1.AnyConfig{
-							{Object: map[string]any{
-								"job_name": "example",
-								"metric_relabel_configs": []any{
-									map[string]any{
-										"replacement":   "$1_$2",
-										"source_labels": []any{"job"},
-										"target_label":  "job",
-									},
-								},
-								"relabel_configs": []any{
-									map[string]any{
-										"replacement":   "my_service_$1",
-										"source_labels": []any{"__meta_service_id"},
-										"target_label":  "job",
-									},
-									map[string]any{
-										"replacement":   "$1",
-										"source_labels": []any{"__meta_service_name"},
-										"target_label":  "instance",
-									},
-								},
-							}},
-						},
-						PrometheusCR: v1beta1.TargetAllocatorPrometheusCR{
-							Enabled: true,
-						},
-					},
-				},
-			},
-			want: []client.Object{
-				&corev1.ConfigMap{
-					ObjectMeta: metav1.ObjectMeta{
-						Name:      "test-targetallocator",
-						Namespace: "test",
-						Labels: map[string]string{
-							"app.kubernetes.io/component":  "opentelemetry-targetallocator",
-							"app.kubernetes.io/instance":   "test.test",
-							"app.kubernetes.io/managed-by": "opentelemetry-operator",
-							"app.kubernetes.io/name":       "test-targetallocator",
-							"app.kubernetes.io/part-of":    "opentelemetry",
-							"app.kubernetes.io/version":    "latest",
-						},
-						Annotations: nil,
-					},
-					Data: map[string]string{
-						"targetallocator.yaml": `allocation_strategy: consistent-hashing
-collector_selector: null
-config:
-  scrape_configs:
-  - job_name: example
-    metric_relabel_configs:
-    - replacement: $1_$2
-      source_labels:
-      - job
-      target_label: job
-    relabel_configs:
-    - replacement: my_service_$1
-      source_labels:
-      - __meta_service_id
-      target_label: job
-    - replacement: $1
-      source_labels:
-      - __meta_service_name
-      target_label: instance
-filter_strategy: relabel-config
-prometheus_cr:
-  enabled: true
-  pod_monitor_selector: null
-  probe_selector: null
-  scrape_config_selector: null
-  service_monitor_selector: null
-`,
-					},
-				},
-				&appsv1.Deployment{
-					ObjectMeta: metav1.ObjectMeta{
-						Name:      "test-targetallocator",
-						Namespace: "test",
-						Labels: map[string]string{
-							"app.kubernetes.io/component":  "opentelemetry-targetallocator",
-							"app.kubernetes.io/instance":   "test.test",
-							"app.kubernetes.io/managed-by": "opentelemetry-operator",
-							"app.kubernetes.io/name":       "test-targetallocator",
-							"app.kubernetes.io/part-of":    "opentelemetry",
-							"app.kubernetes.io/version":    "latest",
-						},
-						Annotations: nil,
-					},
-					Spec: appsv1.DeploymentSpec{
-						Selector: &metav1.LabelSelector{
-							MatchLabels: taSelectorLabels,
-						},
-						Template: corev1.PodTemplateSpec{
-							ObjectMeta: metav1.ObjectMeta{
-								Labels: map[string]string{
-									"app.kubernetes.io/component":  "opentelemetry-targetallocator",
-									"app.kubernetes.io/instance":   "test.test",
-									"app.kubernetes.io/managed-by": "opentelemetry-operator",
-									"app.kubernetes.io/name":       "test-targetallocator",
-									"app.kubernetes.io/part-of":    "opentelemetry",
-									"app.kubernetes.io/version":    "latest",
-								},
-								Annotations: map[string]string{
-									"opentelemetry-targetallocator-config/hash": "f80c054419fe2f9030368557da143e200c70772d1d5f1be50ed55ae960b4b17d",
-								},
-							},
-							Spec: corev1.PodSpec{
-								Volumes: []corev1.Volume{
-									{
-										Name: "ta-internal",
-										VolumeSource: corev1.VolumeSource{
-											ConfigMap: &corev1.ConfigMapVolumeSource{
-												LocalObjectReference: corev1.LocalObjectReference{
-													Name: "test-targetallocator",
-												},
-												Items: []corev1.KeyToPath{
-													{
-														Key:  "targetallocator.yaml",
-														Path: "targetallocator.yaml",
-													},
-												},
-											},
-										},
-									},
-								},
-								Containers: []corev1.Container{
-									{
-										Name:  "ta-container",
-										Image: "default-ta-allocator",
-										Env: []corev1.EnvVar{
-											{
-												Name: "OTELCOL_NAMESPACE",
-												ValueFrom: &corev1.EnvVarSource{
-													FieldRef: &corev1.ObjectFieldSelector{
-														FieldPath: "metadata.namespace",
-													},
-												},
-											},
-										},
-										Ports: []corev1.ContainerPort{
-											{
-												Name:          "http",
-												HostPort:      0,
-												ContainerPort: 8080,
-												Protocol:      "TCP",
-											},
-										},
-										VolumeMounts: []corev1.VolumeMount{
-											{
-												Name:      "ta-internal",
-												MountPath: "/conf",
-											},
-										},
-										LivenessProbe: &corev1.Probe{
-											ProbeHandler: corev1.ProbeHandler{
-												HTTPGet: &corev1.HTTPGetAction{
-													Path: "/livez",
-													Port: intstr.FromInt(8080),
-												},
-											},
-										},
-										ReadinessProbe: &corev1.Probe{
-											ProbeHandler: corev1.ProbeHandler{
-												HTTPGet: &corev1.HTTPGetAction{
-													Path: "/readyz",
-													Port: intstr.FromInt(8080),
-												},
-											},
-										},
-									},
-								},
-								DNSPolicy:             "ClusterFirst",
-								DNSConfig:             &corev1.PodDNSConfig{},
-								ShareProcessNamespace: ptr.To(false),
-								ServiceAccountName:    "test-targetallocator",
-							},
-						},
-					},
-				},
-				&corev1.ServiceAccount{
-					ObjectMeta: metav1.ObjectMeta{
-						Name:      "test-targetallocator",
-						Namespace: "test",
-						Labels: map[string]string{
-							"app.kubernetes.io/component":  "opentelemetry-targetallocator",
-							"app.kubernetes.io/instance":   "test.test",
-							"app.kubernetes.io/managed-by": "opentelemetry-operator",
-							"app.kubernetes.io/name":       "test-targetallocator",
-							"app.kubernetes.io/part-of":    "opentelemetry",
-							"app.kubernetes.io/version":    "latest",
-						},
-					},
-				},
-				&corev1.Service{
-					ObjectMeta: metav1.ObjectMeta{
-						Name:      "test-targetallocator",
-						Namespace: "test",
-						Labels: map[string]string{
-							"app.kubernetes.io/component":  "opentelemetry-targetallocator",
-							"app.kubernetes.io/instance":   "test.test",
-							"app.kubernetes.io/managed-by": "opentelemetry-operator",
-							"app.kubernetes.io/name":       "test-targetallocator",
-							"app.kubernetes.io/part-of":    "opentelemetry",
-							"app.kubernetes.io/version":    "latest",
-						},
-						Annotations: nil,
-					},
-					Spec: corev1.ServiceSpec{
-						Ports: []corev1.ServicePort{
-							{
-								Name: "targetallocation",
-								Port: 80,
-								TargetPort: intstr.IntOrString{
-									Type:   1,
-									StrVal: "http",
-								},
-							},
-						},
-						Selector: taSelectorLabels,
-					},
-				},
-				&policyV1.PodDisruptionBudget{
-					TypeMeta: metav1.TypeMeta{},
-					ObjectMeta: metav1.ObjectMeta{
-						Name:      "test-targetallocator",
-						Namespace: "test",
-						Labels: map[string]string{
-							"app.kubernetes.io/component":  "opentelemetry-targetallocator",
-							"app.kubernetes.io/instance":   "test.test",
-							"app.kubernetes.io/managed-by": "opentelemetry-operator",
-							"app.kubernetes.io/name":       "test-targetallocator",
-							"app.kubernetes.io/part-of":    "opentelemetry",
-							"app.kubernetes.io/version":    "latest",
-						},
-						Annotations: map[string]string{
-							"opentelemetry-targetallocator-config/hash": "f80c054419fe2f9030368557da143e200c70772d1d5f1be50ed55ae960b4b17d",
-						},
-					},
-					Spec: policyV1.PodDisruptionBudgetSpec{
-						Selector: &v1.LabelSelector{
-							MatchLabels: map[string]string{
-								"app.kubernetes.io/component":  "opentelemetry-targetallocator",
-								"app.kubernetes.io/instance":   "test.test",
-								"app.kubernetes.io/managed-by": "opentelemetry-operator",
-								"app.kubernetes.io/name":       "test-targetallocator",
-								"app.kubernetes.io/part-of":    "opentelemetry",
-							},
-						},
-						MaxUnavailable: &intstr.IntOrString{
-							Type:   intstr.Int,
-							IntVal: 1,
-						},
-					},
-				},
-			},
-			wantErr: false,
-			cfg: config.Config{
-				CollectorImage:                "default-collector",
-				TargetAllocatorImage:          "default-ta-allocator",
-				TargetAllocatorConfigMapEntry: "targetallocator.yaml",
-				CollectorConfigMapEntry:       "collector.yaml",
-			},
-		},
-		{
-			name: "enable metrics case",
-			args: args{
-				instance: v1alpha1.TargetAllocator{
-					ObjectMeta: metav1.ObjectMeta{
-						Name:      "test",
-						Namespace: "test",
-						Labels:    nil,
-					},
-					Spec: v1alpha1.TargetAllocatorSpec{
-						FilterStrategy: v1beta1.TargetAllocatorFilterStrategyRelabelConfig,
-						ScrapeConfigs: []v1beta1.AnyConfig{
-							{Object: map[string]any{
-								"job_name": "example",
-								"metric_relabel_configs": []any{
-									map[string]any{
-										"replacement":   "$1_$2",
-										"source_labels": []any{"job"},
-										"target_label":  "job",
-									},
-								},
-								"relabel_configs": []any{
-									map[string]any{
-										"replacement":   "my_service_$1",
-										"source_labels": []any{"__meta_service_id"},
-										"target_label":  "job",
-									},
-									map[string]any{
-										"replacement":   "$1",
-										"source_labels": []any{"__meta_service_name"},
-										"target_label":  "instance",
-									},
-								},
-							}},
-						},
-						PrometheusCR: v1beta1.TargetAllocatorPrometheusCR{
-							Enabled: true,
-						},
-						AllocationStrategy: v1beta1.TargetAllocatorAllocationStrategyConsistentHashing,
-						Observability: v1beta1.ObservabilitySpec{
-							Metrics: v1beta1.MetricsConfigSpec{
-								EnableMetrics: true,
-							},
-						},
-					},
-				},
-			},
-			want: []client.Object{
-				&corev1.ConfigMap{
-					ObjectMeta: metav1.ObjectMeta{
-						Name:      "test-targetallocator",
-						Namespace: "test",
-						Labels: map[string]string{
-							"app.kubernetes.io/component":  "opentelemetry-targetallocator",
-							"app.kubernetes.io/instance":   "test.test",
-							"app.kubernetes.io/managed-by": "opentelemetry-operator",
-							"app.kubernetes.io/name":       "test-targetallocator",
-							"app.kubernetes.io/part-of":    "opentelemetry",
-							"app.kubernetes.io/version":    "latest",
-						},
-						Annotations: nil,
-					},
-					Data: map[string]string{
-						"targetallocator.yaml": `allocation_strategy: consistent-hashing
-collector_selector: null
-config:
-  scrape_configs:
-  - job_name: example
-    metric_relabel_configs:
-    - replacement: $1_$2
-      source_labels:
-      - job
-      target_label: job
-    relabel_configs:
-    - replacement: my_service_$1
-      source_labels:
-      - __meta_service_id
-      target_label: job
-    - replacement: $1
-      source_labels:
-      - __meta_service_name
-      target_label: instance
-filter_strategy: relabel-config
-prometheus_cr:
-  enabled: true
-  pod_monitor_selector: null
-  probe_selector: null
-  scrape_config_selector: null
-  service_monitor_selector: null
-`,
-					},
-				},
-				&appsv1.Deployment{
-					ObjectMeta: metav1.ObjectMeta{
-						Name:      "test-targetallocator",
-						Namespace: "test",
-						Labels: map[string]string{
-							"app.kubernetes.io/component":  "opentelemetry-targetallocator",
-							"app.kubernetes.io/instance":   "test.test",
-							"app.kubernetes.io/managed-by": "opentelemetry-operator",
-							"app.kubernetes.io/name":       "test-targetallocator",
-							"app.kubernetes.io/part-of":    "opentelemetry",
-							"app.kubernetes.io/version":    "latest",
-						},
-						Annotations: nil,
-					},
-					Spec: appsv1.DeploymentSpec{
-						Selector: &metav1.LabelSelector{
-							MatchLabels: taSelectorLabels,
-						},
-						Template: corev1.PodTemplateSpec{
-							ObjectMeta: metav1.ObjectMeta{
-								Labels: map[string]string{
-									"app.kubernetes.io/component":  "opentelemetry-targetallocator",
-									"app.kubernetes.io/instance":   "test.test",
-									"app.kubernetes.io/managed-by": "opentelemetry-operator",
-									"app.kubernetes.io/name":       "test-targetallocator",
-									"app.kubernetes.io/part-of":    "opentelemetry",
-									"app.kubernetes.io/version":    "latest",
-								},
-								Annotations: map[string]string{
-									"opentelemetry-targetallocator-config/hash": "f80c054419fe2f9030368557da143e200c70772d1d5f1be50ed55ae960b4b17d",
-								},
-							},
-							Spec: corev1.PodSpec{
-								Volumes: []corev1.Volume{
-									{
-										Name: "ta-internal",
-										VolumeSource: corev1.VolumeSource{
-											ConfigMap: &corev1.ConfigMapVolumeSource{
-												LocalObjectReference: corev1.LocalObjectReference{
-													Name: "test-targetallocator",
-												},
-												Items: []corev1.KeyToPath{
-													{
-														Key:  "targetallocator.yaml",
-														Path: "targetallocator.yaml",
-													},
-												},
-											},
-										},
-									},
-								},
-								Containers: []corev1.Container{
-									{
-										Name:  "ta-container",
-										Image: "default-ta-allocator",
-										Env: []corev1.EnvVar{
-											{
-												Name: "OTELCOL_NAMESPACE",
-												ValueFrom: &corev1.EnvVarSource{
-													FieldRef: &corev1.ObjectFieldSelector{
-														FieldPath: "metadata.namespace",
-													},
-												},
-											},
-										},
-										Ports: []corev1.ContainerPort{
-											{
-												Name:          "http",
-												HostPort:      0,
-												ContainerPort: 8080,
-												Protocol:      "TCP",
-											},
-										},
-										VolumeMounts: []corev1.VolumeMount{
-											{
-												Name:      "ta-internal",
-												MountPath: "/conf",
-											},
-										},
-										LivenessProbe: &corev1.Probe{
-											ProbeHandler: corev1.ProbeHandler{
-												HTTPGet: &corev1.HTTPGetAction{
-													Path: "/livez",
-													Port: intstr.FromInt(8080),
-												},
-											},
-										},
-										ReadinessProbe: &corev1.Probe{
-											ProbeHandler: corev1.ProbeHandler{
-												HTTPGet: &corev1.HTTPGetAction{
-													Path: "/readyz",
-													Port: intstr.FromInt(8080),
-												},
-											},
-										},
-									},
-								},
-								ShareProcessNamespace: ptr.To(false),
-								DNSPolicy:             "ClusterFirst",
-								DNSConfig:             &corev1.PodDNSConfig{},
-								ServiceAccountName:    "test-targetallocator",
-							},
-						},
-					},
-				},
-				&corev1.ServiceAccount{
-					ObjectMeta: metav1.ObjectMeta{
-						Name:      "test-targetallocator",
-						Namespace: "test",
-						Labels: map[string]string{
-							"app.kubernetes.io/component":  "opentelemetry-targetallocator",
-							"app.kubernetes.io/instance":   "test.test",
-							"app.kubernetes.io/managed-by": "opentelemetry-operator",
-							"app.kubernetes.io/name":       "test-targetallocator",
-							"app.kubernetes.io/part-of":    "opentelemetry",
-							"app.kubernetes.io/version":    "latest",
-						},
-					},
-				},
-				&corev1.Service{
-					ObjectMeta: metav1.ObjectMeta{
-						Name:      "test-targetallocator",
-						Namespace: "test",
-						Labels: map[string]string{
-							"app.kubernetes.io/component":  "opentelemetry-targetallocator",
-							"app.kubernetes.io/instance":   "test.test",
-							"app.kubernetes.io/managed-by": "opentelemetry-operator",
-							"app.kubernetes.io/name":       "test-targetallocator",
-							"app.kubernetes.io/part-of":    "opentelemetry",
-							"app.kubernetes.io/version":    "latest",
-						},
-						Annotations: nil,
-					},
-					Spec: corev1.ServiceSpec{
-						Ports: []corev1.ServicePort{
-							{
-								Name: "targetallocation",
-								Port: 80,
-								TargetPort: intstr.IntOrString{
-									Type:   1,
-									StrVal: "http",
-								},
-							},
-						},
-						Selector: taSelectorLabels,
-					},
-				},
-				&policyV1.PodDisruptionBudget{
-					TypeMeta: metav1.TypeMeta{},
-					ObjectMeta: metav1.ObjectMeta{
-						Name:      "test-targetallocator",
-						Namespace: "test",
-						Labels: map[string]string{
-							"app.kubernetes.io/component":  "opentelemetry-targetallocator",
-							"app.kubernetes.io/instance":   "test.test",
-							"app.kubernetes.io/managed-by": "opentelemetry-operator",
-							"app.kubernetes.io/name":       "test-targetallocator",
-							"app.kubernetes.io/part-of":    "opentelemetry",
-							"app.kubernetes.io/version":    "latest",
-						},
-						Annotations: map[string]string{
-							"opentelemetry-targetallocator-config/hash": "f80c054419fe2f9030368557da143e200c70772d1d5f1be50ed55ae960b4b17d",
-						},
-					},
-					Spec: policyV1.PodDisruptionBudgetSpec{
-						Selector: &v1.LabelSelector{
-							MatchLabels: map[string]string{
-								"app.kubernetes.io/component":  "opentelemetry-targetallocator",
-								"app.kubernetes.io/instance":   "test.test",
-								"app.kubernetes.io/managed-by": "opentelemetry-operator",
-								"app.kubernetes.io/name":       "test-targetallocator",
-								"app.kubernetes.io/part-of":    "opentelemetry",
-							},
-						},
-						MaxUnavailable: &intstr.IntOrString{
-							Type:   intstr.Int,
-							IntVal: 1,
-						},
-					},
-				},
-				&monitoringv1.ServiceMonitor{
-					ObjectMeta: metav1.ObjectMeta{
-						Name:      "test-targetallocator",
-						Namespace: "test",
-						Labels: map[string]string{
-							"app.kubernetes.io/component":  "opentelemetry-targetallocator",
-							"app.kubernetes.io/instance":   "test.test",
-							"app.kubernetes.io/managed-by": "opentelemetry-operator",
-							"app.kubernetes.io/name":       "test-targetallocator",
-							"app.kubernetes.io/part-of":    "opentelemetry",
-							"app.kubernetes.io/version":    "latest",
-						},
-						Annotations: nil,
-					},
-					Spec: monitoringv1.ServiceMonitorSpec{
-						Endpoints: []monitoringv1.Endpoint{
-							{Port: "targetallocation"},
-						},
-						Selector: v1.LabelSelector{
-							MatchLabels: map[string]string{
-								"app.kubernetes.io/component":  "opentelemetry-targetallocator",
-								"app.kubernetes.io/instance":   "test.test",
-								"app.kubernetes.io/managed-by": "opentelemetry-operator",
-								"app.kubernetes.io/name":       "test-targetallocator",
-								"app.kubernetes.io/part-of":    "opentelemetry",
-							},
-						},
-						NamespaceSelector: monitoringv1.NamespaceSelector{
-							MatchNames: []string{"test"},
-						},
-					},
-				},
-			},
-			wantErr: false,
-			cfg: config.Config{
-				CollectorImage:                "default-collector",
-				TargetAllocatorImage:          "default-ta-allocator",
-				TargetAllocatorConfigMapEntry: "targetallocator.yaml",
-				CollectorConfigMapEntry:       "collector.yaml",
-			},
-		},
-		{
-			name: "collector present",
-			args: args{
-				instance: v1alpha1.TargetAllocator{
-					ObjectMeta: metav1.ObjectMeta{
-						Name:      "test",
-						Namespace: "test",
-						Labels:    nil,
-					},
-					Spec: v1alpha1.TargetAllocatorSpec{
-						FilterStrategy: v1beta1.TargetAllocatorFilterStrategyRelabelConfig,
-						PrometheusCR: v1beta1.TargetAllocatorPrometheusCR{
-							Enabled: true,
-						},
-					},
-				},
-				collector: &v1beta1.OpenTelemetryCollector{
-					ObjectMeta: metav1.ObjectMeta{
-						Name:      "test",
-						Namespace: "test",
-					},
-					Spec: v1beta1.OpenTelemetryCollectorSpec{
-						Config: v1beta1.Config{
-							Receivers: v1beta1.AnyConfig{
-								Object: map[string]any{
-									"prometheus": map[string]any{
-										"config": map[string]any{
-											"scrape_configs": []any{
-												map[string]any{
-													"job_name": "example",
-													"metric_relabel_configs": []any{
-														map[string]any{
-															"replacement":   "$1_$2",
-															"source_labels": []any{"job"},
-															"target_label":  "job",
-														},
-													},
-													"relabel_configs": []any{
-														map[string]any{
-															"replacement":   "my_service_$1",
-															"source_labels": []any{"__meta_service_id"},
-															"target_label":  "job",
-														},
-														map[string]any{
-															"replacement":   "$1",
-															"source_labels": []any{"__meta_service_name"},
-															"target_label":  "instance",
-														},
-													},
-												},
-											},
-										},
-									},
-								},
-							},
-						},
-					},
-				},
-			},
-			want: []client.Object{
-				&corev1.ConfigMap{
-					ObjectMeta: metav1.ObjectMeta{
-						Name:      "test-targetallocator",
-						Namespace: "test",
-						Labels: map[string]string{
-							"app.kubernetes.io/component":  "opentelemetry-targetallocator",
-							"app.kubernetes.io/instance":   "test.test",
-							"app.kubernetes.io/managed-by": "opentelemetry-operator",
-							"app.kubernetes.io/name":       "test-targetallocator",
-							"app.kubernetes.io/part-of":    "opentelemetry",
-							"app.kubernetes.io/version":    "latest",
-						},
-						Annotations: nil,
-					},
-					Data: map[string]string{
-						"targetallocator.yaml": `allocation_strategy: consistent-hashing
-collector_selector:
-  matchlabels:
-    app.kubernetes.io/component: opentelemetry-collector
-    app.kubernetes.io/instance: test.test
-    app.kubernetes.io/managed-by: opentelemetry-operator
-    app.kubernetes.io/part-of: opentelemetry
-  matchexpressions: []
-config:
-  scrape_configs:
-  - job_name: example
-    metric_relabel_configs:
-    - replacement: $1_$2
-      source_labels:
-      - job
-      target_label: job
-    relabel_configs:
-    - replacement: my_service_$1
-      source_labels:
-      - __meta_service_id
-      target_label: job
-    - replacement: $1
-      source_labels:
-      - __meta_service_name
-      target_label: instance
-filter_strategy: relabel-config
-prometheus_cr:
-  enabled: true
-  pod_monitor_selector: null
-  probe_selector: null
-  scrape_config_selector: null
-  service_monitor_selector: null
-`,
-					},
-				},
-				&appsv1.Deployment{
-					ObjectMeta: metav1.ObjectMeta{
-						Name:      "test-targetallocator",
-						Namespace: "test",
-						Labels: map[string]string{
-							"app.kubernetes.io/component":  "opentelemetry-targetallocator",
-							"app.kubernetes.io/instance":   "test.test",
-							"app.kubernetes.io/managed-by": "opentelemetry-operator",
-							"app.kubernetes.io/name":       "test-targetallocator",
-							"app.kubernetes.io/part-of":    "opentelemetry",
-							"app.kubernetes.io/version":    "latest",
-						},
-						Annotations: nil,
-					},
-					Spec: appsv1.DeploymentSpec{
-						Selector: &metav1.LabelSelector{
-							MatchLabels: taSelectorLabels,
-						},
-						Template: corev1.PodTemplateSpec{
-							ObjectMeta: metav1.ObjectMeta{
-								Labels: map[string]string{
-									"app.kubernetes.io/component":  "opentelemetry-targetallocator",
-									"app.kubernetes.io/instance":   "test.test",
-									"app.kubernetes.io/managed-by": "opentelemetry-operator",
-									"app.kubernetes.io/name":       "test-targetallocator",
-									"app.kubernetes.io/part-of":    "opentelemetry",
-									"app.kubernetes.io/version":    "latest",
-								},
-								Annotations: map[string]string{
-									"opentelemetry-targetallocator-config/hash": "286a5a4e7ec6d2ce652a4ce23e135c10053b4c87fd080242daa5bf21dcd5a337",
-								},
-							},
-							Spec: corev1.PodSpec{
-								Volumes: []corev1.Volume{
-									{
-										Name: "ta-internal",
-										VolumeSource: corev1.VolumeSource{
-											ConfigMap: &corev1.ConfigMapVolumeSource{
-												LocalObjectReference: corev1.LocalObjectReference{
-													Name: "test-targetallocator",
-												},
-												Items: []corev1.KeyToPath{
-													{
-														Key:  "targetallocator.yaml",
-														Path: "targetallocator.yaml",
-													},
-												},
-											},
-										},
-									},
-								},
-								Containers: []corev1.Container{
-									{
-										Name:  "ta-container",
-										Image: "default-ta-allocator",
-										Env: []corev1.EnvVar{
-											{
-												Name: "OTELCOL_NAMESPACE",
-												ValueFrom: &corev1.EnvVarSource{
-													FieldRef: &corev1.ObjectFieldSelector{
-														FieldPath: "metadata.namespace",
-													},
-												},
-											},
-										},
-										Ports: []corev1.ContainerPort{
-											{
-												Name:          "http",
-												HostPort:      0,
-												ContainerPort: 8080,
-												Protocol:      "TCP",
-											},
-										},
-										VolumeMounts: []corev1.VolumeMount{
-											{
-												Name:      "ta-internal",
-												MountPath: "/conf",
-											},
-										},
-										LivenessProbe: &corev1.Probe{
-											ProbeHandler: corev1.ProbeHandler{
-												HTTPGet: &corev1.HTTPGetAction{
-													Path: "/livez",
-													Port: intstr.FromInt(8080),
-												},
-											},
-										},
-										ReadinessProbe: &corev1.Probe{
-											ProbeHandler: corev1.ProbeHandler{
-												HTTPGet: &corev1.HTTPGetAction{
-													Path: "/readyz",
-													Port: intstr.FromInt(8080),
-												},
-											},
-										},
-									},
-								},
-								DNSPolicy:             "ClusterFirst",
-								DNSConfig:             &corev1.PodDNSConfig{},
-								ShareProcessNamespace: ptr.To(false),
-								ServiceAccountName:    "test-targetallocator",
-							},
-						},
-					},
-				},
-				&corev1.ServiceAccount{
-					ObjectMeta: metav1.ObjectMeta{
-						Name:      "test-targetallocator",
-						Namespace: "test",
-						Labels: map[string]string{
-							"app.kubernetes.io/component":  "opentelemetry-targetallocator",
-							"app.kubernetes.io/instance":   "test.test",
-							"app.kubernetes.io/managed-by": "opentelemetry-operator",
-							"app.kubernetes.io/name":       "test-targetallocator",
-							"app.kubernetes.io/part-of":    "opentelemetry",
-							"app.kubernetes.io/version":    "latest",
-						},
-					},
-				},
-				&corev1.Service{
-					ObjectMeta: metav1.ObjectMeta{
-						Name:      "test-targetallocator",
-						Namespace: "test",
-						Labels: map[string]string{
-							"app.kubernetes.io/component":  "opentelemetry-targetallocator",
-							"app.kubernetes.io/instance":   "test.test",
-							"app.kubernetes.io/managed-by": "opentelemetry-operator",
-							"app.kubernetes.io/name":       "test-targetallocator",
-							"app.kubernetes.io/part-of":    "opentelemetry",
-							"app.kubernetes.io/version":    "latest",
-						},
-						Annotations: nil,
-					},
-					Spec: corev1.ServiceSpec{
-						Ports: []corev1.ServicePort{
-							{
-								Name: "targetallocation",
-								Port: 80,
-								TargetPort: intstr.IntOrString{
-									Type:   1,
-									StrVal: "http",
-								},
-							},
-						},
-						Selector: taSelectorLabels,
-					},
-				},
-				&policyV1.PodDisruptionBudget{
-					TypeMeta: metav1.TypeMeta{},
-					ObjectMeta: metav1.ObjectMeta{
-						Name:      "test-targetallocator",
-						Namespace: "test",
-						Labels: map[string]string{
-							"app.kubernetes.io/component":  "opentelemetry-targetallocator",
-							"app.kubernetes.io/instance":   "test.test",
-							"app.kubernetes.io/managed-by": "opentelemetry-operator",
-							"app.kubernetes.io/name":       "test-targetallocator",
-							"app.kubernetes.io/part-of":    "opentelemetry",
-							"app.kubernetes.io/version":    "latest",
-						},
-						Annotations: map[string]string{
-							"opentelemetry-targetallocator-config/hash": "286a5a4e7ec6d2ce652a4ce23e135c10053b4c87fd080242daa5bf21dcd5a337",
-						},
-					},
-					Spec: policyV1.PodDisruptionBudgetSpec{
-						Selector: &v1.LabelSelector{
-							MatchLabels: map[string]string{
-								"app.kubernetes.io/component":  "opentelemetry-targetallocator",
-								"app.kubernetes.io/instance":   "test.test",
-								"app.kubernetes.io/managed-by": "opentelemetry-operator",
-								"app.kubernetes.io/name":       "test-targetallocator",
-								"app.kubernetes.io/part-of":    "opentelemetry",
-							},
-						},
-						MaxUnavailable: &intstr.IntOrString{
-							Type:   intstr.Int,
-							IntVal: 1,
-						},
-					},
-				},
-			},
-			wantErr: false,
-			cfg: config.Config{
-				CollectorImage:                "default-collector",
-				TargetAllocatorImage:          "default-ta-allocator",
-				TargetAllocatorConfigMapEntry: "targetallocator.yaml",
-				CollectorConfigMapEntry:       "collector.yaml",
-			},
-		},
-		{
-			name: "mtls",
-			args: args{
-				instance: v1alpha1.TargetAllocator{
-					ObjectMeta: metav1.ObjectMeta{
-						Name:      "test",
-						Namespace: "test",
-						Labels:    nil,
-					},
-					Spec: v1alpha1.TargetAllocatorSpec{
-						FilterStrategy: v1beta1.TargetAllocatorFilterStrategyRelabelConfig,
-						PrometheusCR: v1beta1.TargetAllocatorPrometheusCR{
-							Enabled: true,
-						},
-					},
-				},
-				collector: &v1beta1.OpenTelemetryCollector{
-					ObjectMeta: metav1.ObjectMeta{
-						Name:      "test",
-						Namespace: "test",
-					},
-					Spec: v1beta1.OpenTelemetryCollectorSpec{
-						Config: v1beta1.Config{
-							Receivers: v1beta1.AnyConfig{
-								Object: map[string]any{
-									"prometheus": map[string]any{
-										"config": map[string]any{
-											"scrape_configs": []any{
-												map[string]any{
-													"job_name": "example",
-													"metric_relabel_configs": []any{
-														map[string]any{
-															"replacement":   "$1_$2",
-															"source_labels": []any{"job"},
-															"target_label":  "job",
-														},
-													},
-													"relabel_configs": []any{
-														map[string]any{
-															"replacement":   "my_service_$1",
-															"source_labels": []any{"__meta_service_id"},
-															"target_label":  "job",
-														},
-														map[string]any{
-															"replacement":   "$1",
-															"source_labels": []any{"__meta_service_name"},
-															"target_label":  "instance",
-														},
-													},
-												},
-											},
-										},
-									},
-								},
-							},
-						},
-					},
-				},
-			},
-			want: []client.Object{
-				&corev1.ConfigMap{
-					ObjectMeta: metav1.ObjectMeta{
-						Name:      "test-targetallocator",
-						Namespace: "test",
-						Labels: map[string]string{
-							"app.kubernetes.io/component":  "opentelemetry-targetallocator",
-							"app.kubernetes.io/instance":   "test.test",
-							"app.kubernetes.io/managed-by": "opentelemetry-operator",
-							"app.kubernetes.io/name":       "test-targetallocator",
-							"app.kubernetes.io/part-of":    "opentelemetry",
-							"app.kubernetes.io/version":    "latest",
-						},
-						Annotations: nil,
-					},
-					Data: map[string]string{
-						"targetallocator.yaml": `allocation_strategy: consistent-hashing
-collector_selector:
-  matchlabels:
-    app.kubernetes.io/component: opentelemetry-collector
-    app.kubernetes.io/instance: test.test
-    app.kubernetes.io/managed-by: opentelemetry-operator
-    app.kubernetes.io/part-of: opentelemetry
-  matchexpressions: []
-config:
-  scrape_configs:
-  - job_name: example
-    metric_relabel_configs:
-    - replacement: $1_$2
-      source_labels:
-      - job
-      target_label: job
-    relabel_configs:
-    - replacement: my_service_$1
-      source_labels:
-      - __meta_service_id
-      target_label: job
-    - replacement: $1
-      source_labels:
-      - __meta_service_name
-      target_label: instance
-filter_strategy: relabel-config
-https:
-  ca_file_path: /tls/ca.crt
-  enabled: true
-  listen_addr: :8443
-  tls_cert_file_path: /tls/tls.crt
-  tls_key_file_path: /tls/tls.key
-prometheus_cr:
-  enabled: true
-  pod_monitor_selector: null
-  probe_selector: null
-  scrape_config_selector: null
-  service_monitor_selector: null
-`,
-					},
-				},
-				&appsv1.Deployment{
-					ObjectMeta: metav1.ObjectMeta{
-						Name:      "test-targetallocator",
-						Namespace: "test",
-						Labels: map[string]string{
-							"app.kubernetes.io/component":  "opentelemetry-targetallocator",
-							"app.kubernetes.io/instance":   "test.test",
-							"app.kubernetes.io/managed-by": "opentelemetry-operator",
-							"app.kubernetes.io/name":       "test-targetallocator",
-							"app.kubernetes.io/part-of":    "opentelemetry",
-							"app.kubernetes.io/version":    "latest",
-						},
-						Annotations: nil,
-					},
-					Spec: appsv1.DeploymentSpec{
-						Selector: &metav1.LabelSelector{
-							MatchLabels: taSelectorLabels,
-						},
-						Template: corev1.PodTemplateSpec{
-							ObjectMeta: metav1.ObjectMeta{
-								Labels: map[string]string{
-									"app.kubernetes.io/component":  "opentelemetry-targetallocator",
-									"app.kubernetes.io/instance":   "test.test",
-									"app.kubernetes.io/managed-by": "opentelemetry-operator",
-									"app.kubernetes.io/name":       "test-targetallocator",
-									"app.kubernetes.io/part-of":    "opentelemetry",
-									"app.kubernetes.io/version":    "latest",
-								},
-								Annotations: map[string]string{
-									"opentelemetry-targetallocator-config/hash": "3e2818ab54d866289de7837779e86e9c95803c43c0c4b58b25123e809ae9b771",
-								},
-							},
-							Spec: corev1.PodSpec{
-								Volumes: []corev1.Volume{
-									{
-										Name: "ta-internal",
-										VolumeSource: corev1.VolumeSource{
-											ConfigMap: &corev1.ConfigMapVolumeSource{
-												LocalObjectReference: corev1.LocalObjectReference{
-													Name: "test-targetallocator",
-												},
-												Items: []corev1.KeyToPath{
-													{
-														Key:  "targetallocator.yaml",
-														Path: "targetallocator.yaml",
-													},
-												},
-											},
-										},
-									},
-									{
-										Name: "test-ta-server-cert",
-										VolumeSource: corev1.VolumeSource{
-											Secret: &corev1.SecretVolumeSource{
-												SecretName: "test-ta-server-cert",
-											},
-										},
-									},
-								},
-								Containers: []corev1.Container{
-									{
-										Name:  "ta-container",
-										Image: "default-ta-allocator",
-										Env: []corev1.EnvVar{
-											{
-												Name: "OTELCOL_NAMESPACE",
-												ValueFrom: &corev1.EnvVarSource{
-													FieldRef: &corev1.ObjectFieldSelector{
-														FieldPath: "metadata.namespace",
-													},
-												},
-											},
-										},
-										Ports: []corev1.ContainerPort{
-											{
-												Name:          "http",
-												HostPort:      0,
-												ContainerPort: 8080,
-												Protocol:      "TCP",
-											},
-											{
-												Name:          "https",
-												HostPort:      0,
-												ContainerPort: 8443,
-												Protocol:      "TCP",
-											},
-										},
-										VolumeMounts: []corev1.VolumeMount{
-											{
-												Name:      "ta-internal",
-												MountPath: "/conf",
-											},
-											{
-												Name:      "test-ta-server-cert",
-												MountPath: "/tls",
-											},
-										},
-										LivenessProbe: &corev1.Probe{
-											ProbeHandler: corev1.ProbeHandler{
-												HTTPGet: &corev1.HTTPGetAction{
-													Path: "/livez",
-													Port: intstr.FromInt(8080),
-												},
-											},
-										},
-										ReadinessProbe: &corev1.Probe{
-											ProbeHandler: corev1.ProbeHandler{
-												HTTPGet: &corev1.HTTPGetAction{
-													Path: "/readyz",
-													Port: intstr.FromInt(8080),
-												},
-											},
-										},
-									},
-								},
-								DNSPolicy:             "ClusterFirst",
-								DNSConfig:             &corev1.PodDNSConfig{},
-								ShareProcessNamespace: ptr.To(false),
-								ServiceAccountName:    "test-targetallocator",
-							},
-						},
-					},
-				},
-				&corev1.ServiceAccount{
-					ObjectMeta: metav1.ObjectMeta{
-						Name:      "test-targetallocator",
-						Namespace: "test",
-						Labels: map[string]string{
-							"app.kubernetes.io/component":  "opentelemetry-targetallocator",
-							"app.kubernetes.io/instance":   "test.test",
-							"app.kubernetes.io/managed-by": "opentelemetry-operator",
-							"app.kubernetes.io/name":       "test-targetallocator",
-							"app.kubernetes.io/part-of":    "opentelemetry",
-							"app.kubernetes.io/version":    "latest",
-						},
-					},
-				},
-				&corev1.Service{
-					ObjectMeta: metav1.ObjectMeta{
-						Name:      "test-targetallocator",
-						Namespace: "test",
-						Labels: map[string]string{
-							"app.kubernetes.io/component":  "opentelemetry-targetallocator",
-							"app.kubernetes.io/instance":   "test.test",
-							"app.kubernetes.io/managed-by": "opentelemetry-operator",
-							"app.kubernetes.io/name":       "test-targetallocator",
-							"app.kubernetes.io/part-of":    "opentelemetry",
-							"app.kubernetes.io/version":    "latest",
-						},
-						Annotations: nil,
-					},
-					Spec: corev1.ServiceSpec{
-						Ports: []corev1.ServicePort{
-							{
-								Name: "targetallocation",
-								Port: 80,
-								TargetPort: intstr.IntOrString{
-									Type:   1,
-									StrVal: "http",
-								},
-							},
-							{
-								Name: "targetallocation-https",
-								Port: 443,
-								TargetPort: intstr.IntOrString{
-									Type:   1,
-									StrVal: "https",
-								},
-							},
-						},
-						Selector: taSelectorLabels,
-					},
-				},
-				&policyV1.PodDisruptionBudget{
-					TypeMeta: metav1.TypeMeta{},
-					ObjectMeta: metav1.ObjectMeta{
-						Name:      "test-targetallocator",
-						Namespace: "test",
-						Labels: map[string]string{
-							"app.kubernetes.io/component":  "opentelemetry-targetallocator",
-							"app.kubernetes.io/instance":   "test.test",
-							"app.kubernetes.io/managed-by": "opentelemetry-operator",
-							"app.kubernetes.io/name":       "test-targetallocator",
-							"app.kubernetes.io/part-of":    "opentelemetry",
-							"app.kubernetes.io/version":    "latest",
-						},
-						Annotations: map[string]string{
-							"opentelemetry-targetallocator-config/hash": "3e2818ab54d866289de7837779e86e9c95803c43c0c4b58b25123e809ae9b771",
-						},
-					},
-					Spec: policyV1.PodDisruptionBudgetSpec{
-						Selector: &v1.LabelSelector{
-							MatchLabels: map[string]string{
-								"app.kubernetes.io/component":  "opentelemetry-targetallocator",
-								"app.kubernetes.io/instance":   "test.test",
-								"app.kubernetes.io/managed-by": "opentelemetry-operator",
-								"app.kubernetes.io/name":       "test-targetallocator",
-								"app.kubernetes.io/part-of":    "opentelemetry",
-							},
-						},
-						MaxUnavailable: &intstr.IntOrString{
-							Type:   intstr.Int,
-							IntVal: 1,
-						},
-					},
-				},
-				&cmv1.Issuer{
-					TypeMeta: metav1.TypeMeta{},
-					ObjectMeta: metav1.ObjectMeta{
-						Name:      "test-self-signed-issuer",
-						Namespace: "test",
-						Labels: map[string]string{
-							"app.kubernetes.io/component":  "opentelemetry-targetallocator",
-							"app.kubernetes.io/instance":   "test.test",
-							"app.kubernetes.io/managed-by": "opentelemetry-operator",
-							"app.kubernetes.io/name":       "test-self-signed-issuer",
-							"app.kubernetes.io/part-of":    "opentelemetry",
-							"app.kubernetes.io/version":    "latest",
-						},
-					},
-					Spec: cmv1.IssuerSpec{
-						IssuerConfig: cmv1.IssuerConfig{
-							SelfSigned: &cmv1.SelfSignedIssuer{
-								CRLDistributionPoints: nil,
-							},
-						},
-					},
-				},
-				&cmv1.Certificate{
-					TypeMeta: metav1.TypeMeta{},
-					ObjectMeta: metav1.ObjectMeta{
-						Name:      "test-ca-cert",
-						Namespace: "test",
-						Labels: map[string]string{
-							"app.kubernetes.io/component":  "opentelemetry-targetallocator",
-							"app.kubernetes.io/instance":   "test.test",
-							"app.kubernetes.io/managed-by": "opentelemetry-operator",
-							"app.kubernetes.io/name":       "test-ca-cert",
-							"app.kubernetes.io/part-of":    "opentelemetry",
-							"app.kubernetes.io/version":    "latest",
-						},
-					},
-					Spec: cmv1.CertificateSpec{
-						Subject: &cmv1.X509Subject{
-							OrganizationalUnits: []string{"opentelemetry-operator"},
-						},
-						CommonName: "test-ca-cert",
-						IsCA:       true,
-						SecretName: "test-ca-cert",
-						IssuerRef: cmmetav1.ObjectReference{
-							Name: "test-self-signed-issuer",
-							Kind: "Issuer",
-						},
-					},
-				},
-				&cmv1.Issuer{
-					TypeMeta: metav1.TypeMeta{},
-					ObjectMeta: metav1.ObjectMeta{
-						Name:      "test-ca-issuer",
-						Namespace: "test",
-						Labels: map[string]string{
-							"app.kubernetes.io/component":  "opentelemetry-targetallocator",
-							"app.kubernetes.io/instance":   "test.test",
-							"app.kubernetes.io/managed-by": "opentelemetry-operator",
-							"app.kubernetes.io/name":       "test-ca-issuer",
-							"app.kubernetes.io/part-of":    "opentelemetry",
-							"app.kubernetes.io/version":    "latest",
-						},
-					},
-					Spec: cmv1.IssuerSpec{
-						IssuerConfig: cmv1.IssuerConfig{
-							CA: &cmv1.CAIssuer{
-								SecretName: "test-ca-cert",
-							},
-						},
-					},
-				},
-				&cmv1.Certificate{
-					TypeMeta: metav1.TypeMeta{},
-					ObjectMeta: metav1.ObjectMeta{
-						Name:      "test-ta-server-cert",
-						Namespace: "test",
-						Labels: map[string]string{
-							"app.kubernetes.io/component":  "opentelemetry-targetallocator",
-							"app.kubernetes.io/instance":   "test.test",
-							"app.kubernetes.io/managed-by": "opentelemetry-operator",
-							"app.kubernetes.io/name":       "test-ta-server-cert",
-							"app.kubernetes.io/part-of":    "opentelemetry",
-							"app.kubernetes.io/version":    "latest",
-						},
-					},
-					Spec: cmv1.CertificateSpec{
-						Subject: &cmv1.X509Subject{
-							OrganizationalUnits: []string{"opentelemetry-operator"},
-						},
-						DNSNames: []string{
-							"test-targetallocator",
-							"test-targetallocator.test.svc",
-							"test-targetallocator.test.svc.cluster.local",
-						},
-						SecretName: "test-ta-server-cert",
-						IssuerRef: cmmetav1.ObjectReference{
-							Name: "test-ca-issuer",
-							Kind: "Issuer",
-						},
-						Usages: []cmv1.KeyUsage{
-							"client auth",
-							"server auth",
-						},
-					},
-				},
-				&cmv1.Certificate{
-					ObjectMeta: metav1.ObjectMeta{
-						Name:      "test-ta-client-cert",
-						Namespace: "test",
-						Labels: map[string]string{
-							"app.kubernetes.io/component":  "opentelemetry-targetallocator",
-							"app.kubernetes.io/instance":   "test.test",
-							"app.kubernetes.io/managed-by": "opentelemetry-operator",
-							"app.kubernetes.io/name":       "test-ta-client-cert",
-							"app.kubernetes.io/part-of":    "opentelemetry",
-							"app.kubernetes.io/version":    "latest",
-						},
-					},
-					Spec: cmv1.CertificateSpec{
-						Subject: &cmv1.X509Subject{
-							OrganizationalUnits: []string{"opentelemetry-operator"},
-						},
-						DNSNames: []string{
-							"test-targetallocator",
-							"test-targetallocator.test.svc",
-							"test-targetallocator.test.svc.cluster.local",
-						},
-						SecretName: "test-ta-client-cert",
-						IssuerRef: cmmetav1.ObjectReference{
-							Name: "test-ca-issuer",
-							Kind: "Issuer",
-						},
-						Usages: []cmv1.KeyUsage{
-							"client auth",
-							"server auth",
-						},
-					},
-				},
-			},
-			wantErr: false,
-			cfg: config.Config{
-				CertManagerAvailability:       certmanager.Available,
-				CollectorImage:                "default-collector",
-				TargetAllocatorImage:          "default-ta-allocator",
-				TargetAllocatorConfigMapEntry: "targetallocator.yaml",
-				CollectorConfigMapEntry:       "collector.yaml",
-			},
-			featuregates: []*colfeaturegate.Gate{featuregate.EnableTargetAllocatorMTLS},
-		},
-	}
-	for _, tt := range tests {
-		t.Run(tt.name, func(t *testing.T) {
-			params := targetallocator.Params{
-				Log:             logr.Discard(),
-				Config:          tt.cfg,
-				TargetAllocator: tt.args.instance,
-				Collector:       tt.args.collector,
-			}
-			registry := colfeaturegate.GlobalRegistry()
-			for _, gate := range tt.featuregates {
-				current := gate.IsEnabled()
-				require.False(t, current, "only enable gates which are disabled by default")
-				if err := registry.Set(gate.ID(), true); err != nil {
-					require.NoError(t, err)
-					return
-				}
-				t.Cleanup(func() {
-					err := registry.Set(gate.ID(), current)
-					require.NoError(t, err)
-				})
-			}
-			got, err := BuildTargetAllocator(params)
-			if (err != nil) != tt.wantErr {
-				t.Errorf("BuildAll() error = %v, wantErr %v", err, tt.wantErr)
-				return
-			}
-			require.Equal(t, tt.want[0], got[0])
-			require.Equal(t, tt.want[1], got[1])
-			require.Equal(t, tt.want, got)
-
-		})
-	}
-}
->>>>>>> 7d8a074d
+}