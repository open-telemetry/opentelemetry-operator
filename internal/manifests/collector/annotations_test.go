--- conflicted
+++ resolved
@@ -31,20 +31,10 @@
 			Name:      "my-instance",
 			Namespace: "my-ns",
 		},
-<<<<<<< HEAD
-		Spec: v1alpha2.OpenTelemetryCollectorSpec{
-			Config: v1alpha2.Config{
-				Service: v1alpha2.Service{
-					Extensions: []string{"test"},
-=======
 		Spec: v1beta1.OpenTelemetryCollectorSpec{
 			Config: v1beta1.Config{
 				Service: v1beta1.Service{
-					Extensions: func() *[]string {
-						res := []string{"test"}
-						return &res
-					}(),
->>>>>>> c6734e23
+					Extensions: []string{"test"},
 				},
 			},
 		},
@@ -114,20 +104,10 @@
 				"opentelemetry-operator-config/sha256": "shouldBeOverwritten",
 			},
 		},
-<<<<<<< HEAD
-		Spec: v1alpha2.OpenTelemetryCollectorSpec{
-			Config: v1alpha2.Config{
-				Service: v1alpha2.Service{
-					Extensions: []string{"test2"},
-=======
 		Spec: v1beta1.OpenTelemetryCollectorSpec{
 			Config: v1beta1.Config{
 				Service: v1beta1.Service{
-					Extensions: func() *[]string {
-						res := []string{"test2"}
-						return &res
-					}(),
->>>>>>> c6734e23
+					Extensions: []string{"test2"},
 				},
 			},
 		},
