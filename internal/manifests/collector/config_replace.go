--- conflicted
+++ resolved
@@ -42,15 +42,10 @@
 	TargetAllocConfig *targetAllocator   `yaml:"target_allocator,omitempty"`
 }
 
-<<<<<<< HEAD
-func ReplaceConfig(instance v1beta1.OpenTelemetryCollector, options ...ta.TAOption) (string, error) {
-	cfgStr, err := instance.Spec.Config.Yaml()
-=======
-func ReplaceConfig(otelcol v1beta1.OpenTelemetryCollector, targetAllocator *v1alpha1.TargetAllocator) (string, error) {
+func ReplaceConfig(otelcol v1beta1.OpenTelemetryCollector, targetAllocator *v1alpha1.TargetAllocator, options ...ta.TAOption) (string, error) {
 	collectorSpec := otelcol.Spec
 	taEnabled := targetAllocator != nil
 	cfgStr, err := collectorSpec.Config.Yaml()
->>>>>>> 3fc9f8a9
 	if err != nil {
 		return "", err
 	}
@@ -76,11 +71,7 @@
 
 	// To avoid issues caused by Prometheus validation logic, which fails regex validation when it encounters
 	// $$ in the prom config, we update the YAML file directly without marshaling and unmarshalling.
-<<<<<<< HEAD
-	updPromCfgMap, getCfgPromErr := ta.AddTAConfigToPromConfig(promCfgMap, naming.TAService(instance.Name), options...)
-=======
-	updPromCfgMap, getCfgPromErr := ta.AddTAConfigToPromConfig(promCfgMap, naming.TAService(targetAllocator.Name))
->>>>>>> 3fc9f8a9
+	updPromCfgMap, getCfgPromErr := ta.AddTAConfigToPromConfig(promCfgMap, naming.TAService(targetAllocator.Name), options...)
 	if getCfgPromErr != nil {
 		return "", getCfgPromErr
 	}
