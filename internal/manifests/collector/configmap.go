--- conflicted
+++ resolved
@@ -37,7 +37,6 @@
 	collectorName := naming.Collector(params.OtelCol.Name)
 	labels := manifestutils.Labels(params.OtelCol.ObjectMeta, collectorName, params.OtelCol.Spec.Image, ComponentOpenTelemetryCollector, []string{})
 
-<<<<<<< HEAD
 	replaceCfgOpts := []ta.TAOption{}
 
 	if params.Config.CertManagerAvailability() == certmanager.Available && featuregate.EnableTargetAllocatorMTLS.IsEnabled() {
@@ -49,10 +48,7 @@
 		)
 	}
 
-	replacedConf, err := ReplaceConfig(params.OtelCol, replaceCfgOpts...)
-=======
-	replacedConf, err := ReplaceConfig(params.OtelCol, params.TargetAllocator)
->>>>>>> 3fc9f8a9
+	replacedConf, err := ReplaceConfig(params.OtelCol, params.TargetAllocator, replaceCfgOpts...)
 	if err != nil {
 		params.Log.V(2).Info("failed to update prometheus config to use sharded targets: ", "err", err)
 		return nil, err
