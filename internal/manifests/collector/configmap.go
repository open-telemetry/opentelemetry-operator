--- conflicted
+++ resolved
@@ -37,7 +37,11 @@
 	collectorName := naming.Collector(params.OtelCol.Name)
 	labels := manifestutils.Labels(params.OtelCol.ObjectMeta, collectorName, params.OtelCol.Spec.Image, ComponentOpenTelemetryCollector, []string{})
 
-<<<<<<< HEAD
+	annotations, err := manifestutils.Annotations(params.OtelCol, params.Config.AnnotationsFilter())
+	if err != nil {
+		return nil, err
+	}
+
 	replaceCfgOpts := []ta.TAOption{}
 
 	if params.Config.CertManagerAvailability() == certmanager.Available && featuregate.EnableTargetAllocatorMTLS.IsEnabled() {
@@ -49,15 +53,7 @@
 		)
 	}
 
-	replacedConf, err := ReplaceConfig(params.OtelCol, params.TargetAllocator, replaceCfgOpts...)
-=======
-	annotations, err := manifestutils.Annotations(params.OtelCol, params.Config.AnnotationsFilter())
-	if err != nil {
-		return nil, err
-	}
-
 	replacedConf, err := ReplaceConfig(params.OtelCol, params.TargetAllocator)
->>>>>>> 73b6f121
 	if err != nil {
 		params.Log.V(2).Info("failed to update prometheus config to use sharded targets: ", "err", err)
 		return nil, err
