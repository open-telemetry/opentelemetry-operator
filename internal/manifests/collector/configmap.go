--- conflicted
+++ resolved
@@ -28,12 +28,7 @@
 
 	replacedConf, err := ReplaceConfig(params.OtelCol)
 	if err != nil {
-<<<<<<< HEAD
-		logger.V(2).Info("failed to update prometheus config to use sharded targets: ", "err", err)
-		return nil
-=======
 		params.Log.V(2).Info("failed to update prometheus config to use sharded targets: ", "err", err)
->>>>>>> 0a86c752
 	}
 
 	return &corev1.ConfigMap{
