--- conflicted
+++ resolved
@@ -186,7 +186,6 @@
 	}
 }
 
-<<<<<<< HEAD
 func getContainerPorts(logger logr.Logger, otelcol v1beta1.OpenTelemetryCollector) []corev1.ContainerPort {
 	// build container ports from service ports
 	ports, err := getConfigContainerPorts(logger, otelcol.Spec.Config)
@@ -287,7 +286,8 @@
 		specPorts = append(specPorts, port)
 	}
 	return specPorts
-=======
+}
+
 // getContainerEnvVars returns the environment variables for the collector container.
 // It combines user-defined environment variables from the OpenTelemetryCollector spec
 // with automatically inferred environment variables, giving precedence to user-defined ones.
@@ -368,5 +368,4 @@
 	}
 
 	return append(envVars, proxy.ReadProxyVarsFromEnv()...)
->>>>>>> adf1818c
 }