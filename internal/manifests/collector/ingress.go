// Copyright The OpenTelemetry Authors
//
// Licensed under the Apache License, Version 2.0 (the "License");
// you may not use this file except in compliance with the License.
// You may obtain a copy of the License at
//
//     http://www.apache.org/licenses/LICENSE-2.0
//
// Unless required by applicable law or agreed to in writing, software
// distributed under the License is distributed on an "AS IS" BASIS,
// WITHOUT WARRANTIES OR CONDITIONS OF ANY KIND, either express or implied.
// See the License for the specific language governing permissions and
// limitations under the License.

package collector

import (
	"fmt"

	"github.com/go-logr/logr"
	corev1 "k8s.io/api/core/v1"
	networkingv1 "k8s.io/api/networking/v1"
	metav1 "k8s.io/apimachinery/pkg/apis/meta/v1"

	"github.com/open-telemetry/opentelemetry-operator/apis/v1alpha1"
	"github.com/open-telemetry/opentelemetry-operator/internal/manifests"
	"github.com/open-telemetry/opentelemetry-operator/internal/manifests/collector/adapters"
	"github.com/open-telemetry/opentelemetry-operator/internal/naming"
)

func Ingress(params manifests.Params) *networkingv1.Ingress {
<<<<<<< HEAD
	otelcol := params.OtelCol
	logger := params.Log

	if otelcol.Spec.Ingress.Type != v1alpha1.IngressTypeNginx {
=======
	if params.OtelCol.Spec.Ingress.Type != v1alpha1.IngressTypeNginx {
>>>>>>> e30034fb
		return nil
	}

	ports := servicePortsFromCfg(params.Log, params.OtelCol)

	// if we have no ports, we don't need a ingress entry
	if len(ports) == 0 {
		params.Log.V(1).Info(
			"the instance's configuration didn't yield any ports to open, skipping ingress",
			"instance.name", params.OtelCol.Name,
			"instance.namespace", params.OtelCol.Namespace,
		)
		return nil
	}

	var rules []networkingv1.IngressRule
	switch params.OtelCol.Spec.Ingress.RuleType {
	case v1alpha1.IngressRuleTypePath, "":
		rules = []networkingv1.IngressRule{createPathIngressRules(params.OtelCol.Name, params.OtelCol.Spec.Ingress.Hostname, ports)}
	case v1alpha1.IngressRuleTypeSubdomain:
		rules = createSubdomainIngressRules(params.OtelCol.Name, params.OtelCol.Spec.Ingress.Hostname, ports)
	}

	return &networkingv1.Ingress{
		ObjectMeta: metav1.ObjectMeta{
			Name:        naming.Ingress(params.OtelCol.Name),
			Namespace:   params.OtelCol.Namespace,
			Annotations: params.OtelCol.Spec.Ingress.Annotations,
			Labels: map[string]string{
				"app.kubernetes.io/name":       naming.Ingress(params.OtelCol.Name),
				"app.kubernetes.io/instance":   fmt.Sprintf("%s.%s", params.OtelCol.Namespace, params.OtelCol.Name),
				"app.kubernetes.io/managed-by": "opentelemetry-operator",
			},
		},
		Spec: networkingv1.IngressSpec{
			TLS:              params.OtelCol.Spec.Ingress.TLS,
			Rules:            rules,
			IngressClassName: params.OtelCol.Spec.Ingress.IngressClassName,
		},
	}
}

func createPathIngressRules(otelcol string, hostname string, ports []corev1.ServicePort) networkingv1.IngressRule {
	pathType := networkingv1.PathTypePrefix
	paths := make([]networkingv1.HTTPIngressPath, len(ports))
	for i, port := range ports {
		portName := naming.PortName(port.Name, port.Port)
		paths[i] = networkingv1.HTTPIngressPath{
			Path:     "/" + port.Name,
			PathType: &pathType,
			Backend: networkingv1.IngressBackend{
				Service: &networkingv1.IngressServiceBackend{
					Name: naming.Service(otelcol),
					Port: networkingv1.ServiceBackendPort{
						Name: portName,
					},
				},
			},
		}
	}
	return networkingv1.IngressRule{
		Host: hostname,
		IngressRuleValue: networkingv1.IngressRuleValue{
			HTTP: &networkingv1.HTTPIngressRuleValue{
				Paths: paths,
			},
		},
	}
}

func createSubdomainIngressRules(otelcol string, hostname string, ports []corev1.ServicePort) []networkingv1.IngressRule {
	var rules []networkingv1.IngressRule
	pathType := networkingv1.PathTypePrefix
	for _, port := range ports {
		portName := naming.PortName(port.Name, port.Port)

		host := fmt.Sprintf("%s.%s", portName, hostname)
		// This should not happen due to validation in the webhook.
		if hostname == "" || hostname == "*" {
			host = portName
		}
		rules = append(rules, networkingv1.IngressRule{
			Host: host,
			IngressRuleValue: networkingv1.IngressRuleValue{
				HTTP: &networkingv1.HTTPIngressRuleValue{
					Paths: []networkingv1.HTTPIngressPath{
						{
							Path:     "/",
							PathType: &pathType,
							Backend: networkingv1.IngressBackend{
								Service: &networkingv1.IngressServiceBackend{
									Name: naming.Service(otelcol),
									Port: networkingv1.ServiceBackendPort{
										Name: portName,
									},
								},
							},
						},
					},
				},
			},
		})
	}
	return rules
}

// TODO: Update this to properly return an error https://github.com/open-telemetry/opentelemetry-operator/issues/1972
func servicePortsFromCfg(logger logr.Logger, otelcol v1alpha1.OpenTelemetryCollector) []corev1.ServicePort {
	configFromString, err := adapters.ConfigFromString(otelcol.Spec.Config)
	if err != nil {
		logger.Error(err, "couldn't extract the configuration from the context")
		return nil
	}

	ports, err := adapters.ConfigToReceiverPorts(logger, configFromString)
	if err != nil {
		logger.Error(err, "couldn't build the ingress for this instance")
	}

	if len(otelcol.Spec.Ports) > 0 {
		// we should add all the ports from the CR
		// there are two cases where problems might occur:
		// 1) when the port number is already being used by a receiver
		// 2) same, but for the port name
		//
		// in the first case, we remove the port we inferred from the list
		// in the second case, we rename our inferred port to something like "port-%d"
		portNumbers, portNames := extractPortNumbersAndNames(otelcol.Spec.Ports)
		var resultingInferredPorts []corev1.ServicePort
		for _, inferred := range ports {
			if filtered := filterPort(logger, inferred, portNumbers, portNames); filtered != nil {
				resultingInferredPorts = append(resultingInferredPorts, *filtered)
			}
		}

		ports = append(otelcol.Spec.Ports, resultingInferredPorts...)
	}
	return ports
}<|MERGE_RESOLUTION|>--- conflicted
+++ resolved
@@ -29,14 +29,7 @@
 )
 
 func Ingress(params manifests.Params) *networkingv1.Ingress {
-<<<<<<< HEAD
-	otelcol := params.OtelCol
-	logger := params.Log
-
-	if otelcol.Spec.Ingress.Type != v1alpha1.IngressTypeNginx {
-=======
 	if params.OtelCol.Spec.Ingress.Type != v1alpha1.IngressTypeNginx {
->>>>>>> e30034fb
 		return nil
 	}
 
