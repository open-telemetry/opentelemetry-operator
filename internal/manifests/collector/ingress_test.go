--- conflicted
+++ resolved
@@ -46,11 +46,7 @@
 			},
 		}
 
-<<<<<<< HEAD
-		actual, err := Ingress(params.Config, params.Log, params.Instance) //ports or error
-=======
-		actual := Ingress(params)
->>>>>>> 0a86c752
+		actual, err := Ingress(params)
 		assert.Nil(t, actual)
 		assert.ErrorContains(t, err, "tani")
 	})
@@ -69,11 +65,7 @@
 			},
 		}
 
-<<<<<<< HEAD
-		actual, err := Ingress(params.Config, params.Log, params.Instance)
-=======
-		actual := Ingress(params)
->>>>>>> 0a86c752
+		actual, err := Ingress(params)
 		assert.Nil(t, actual)
 		assert.ErrorContains(t, err, "tani")
 	})
@@ -92,11 +84,7 @@
 			},
 		}
 
-<<<<<<< HEAD
-		actual, err := Ingress(params.Config, params.Log, params.Instance)
-=======
-		actual := Ingress(params)
->>>>>>> 0a86c752
+		actual, err := Ingress(params)
 		assert.Nil(t, actual)
 		assert.ErrorContains(t, err, "tani")
 	})
@@ -121,12 +109,9 @@
 			IngressClassName: &ingressClassName,
 		}
 
-<<<<<<< HEAD
-		got, err := Ingress(params.Config, params.Log, params.Instance)
+		got, err := Ingress(params)
 		assert.NoError(t, err)
-=======
-		got := Ingress(params)
->>>>>>> 0a86c752
+
 		pathType := networkingv1.PathTypePrefix
 
 		assert.NotEqual(t, &networkingv1.Ingress{
@@ -213,12 +198,9 @@
 			IngressClassName: &ingressClassName,
 		}
 
-<<<<<<< HEAD
-		got, err := Ingress(params.Config, params.Log, params.Instance)
+		got, err := Ingress(params)
 		assert.NoError(t, err)
-=======
-		got := Ingress(params)
->>>>>>> 0a86c752
+
 		pathType := networkingv1.PathTypePrefix
 
 		assert.NotEqual(t, &networkingv1.Ingress{
