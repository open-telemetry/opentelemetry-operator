--- conflicted
+++ resolved
@@ -106,11 +106,7 @@
 			},
 		}
 
-<<<<<<< HEAD
-		actual, err := Service(params.Config, params.Log, params.Instance)
-=======
-		actual := Service(params)
->>>>>>> 0a86c752
+		actual, err := Service(params)
 		assert.Nil(t, actual)
 		assert.ErrorContains(t, err, "tani")
 
@@ -127,13 +123,9 @@
 		params := deploymentParams()
 		ports := append(params.OtelCol.Spec.Ports, jaegerPorts)
 		expected := service("test-collector", ports)
-<<<<<<< HEAD
-		actual, err := Service(params.Config, params.Log, params.Instance)
-		assert.NoError(t, err)
-=======
-		actual := Service(params)
-
->>>>>>> 0a86c752
+
+		actual, err := Service(params)
+		assert.NoError(t, err)
 		assert.Equal(t, expected, *actual)
 
 	})
@@ -148,13 +140,9 @@
 		}
 
 		params := deploymentParams()
-<<<<<<< HEAD
-		params.Instance.Spec.Ingress.Type = v1alpha1.IngressTypeRoute
-		actual, err := Service(params.Config, params.Log, params.Instance)
-=======
+
 		params.OtelCol.Spec.Ingress.Type = v1alpha1.IngressTypeRoute
-		actual := Service(params)
->>>>>>> 0a86c752
+		actual, err := Service(params)
 
 		ports := append(params.OtelCol.Spec.Ports, jaegerPort)
 		expected := service("test-collector", ports)
@@ -175,13 +163,10 @@
 		p := paramsWithMode(v1alpha1.ModeDaemonSet)
 		ports := append(p.OtelCol.Spec.Ports, jaegerPorts)
 		expected := serviceWithInternalTrafficPolicy("test-collector", ports, v1.ServiceInternalTrafficPolicyLocal)
-<<<<<<< HEAD
-		actual, err := Service(p.Config, p.Log, p.Instance)
-		assert.NoError(t, err)
-=======
-		actual := Service(p)
-
->>>>>>> 0a86c752
+
+		actual, err := Service(p)
+		assert.NoError(t, err)
+
 		assert.Equal(t, expected, *actual)
 	})
 }
@@ -189,7 +174,8 @@
 func TestHeadlessService(t *testing.T) {
 	t.Run("should return headless service", func(t *testing.T) {
 		param := deploymentParams()
-		actual := HeadlessService(param)
+		actual, err := HeadlessService(param)
+		assert.NoError(t, err)
 		assert.Equal(t, actual.GetAnnotations()["service.beta.openshift.io/serving-cert-secret-name"], "test-collector-headless-tls")
 		assert.Equal(t, actual.Spec.ClusterIP, "None")
 	})
@@ -202,12 +188,10 @@
 			Port: 8888,
 		}}
 		param := deploymentParams()
-<<<<<<< HEAD
-		actual, err := MonitoringService(param.Config, param.Log, param.Instance)
-		assert.NoError(t, err)
-=======
-		actual := MonitoringService(param)
->>>>>>> 0a86c752
+
+		actual, err := MonitoringService(param)
+		assert.NoError(t, err)
+
 		assert.Equal(t, expected, actual.Spec.Ports)
 	})
 
@@ -222,12 +206,10 @@
         metrics:
             level: detailed
             address: 0.0.0.0:9090`
-<<<<<<< HEAD
-		actual, err := MonitoringService(params.Config, params.Log, params.Instance)
-		assert.NoError(t, err)
-=======
-		actual := MonitoringService(params)
->>>>>>> 0a86c752
+
+		actual, err := MonitoringService(params)
+		assert.NoError(t, err)
+
 		assert.NotNil(t, actual)
 		assert.Equal(t, expected, actual.Spec.Ports)
 	})
