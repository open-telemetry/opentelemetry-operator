--- conflicted
+++ resolved
@@ -30,20 +30,10 @@
 
 // ServiceMonitor returns the service monitor for the given instance.
 func ServiceMonitor(params manifests.Params) (*monitoringv1.ServiceMonitor, error) {
-<<<<<<< HEAD
-	otelcol := params.OtelCol
-	logger := params.Log
-
-	if !otelcol.Spec.Observability.Metrics.EnableMetrics {
-		logger.V(2).Info("Metrics disabled for this OTEL Collector",
-			"otelcol.name", otelcol.Name,
-			"otelcol.namespace", otelcol.Namespace,
-=======
 	if !params.OtelCol.Spec.Observability.Metrics.EnableMetrics {
 		params.Log.V(2).Info("Metrics disabled for this OTEL Collector",
 			"params.OtelCol.name", params.OtelCol.Name,
 			"params.OtelCol.namespace", params.OtelCol.Namespace,
->>>>>>> e30034fb
 		)
 		return nil, nil
 	}
