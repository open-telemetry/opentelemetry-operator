--- conflicted
+++ resolved
@@ -72,25 +72,8 @@
 	return &sm, nil
 }
 
-<<<<<<< HEAD
-func endpointsFromConfig(logger logr.Logger, otelcol v1alpha2.OpenTelemetryCollector) []monitoringv1.Endpoint {
+func endpointsFromConfig(logger logr.Logger, otelcol v1beta1.OpenTelemetryCollector) []monitoringv1.Endpoint {
 	exporterPorts, err := otelcol.Spec.Config.Exporters.Ports(logger)
-=======
-func endpointsFromConfig(logger logr.Logger, otelcol v1beta1.OpenTelemetryCollector) []monitoringv1.Endpoint {
-	// TODO: https://github.com/open-telemetry/opentelemetry-operator/issues/2603
-	cfgStr, err := otelcol.Spec.Config.Yaml()
-	if err != nil {
-		logger.V(2).Error(err, "Error while marshaling to YAML")
-		return []monitoringv1.Endpoint{}
-	}
-	c, err := adapters.ConfigFromString(cfgStr)
-	if err != nil {
-		logger.V(2).Error(err, "Error while parsing the configuration")
-		return []monitoringv1.Endpoint{}
-	}
-
-	exporterPorts, err := adapters.ConfigToComponentPorts(logger, adapters.ComponentTypeExporter, c)
->>>>>>> c6734e23
 	if err != nil {
 		logger.Error(err, "couldn't build service monitors from configuration")
 		return []monitoringv1.Endpoint{}
