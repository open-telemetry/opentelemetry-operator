// Copyright The OpenTelemetry Authors
//
// Licensed under the Apache License, Version 2.0 (the "License");
// you may not use this file except in compliance with the License.
// You may obtain a copy of the License at
//
//     http://www.apache.org/licenses/LICENSE-2.0
//
// Unless required by applicable law or agreed to in writing, software
// distributed under the License is distributed on an "AS IS" BASIS,
// WITHOUT WARRANTIES OR CONDITIONS OF ANY KIND, either express or implied.
// See the License for the specific language governing permissions and
// limitations under the License.

package targetallocator

import (
	"testing"
	"time"

	"github.com/go-logr/logr"
	"github.com/stretchr/testify/assert"
	metav1 "k8s.io/apimachinery/pkg/apis/meta/v1"

	"github.com/open-telemetry/opentelemetry-operator/internal/config"
	"github.com/open-telemetry/opentelemetry-operator/internal/manifests"
)

func TestDesiredConfigMap(t *testing.T) {
	expectedLables := map[string]string{
		"app.kubernetes.io/managed-by": "opentelemetry-operator",
		"app.kubernetes.io/instance":   "default.my-instance",
		"app.kubernetes.io/part-of":    "opentelemetry",
		"app.kubernetes.io/version":    "0.47.0",
	}

	t.Run("should return expected target allocator config map", func(t *testing.T) {
		expectedLables["app.kubernetes.io/component"] = "opentelemetry-targetallocator"
		expectedLables["app.kubernetes.io/name"] = "my-instance-targetallocator"

		expectedData := map[string]string{
<<<<<<< HEAD
			"targetallocator.yaml": `allocation_strategy: consistent-hashing
=======
			"targetallocator.yaml": `allocation_strategy: least-weighted
collector_selector:
  matchlabels:
    app.kubernetes.io/component: opentelemetry-collector
    app.kubernetes.io/instance: default.my-instance
    app.kubernetes.io/managed-by: opentelemetry-operator
    app.kubernetes.io/part-of: opentelemetry
>>>>>>> 87e23fae
config:
  scrape_configs:
  - job_name: otel-collector
    scrape_interval: 10s
    static_configs:
    - targets:
      - 0.0.0.0:8888
      - 0.0.0.0:9999
label_selector:
  app.kubernetes.io/component: opentelemetry-collector
  app.kubernetes.io/instance: default.my-instance
  app.kubernetes.io/managed-by: opentelemetry-operator
  app.kubernetes.io/part-of: opentelemetry
`,
		}
		instance := collectorInstance()
		cfg := config.New()
		params := manifests.Params{
			OtelCol: instance,
			Config:  cfg,
			Log:     logr.Discard(),
		}
		actual, err := ConfigMap(params)
		assert.NoError(t, err)

		assert.Equal(t, "my-instance-targetallocator", actual.Name)
		assert.Equal(t, expectedLables, actual.Labels)
		assert.Equal(t, expectedData, actual.Data)

	})
	t.Run("should return expected target allocator config map with label selectors", func(t *testing.T) {
		expectedLables["app.kubernetes.io/component"] = "opentelemetry-targetallocator"
		expectedLables["app.kubernetes.io/name"] = "my-instance-targetallocator"

		expectedData := map[string]string{
<<<<<<< HEAD
			"targetallocator.yaml": `allocation_strategy: consistent-hashing
=======
			"targetallocator.yaml": `allocation_strategy: least-weighted
collector_selector:
  matchlabels:
    app.kubernetes.io/component: opentelemetry-collector
    app.kubernetes.io/instance: default.my-instance
    app.kubernetes.io/managed-by: opentelemetry-operator
    app.kubernetes.io/part-of: opentelemetry
>>>>>>> 87e23fae
config:
  scrape_configs:
  - job_name: otel-collector
    scrape_interval: 10s
    static_configs:
    - targets:
      - 0.0.0.0:8888
      - 0.0.0.0:9999
label_selector:
  app.kubernetes.io/component: opentelemetry-collector
  app.kubernetes.io/instance: default.my-instance
  app.kubernetes.io/managed-by: opentelemetry-operator
  app.kubernetes.io/part-of: opentelemetry
pod_monitor_selector:
  release: my-instance
service_monitor_selector:
  release: my-instance
`,
		}
		instance := collectorInstance()
		instance.Spec.TargetAllocator.PrometheusCR.PodMonitorSelector = map[string]string{
			"release": "my-instance",
		}
		instance.Spec.TargetAllocator.PrometheusCR.ServiceMonitorSelector = map[string]string{
			"release": "my-instance",
		}
		cfg := config.New()
		params := manifests.Params{
			OtelCol: instance,
			Config:  cfg,
			Log:     logr.Discard(),
		}
		actual, err := ConfigMap(params)
		assert.NoError(t, err)

		assert.Equal(t, "my-instance-targetallocator", actual.Name)
		assert.Equal(t, expectedLables, actual.Labels)
		assert.Equal(t, expectedData, actual.Data)

	})
	t.Run("should return expected target allocator config map with scrape interval set", func(t *testing.T) {
		expectedLables["app.kubernetes.io/component"] = "opentelemetry-targetallocator"
		expectedLables["app.kubernetes.io/name"] = "my-instance-targetallocator"

		expectedData := map[string]string{
<<<<<<< HEAD
			"targetallocator.yaml": `allocation_strategy: consistent-hashing
=======
			"targetallocator.yaml": `allocation_strategy: least-weighted
collector_selector:
  matchlabels:
    app.kubernetes.io/component: opentelemetry-collector
    app.kubernetes.io/instance: default.my-instance
    app.kubernetes.io/managed-by: opentelemetry-operator
    app.kubernetes.io/part-of: opentelemetry
>>>>>>> 87e23fae
config:
  scrape_configs:
  - job_name: otel-collector
    scrape_interval: 10s
    static_configs:
    - targets:
      - 0.0.0.0:8888
      - 0.0.0.0:9999
label_selector:
  app.kubernetes.io/component: opentelemetry-collector
  app.kubernetes.io/instance: default.my-instance
  app.kubernetes.io/managed-by: opentelemetry-operator
  app.kubernetes.io/part-of: opentelemetry
prometheus_cr:
  scrape_interval: 30s
`,
		}

		collector := collectorInstance()
		collector.Spec.TargetAllocator.PrometheusCR.ScrapeInterval = &metav1.Duration{Duration: time.Second * 30}
		cfg := config.New()
		params := manifests.Params{
			OtelCol: collector,
			Config:  cfg,
			Log:     logr.Discard(),
		}
		actual, err := ConfigMap(params)
		assert.NoError(t, err)

		assert.Equal(t, "my-instance-targetallocator", actual.Name)
		assert.Equal(t, expectedLables, actual.Labels)
		assert.Equal(t, expectedData, actual.Data)

	})

}<|MERGE_RESOLUTION|>--- conflicted
+++ resolved
@@ -39,17 +39,13 @@
 		expectedLables["app.kubernetes.io/name"] = "my-instance-targetallocator"
 
 		expectedData := map[string]string{
-<<<<<<< HEAD
 			"targetallocator.yaml": `allocation_strategy: consistent-hashing
-=======
-			"targetallocator.yaml": `allocation_strategy: least-weighted
 collector_selector:
   matchlabels:
     app.kubernetes.io/component: opentelemetry-collector
     app.kubernetes.io/instance: default.my-instance
     app.kubernetes.io/managed-by: opentelemetry-operator
     app.kubernetes.io/part-of: opentelemetry
->>>>>>> 87e23fae
 config:
   scrape_configs:
   - job_name: otel-collector
@@ -85,17 +81,13 @@
 		expectedLables["app.kubernetes.io/name"] = "my-instance-targetallocator"
 
 		expectedData := map[string]string{
-<<<<<<< HEAD
 			"targetallocator.yaml": `allocation_strategy: consistent-hashing
-=======
-			"targetallocator.yaml": `allocation_strategy: least-weighted
 collector_selector:
   matchlabels:
     app.kubernetes.io/component: opentelemetry-collector
     app.kubernetes.io/instance: default.my-instance
     app.kubernetes.io/managed-by: opentelemetry-operator
     app.kubernetes.io/part-of: opentelemetry
->>>>>>> 87e23fae
 config:
   scrape_configs:
   - job_name: otel-collector
@@ -141,17 +133,13 @@
 		expectedLables["app.kubernetes.io/name"] = "my-instance-targetallocator"
 
 		expectedData := map[string]string{
-<<<<<<< HEAD
 			"targetallocator.yaml": `allocation_strategy: consistent-hashing
-=======
-			"targetallocator.yaml": `allocation_strategy: least-weighted
 collector_selector:
   matchlabels:
     app.kubernetes.io/component: opentelemetry-collector
     app.kubernetes.io/instance: default.my-instance
     app.kubernetes.io/managed-by: opentelemetry-operator
     app.kubernetes.io/part-of: opentelemetry
->>>>>>> 87e23fae
 config:
   scrape_configs:
   - job_name: otel-collector
