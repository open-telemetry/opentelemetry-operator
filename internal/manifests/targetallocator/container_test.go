// Copyright The OpenTelemetry Authors
//
// Licensed under the Apache License, Version 2.0 (the "License");
// you may not use this file except in compliance with the License.
// You may obtain a copy of the License at
//
//     http://www.apache.org/licenses/LICENSE-2.0
//
// Unless required by applicable law or agreed to in writing, software
// distributed under the License is distributed on an "AS IS" BASIS,
// WITHOUT WARRANTIES OR CONDITIONS OF ANY KIND, either express or implied.
// See the License for the specific language governing permissions and
// limitations under the License.

package targetallocator

import (
	"os"
	"testing"

	"github.com/stretchr/testify/assert"
	"github.com/stretchr/testify/require"
	corev1 "k8s.io/api/core/v1"
	"k8s.io/apimachinery/pkg/api/resource"
	"k8s.io/apimachinery/pkg/util/intstr"
	logf "sigs.k8s.io/controller-runtime/pkg/log"

	"github.com/open-telemetry/opentelemetry-operator/apis/v1alpha1"
	"github.com/open-telemetry/opentelemetry-operator/apis/v1beta1"
	"github.com/open-telemetry/opentelemetry-operator/internal/autodetect/certmanager"
	"github.com/open-telemetry/opentelemetry-operator/internal/config"
	"github.com/open-telemetry/opentelemetry-operator/internal/naming"
)

var logger = logf.Log.WithName("unit-tests")

func TestContainerNewDefault(t *testing.T) {
	// prepare
	targetAllocator := v1alpha1.TargetAllocator{}
	cfg := config.New(config.WithTargetAllocatorImage("default-image"))

	// test
	c := Container(cfg, logger, targetAllocator)

	// verify
	assert.Equal(t, "default-image", c.Image)
}

func TestContainerWithImageOverridden(t *testing.T) {
	// prepare
	targetAllocator := v1alpha1.TargetAllocator{
		Spec: v1alpha1.TargetAllocatorSpec{
			OpenTelemetryCommonFields: v1beta1.OpenTelemetryCommonFields{
				Image: "overridden-image",
			},
		},
	}
	cfg := config.New(config.WithTargetAllocatorImage("default-image"))

	// test
	c := Container(cfg, logger, targetAllocator)

	// verify
	assert.Equal(t, "overridden-image", c.Image)
}

func TestContainerDefaultPorts(t *testing.T) {
	// prepare
	targetAllocator := v1alpha1.TargetAllocator{}
	cfg := config.New()

	// test
	c := Container(cfg, logger, targetAllocator)

	// verify
	assert.Len(t, c.Ports, 1)
	assert.Equal(t, "http", c.Ports[0].Name)
	assert.Equal(t, int32(8080), c.Ports[0].ContainerPort)
}

func TestContainerDefaultVolumes(t *testing.T) {
	// prepare
	targetAllocator := v1alpha1.TargetAllocator{}
	cfg := config.New()

	// test
	c := Container(cfg, logger, targetAllocator)

	// verify
	assert.Len(t, c.VolumeMounts, 1)
	assert.Equal(t, naming.TAConfigMapVolume(), c.VolumeMounts[0].Name)
}

func TestContainerResourceRequirements(t *testing.T) {
	targetAllocator := v1alpha1.TargetAllocator{
		Spec: v1alpha1.TargetAllocatorSpec{
			OpenTelemetryCommonFields: v1beta1.OpenTelemetryCommonFields{
				Resources: corev1.ResourceRequirements{
					Limits: corev1.ResourceList{
						corev1.ResourceCPU:    resource.MustParse("100m"),
						corev1.ResourceMemory: resource.MustParse("128M"),
					},
					Requests: corev1.ResourceList{
						corev1.ResourceCPU:    resource.MustParse("200m"),
						corev1.ResourceMemory: resource.MustParse("256M"),
					},
				},
			},
		},
	}

	cfg := config.New()
	resourceTest := corev1.ResourceRequirements{
		Limits: corev1.ResourceList{
			corev1.ResourceCPU:    resource.MustParse("100m"),
			corev1.ResourceMemory: resource.MustParse("128M"),
		},
		Requests: corev1.ResourceList{
			corev1.ResourceCPU:    resource.MustParse("200m"),
			corev1.ResourceMemory: resource.MustParse("256M"),
		},
	}
	// test
	c := Container(cfg, logger, targetAllocator)
	resourcesValues := c.Resources

	// verify
	assert.Equal(t, resourceTest, resourcesValues)
}

func TestContainerHasEnvVars(t *testing.T) {
	// prepare
	targetAllocator := v1alpha1.TargetAllocator{
		Spec: v1alpha1.TargetAllocatorSpec{
			OpenTelemetryCommonFields: v1beta1.OpenTelemetryCommonFields{
				Env: []corev1.EnvVar{
					{
						Name:  "TEST_ENV",
						Value: "test",
					},
				},
			},
		},
	}
	cfg := config.New(config.WithTargetAllocatorImage("default-image"))

	expected := corev1.Container{
		Name:  "ta-container",
		Image: "default-image",
		Env: []corev1.EnvVar{
			{
				Name:  "TEST_ENV",
				Value: "test",
			},
			{
				Name:  "OTELCOL_NAMESPACE",
				Value: "",
				ValueFrom: &corev1.EnvVarSource{
					FieldRef: &corev1.ObjectFieldSelector{
						APIVersion: "",
						FieldPath:  "metadata.namespace",
					},
					ResourceFieldRef: nil,
					ConfigMapKeyRef:  nil,
					SecretKeyRef:     nil,
				},
			},
		},
		VolumeMounts: []corev1.VolumeMount{
			{
				Name:             "ta-internal",
				ReadOnly:         false,
				MountPath:        "/conf",
				SubPath:          "",
				MountPropagation: nil,
				SubPathExpr:      "",
			},
		},
		Ports: []corev1.ContainerPort{
			{
				Name:          "http",
				ContainerPort: 8080,
				Protocol:      corev1.ProtocolTCP,
			},
		},
		ReadinessProbe: &corev1.Probe{
			ProbeHandler: corev1.ProbeHandler{
				HTTPGet: &corev1.HTTPGetAction{
					Path: "/readyz",
					Port: intstr.FromInt(8080),
				},
			},
		},
		LivenessProbe: &corev1.Probe{
			ProbeHandler: corev1.ProbeHandler{
				HTTPGet: &corev1.HTTPGetAction{
					Path: "/livez",
					Port: intstr.FromInt(8080),
				},
			},
		},
	}

	// test
	c := Container(cfg, logger, targetAllocator)

	// verify
	assert.Equal(t, expected, c)
}

func TestContainerHasProxyEnvVars(t *testing.T) {
	err := os.Setenv("NO_PROXY", "localhost")
	require.NoError(t, err)
	defer os.Unsetenv("NO_PROXY")

	// prepare
	targetAllocator := v1alpha1.TargetAllocator{
		Spec: v1alpha1.TargetAllocatorSpec{
			OpenTelemetryCommonFields: v1beta1.OpenTelemetryCommonFields{
				Env: []corev1.EnvVar{
					{
						Name:  "TEST_ENV",
						Value: "test",
					},
				},
			},
		},
	}
	cfg := config.New(config.WithTargetAllocatorImage("default-image"))

	// test
	c := Container(cfg, logger, targetAllocator)

	// verify
	require.Len(t, c.Env, 4)
	assert.Equal(t, corev1.EnvVar{Name: "NO_PROXY", Value: "localhost"}, c.Env[2])
	assert.Equal(t, corev1.EnvVar{Name: "no_proxy", Value: "localhost"}, c.Env[3])
}

func TestContainerDoesNotOverrideEnvVars(t *testing.T) {
	// prepare
	targetAllocator := v1alpha1.TargetAllocator{
		Spec: v1alpha1.TargetAllocatorSpec{
			OpenTelemetryCommonFields: v1beta1.OpenTelemetryCommonFields{
				Env: []corev1.EnvVar{
					{
						Name:  "OTELCOL_NAMESPACE",
						Value: "test",
					},
				},
			},
		},
	}
	cfg := config.New(config.WithTargetAllocatorImage("default-image"))

	expected := corev1.Container{
		Name:  "ta-container",
		Image: "default-image",
		Env: []corev1.EnvVar{
			{
				Name:  "OTELCOL_NAMESPACE",
				Value: "test",
			},
		},
		VolumeMounts: []corev1.VolumeMount{
			{
				Name:             "ta-internal",
				ReadOnly:         false,
				MountPath:        "/conf",
				SubPath:          "",
				MountPropagation: nil,
				SubPathExpr:      "",
			},
		},
		Ports: []corev1.ContainerPort{
			{
				Name:          "http",
				ContainerPort: 8080,
				Protocol:      corev1.ProtocolTCP,
			},
		},
		ReadinessProbe: &corev1.Probe{
			ProbeHandler: corev1.ProbeHandler{
				HTTPGet: &corev1.HTTPGetAction{
					Path: "/readyz",
					Port: intstr.FromInt(8080),
				},
			},
		},
		LivenessProbe: &corev1.Probe{
			ProbeHandler: corev1.ProbeHandler{
				HTTPGet: &corev1.HTTPGetAction{
					Path: "/livez",
					Port: intstr.FromInt(8080),
				},
			},
		},
	}

	// test
	c := Container(cfg, logger, targetAllocator)

	// verify
	assert.Equal(t, expected, c)
}
func TestReadinessProbe(t *testing.T) {
	targetAllocator := v1alpha1.TargetAllocator{}
	cfg := config.New()
	expected := &corev1.Probe{
		ProbeHandler: corev1.ProbeHandler{
			HTTPGet: &corev1.HTTPGetAction{
				Path: "/readyz",
				Port: intstr.FromInt(8080),
			},
		},
	}

	// test
	c := Container(cfg, logger, targetAllocator)

	// verify
	assert.Equal(t, expected, c.ReadinessProbe)
}
func TestLivenessProbe(t *testing.T) {
	// prepare
	targetAllocator := v1alpha1.TargetAllocator{}
	cfg := config.New()
	expected := &corev1.Probe{
		ProbeHandler: corev1.ProbeHandler{
			HTTPGet: &corev1.HTTPGetAction{
				Path: "/livez",
				Port: intstr.FromInt(8080),
			},
		},
	}

	// test
	c := Container(cfg, logger, targetAllocator)

	// verify
	assert.Equal(t, expected, c.LivenessProbe)
}

func TestSecurityContext(t *testing.T) {
	runAsNonRoot := true
	securityContext := &corev1.SecurityContext{
		RunAsNonRoot: &runAsNonRoot,
	}
	// prepare
	targetAllocator := v1alpha1.TargetAllocator{
		Spec: v1alpha1.TargetAllocatorSpec{
			OpenTelemetryCommonFields: v1beta1.OpenTelemetryCommonFields{
				SecurityContext: securityContext,
			},
		},
	}
	cfg := config.New()

	// test
	c := Container(cfg, logger, targetAllocator)

	// verify
	assert.Equal(t, securityContext, c.SecurityContext)
}

func TestArgs(t *testing.T) {
	// prepare
	targetAllocator := v1alpha1.TargetAllocator{
		Spec: v1alpha1.TargetAllocatorSpec{
			OpenTelemetryCommonFields: v1beta1.OpenTelemetryCommonFields{
				Args: map[string]string{
					"key":  "value",
					"akey": "avalue",
				},
			},
		},
	}
	cfg := config.New()

	// test
	c := Container(cfg, logger, targetAllocator)

	// verify
	expected := []string{"--akey=avalue", "--key=value"}
	assert.Equal(t, expected, c.Args)
}

<<<<<<< HEAD
func TestContainerWithCertManagerAvailable(t *testing.T) {
	// prepare
	targetAllocator := v1alpha1.TargetAllocator{}
	cfg := config.New(config.WithCertManagerAvailability(certmanager.Available))
=======
func TestContainerCustomVolumes(t *testing.T) {
	// prepare
	targetAllocator := v1alpha1.TargetAllocator{
		Spec: v1alpha1.TargetAllocatorSpec{
			OpenTelemetryCommonFields: v1beta1.OpenTelemetryCommonFields{
				VolumeMounts: []corev1.VolumeMount{{
					Name: "custom-volume-mount",
				}},
			},
		},
	}
	cfg := config.New()
>>>>>>> 3fc9f8a9

	// test
	c := Container(cfg, logger, targetAllocator)

	// verify
<<<<<<< HEAD
	assert.Equal(t, "http", c.Ports[0].Name)
	assert.Equal(t, int32(8080), c.Ports[0].ContainerPort)
	assert.Equal(t, "https", c.Ports[1].Name)
	assert.Equal(t, int32(8443), c.Ports[1].ContainerPort)

	assert.Contains(t, c.VolumeMounts, corev1.VolumeMount{
		Name:      naming.TAServerCertificate(""),
		MountPath: "/tls",
	})

	assert.Contains(t, c.Args, "--enable-https-server")
	assert.Contains(t, c.Args, "--https-ca-file=/tls/ca.crt")
	assert.Contains(t, c.Args, "--https-tls-cert-file=/tls/tls.crt")
	assert.Contains(t, c.Args, "--https-tls-key-file=/tls/tls.key")
=======
	assert.Len(t, c.VolumeMounts, 2)
	assert.Equal(t, "custom-volume-mount", c.VolumeMounts[1].Name)
}

func TestContainerCustomPorts(t *testing.T) {
	// prepare
	targetAllocator := v1alpha1.TargetAllocator{
		Spec: v1alpha1.TargetAllocatorSpec{
			OpenTelemetryCommonFields: v1beta1.OpenTelemetryCommonFields{
				Ports: []v1beta1.PortsSpec{
					{
						ServicePort: corev1.ServicePort{
							Name:     "testport1",
							Port:     12345,
							Protocol: corev1.ProtocolTCP,
						},
						HostPort: 54321,
					},
				},
			},
		},
	}
	cfg := config.New()

	// test
	c := Container(cfg, logger, targetAllocator)

	// verify
	assert.Len(t, c.Ports, 2)
	actual := c.Ports[1]
	expected := corev1.ContainerPort{
		Name:          "testport1",
		ContainerPort: 12345,
		Protocol:      corev1.ProtocolTCP,
		HostPort:      54321,
	}
	assert.Equal(t, expected, actual)
}

func TestContainerLifecycle(t *testing.T) {
	// prepare
	targetAllocator := v1alpha1.TargetAllocator{
		Spec: v1alpha1.TargetAllocatorSpec{
			OpenTelemetryCommonFields: v1beta1.OpenTelemetryCommonFields{
				Lifecycle: &corev1.Lifecycle{
					PostStart: &corev1.LifecycleHandler{
						Exec: &corev1.ExecAction{Command: []string{"sh", "sleep 100"}},
					},
					PreStop: &corev1.LifecycleHandler{
						Exec: &corev1.ExecAction{Command: []string{"sh", "sleep 300"}},
					},
				},
			},
		},
	}
	cfg := config.New()

	// test
	c := Container(cfg, logger, targetAllocator)

	expectedLifecycleHooks := corev1.Lifecycle{
		PostStart: &corev1.LifecycleHandler{
			Exec: &corev1.ExecAction{Command: []string{"sh", "sleep 100"}},
		},
		PreStop: &corev1.LifecycleHandler{
			Exec: &corev1.ExecAction{Command: []string{"sh", "sleep 300"}},
		},
	}

	// verify
	assert.Equal(t, expectedLifecycleHooks, *c.Lifecycle)
}

func TestContainerEnvFrom(t *testing.T) {
	//prepare
	envFrom1 := corev1.EnvFromSource{
		SecretRef: &corev1.SecretEnvSource{
			LocalObjectReference: corev1.LocalObjectReference{
				Name: "env-as-secret",
			},
		},
	}
	envFrom2 := corev1.EnvFromSource{
		ConfigMapRef: &corev1.ConfigMapEnvSource{
			LocalObjectReference: corev1.LocalObjectReference{
				Name: "env-as-configmap",
			},
		},
	}
	// prepare
	targetAllocator := v1alpha1.TargetAllocator{
		Spec: v1alpha1.TargetAllocatorSpec{
			OpenTelemetryCommonFields: v1beta1.OpenTelemetryCommonFields{
				EnvFrom: []corev1.EnvFromSource{
					envFrom1,
					envFrom2,
				},
			},
		},
	}
	cfg := config.New()

	// test
	c := Container(cfg, logger, targetAllocator)

	// verify
	assert.Contains(t, c.EnvFrom, envFrom1)
	assert.Contains(t, c.EnvFrom, envFrom2)
}

func TestContainerImagePullPolicy(t *testing.T) {
	// prepare
	targetAllocator := v1alpha1.TargetAllocator{
		Spec: v1alpha1.TargetAllocatorSpec{
			OpenTelemetryCommonFields: v1beta1.OpenTelemetryCommonFields{
				ImagePullPolicy: corev1.PullIfNotPresent,
			},
		},
	}
	cfg := config.New()

	// test
	c := Container(cfg, logger, targetAllocator)

	// verify
	assert.Equal(t, c.ImagePullPolicy, corev1.PullIfNotPresent)
>>>>>>> 3fc9f8a9
}<|MERGE_RESOLUTION|>--- conflicted
+++ resolved
@@ -385,31 +385,15 @@
 	assert.Equal(t, expected, c.Args)
 }
 
-<<<<<<< HEAD
 func TestContainerWithCertManagerAvailable(t *testing.T) {
 	// prepare
 	targetAllocator := v1alpha1.TargetAllocator{}
 	cfg := config.New(config.WithCertManagerAvailability(certmanager.Available))
-=======
-func TestContainerCustomVolumes(t *testing.T) {
-	// prepare
-	targetAllocator := v1alpha1.TargetAllocator{
-		Spec: v1alpha1.TargetAllocatorSpec{
-			OpenTelemetryCommonFields: v1beta1.OpenTelemetryCommonFields{
-				VolumeMounts: []corev1.VolumeMount{{
-					Name: "custom-volume-mount",
-				}},
-			},
-		},
-	}
-	cfg := config.New()
->>>>>>> 3fc9f8a9
-
-	// test
-	c := Container(cfg, logger, targetAllocator)
-
-	// verify
-<<<<<<< HEAD
+
+	// test
+	c := Container(cfg, logger, targetAllocator)
+
+	// verify
 	assert.Equal(t, "http", c.Ports[0].Name)
 	assert.Equal(t, int32(8080), c.Ports[0].ContainerPort)
 	assert.Equal(t, "https", c.Ports[1].Name)
@@ -424,7 +408,25 @@
 	assert.Contains(t, c.Args, "--https-ca-file=/tls/ca.crt")
 	assert.Contains(t, c.Args, "--https-tls-cert-file=/tls/tls.crt")
 	assert.Contains(t, c.Args, "--https-tls-key-file=/tls/tls.key")
-=======
+}
+
+func TestContainerCustomVolumes(t *testing.T) {
+	// prepare
+	targetAllocator := v1alpha1.TargetAllocator{
+		Spec: v1alpha1.TargetAllocatorSpec{
+			OpenTelemetryCommonFields: v1beta1.OpenTelemetryCommonFields{
+				VolumeMounts: []corev1.VolumeMount{{
+					Name: "custom-volume-mount",
+				}},
+			},
+		},
+	}
+	cfg := config.New()
+
+	// test
+	c := Container(cfg, logger, targetAllocator)
+
+	// verify
 	assert.Len(t, c.VolumeMounts, 2)
 	assert.Equal(t, "custom-volume-mount", c.VolumeMounts[1].Name)
 }
@@ -551,5 +553,4 @@
 
 	// verify
 	assert.Equal(t, c.ImagePullPolicy, corev1.PullIfNotPresent)
->>>>>>> 3fc9f8a9
 }