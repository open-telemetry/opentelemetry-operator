// Copyright The OpenTelemetry Authors
//
// Licensed under the Apache License, Version 2.0 (the "License");
// you may not use this file except in compliance with the License.
// You may obtain a copy of the License at
//
//     http://www.apache.org/licenses/LICENSE-2.0
//
// Unless required by applicable law or agreed to in writing, software
// distributed under the License is distributed on an "AS IS" BASIS,
// WITHOUT WARRANTIES OR CONDITIONS OF ANY KIND, either express or implied.
// See the License for the specific language governing permissions and
// limitations under the License.

package targetallocator

import (
	corev1 "k8s.io/api/core/v1"
	metav1 "k8s.io/apimachinery/pkg/apis/meta/v1"
	"k8s.io/apimachinery/pkg/util/intstr"

	"github.com/open-telemetry/opentelemetry-operator/internal/autodetect/certmanager"
	"github.com/open-telemetry/opentelemetry-operator/internal/manifests/manifestutils"
	"github.com/open-telemetry/opentelemetry-operator/internal/naming"
	"github.com/open-telemetry/opentelemetry-operator/pkg/featuregate"
)

func Service(params Params) *corev1.Service {
	name := naming.TAService(params.TargetAllocator.Name)
	labels := manifestutils.Labels(params.TargetAllocator.ObjectMeta, name, params.TargetAllocator.Spec.Image, ComponentOpenTelemetryTargetAllocator, nil)
	selector := manifestutils.TASelectorLabels(params.TargetAllocator, ComponentOpenTelemetryTargetAllocator)

	ports := make([]corev1.ServicePort, 0)
	ports = append(ports, corev1.ServicePort{
		Name:       "targetallocation",
		Port:       80,
		TargetPort: intstr.FromString("http")})

	if params.Config.CertManagerAvailability() == certmanager.Available && featuregate.EnableTargetAllocatorMTLS.IsEnabled() {
		ports = append(ports, corev1.ServicePort{
			Name:       "http-metrics",
			Port:       443,
			TargetPort: intstr.FromString("https")})
	}

	return &corev1.Service{
		ObjectMeta: metav1.ObjectMeta{
			Name:      naming.TAService(params.TargetAllocator.Name),
			Namespace: params.TargetAllocator.Namespace,
			Labels:    labels,
		},
		Spec: corev1.ServiceSpec{
			Selector: selector,
<<<<<<< HEAD
			Ports:    ports,
=======
			Ports: []corev1.ServicePort{{
				Name:       "targetallocation",
				Port:       80,
				TargetPort: intstr.FromString("http"),
			}},
			IPFamilies:     params.TargetAllocator.Spec.IpFamilies,
			IPFamilyPolicy: params.TargetAllocator.Spec.IpFamilyPolicy,
>>>>>>> 73b6f121
		},
	}
}<|MERGE_RESOLUTION|>--- conflicted
+++ resolved
@@ -50,18 +50,10 @@
 			Labels:    labels,
 		},
 		Spec: corev1.ServiceSpec{
-			Selector: selector,
-<<<<<<< HEAD
-			Ports:    ports,
-=======
-			Ports: []corev1.ServicePort{{
-				Name:       "targetallocation",
-				Port:       80,
-				TargetPort: intstr.FromString("http"),
-			}},
+			Selector:       selector,
+			Ports:          ports,
 			IPFamilies:     params.TargetAllocator.Spec.IpFamilies,
 			IPFamilyPolicy: params.TargetAllocator.Spec.IpFamilyPolicy,
->>>>>>> 73b6f121
 		},
 	}
 }