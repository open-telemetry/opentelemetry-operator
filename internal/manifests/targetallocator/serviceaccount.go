--- conflicted
+++ resolved
@@ -35,14 +35,8 @@
 
 // ServiceAccount returns the service account for the given instance.
 func ServiceAccount(params manifests.Params) *corev1.ServiceAccount {
-<<<<<<< HEAD
-	otelcol := params.OtelCol
-	name := naming.TargetAllocatorServiceAccount(otelcol.Name)
-	labels := Labels(otelcol, name)
-=======
 	name := naming.TargetAllocatorServiceAccount(params.OtelCol.Name)
 	labels := Labels(params.OtelCol, name)
->>>>>>> e30034fb
 
 	return &corev1.ServiceAccount{
 		ObjectMeta: metav1.ObjectMeta{
