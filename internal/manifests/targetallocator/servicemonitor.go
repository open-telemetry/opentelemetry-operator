--- conflicted
+++ resolved
@@ -25,16 +25,12 @@
 
 // ServiceMonitor returns the service monitor for the given instance.
 func ServiceMonitor(params manifests.Params) *monitoringv1.ServiceMonitor {
-	name := naming.TargetAllocator(params.OtelCol.Name)
-<<<<<<< HEAD
-	labels := manifestutils.TALabels(params.OtelCol, name, ComponentOpenTelemetryTargetAllocator)
-=======
-	labels := Labels(params.TargetAllocator, name)
->>>>>>> c6734e23
+	name := naming.TargetAllocator(params.TargetAllocator.Name)
+	labels := manifestutils.Labels(params.TargetAllocator.ObjectMeta, name, params.TargetAllocator.Spec.Image, ComponentOpenTelemetryTargetAllocator, nil)
 
 	return &monitoringv1.ServiceMonitor{
 		ObjectMeta: metav1.ObjectMeta{
-			Namespace: params.OtelCol.Namespace,
+			Namespace: params.TargetAllocator.Namespace,
 			Name:      name,
 			Labels:    labels,
 		},
@@ -46,14 +42,10 @@
 			},
 
 			NamespaceSelector: monitoringv1.NamespaceSelector{
-				MatchNames: []string{params.OtelCol.Namespace},
+				MatchNames: []string{params.TargetAllocator.Namespace},
 			},
 			Selector: metav1.LabelSelector{
-<<<<<<< HEAD
-				MatchLabels: manifestutils.TASelectorLabels(params.OtelCol, ComponentOpenTelemetryTargetAllocator),
-=======
-				MatchLabels: SelectorLabels(params.TargetAllocator),
->>>>>>> c6734e23
+				MatchLabels: manifestutils.TASelectorLabels(params.TargetAllocator, ComponentOpenTelemetryTargetAllocator),
 			},
 		},
 	}
