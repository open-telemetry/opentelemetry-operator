// Copyright The OpenTelemetry Authors
//
// Licensed under the Apache License, Version 2.0 (the "License");
// you may not use this file except in compliance with the License.
// You may obtain a copy of the License at
//
//     http://www.apache.org/licenses/LICENSE-2.0
//
// Unless required by applicable law or agreed to in writing, software
// distributed under the License is distributed on an "AS IS" BASIS,
// WITHOUT WARRANTIES OR CONDITIONS OF ANY KIND, either express or implied.
// See the License for the specific language governing permissions and
// limitations under the License.

// Package version contains the operator's version, as well as versions of underlying components.
package version

import (
	"fmt"
	"runtime"
)

var (
<<<<<<< HEAD
	version                        string
	buildDate                      string
	otelCol                        string
	targetAllocator                string
	operatorOpAMPBridge            string
	autoInstrumentationJava        string
	autoInstrumentationNodeJS      string
	autoInstrumentationPython      string
	autoInstrumentationDotNet      string
	autoInstrumentationApacheHttpd string
=======
	version                   string
	buildDate                 string
	otelCol                   string
	targetAllocator           string
	operatorOpAMPBridge       string
	autoInstrumentationJava   string
	autoInstrumentationNodeJS string
	autoInstrumentationPython string
	autoInstrumentationDotNet string
	autoInstrumentationGo     string
>>>>>>> 70e760e4
)

// Version holds this Operator's version as well as the version of some of the components it uses.
type Version struct {
<<<<<<< HEAD
	Operator                       string `json:"opentelemetry-operator"`
	BuildDate                      string `json:"build-date"`
	OpenTelemetryCollector         string `json:"opentelemetry-collector-version"`
	Go                             string `json:"go-version"`
	TargetAllocator                string `json:"target-allocator-version"`
	OperatorOpAMPBridge            string `json:"operator-opamp-bridge"`
	AutoInstrumentationJava        string `json:"auto-instrumentation-java"`
	AutoInstrumentationNodeJS      string `json:"auto-instrumentation-nodejs"`
	AutoInstrumentationPython      string `json:"auto-instrumentation-python"`
	AutoInstrumentationDotNet      string `json:"auto-instrumentation-dotnet"`
	AutoInstrumentationApacheHttpd string `json:"auto-instrumentation-apache-httpd"`
=======
	Operator                  string `json:"opentelemetry-operator"`
	BuildDate                 string `json:"build-date"`
	OpenTelemetryCollector    string `json:"opentelemetry-collector-version"`
	Go                        string `json:"go-version"`
	TargetAllocator           string `json:"target-allocator-version"`
	OperatorOpAMPBridge       string `json:"operator-opamp-bridge"`
	AutoInstrumentationJava   string `json:"auto-instrumentation-java"`
	AutoInstrumentationNodeJS string `json:"auto-instrumentation-nodejs"`
	AutoInstrumentationPython string `json:"auto-instrumentation-python"`
	AutoInstrumentationDotNet string `json:"auto-instrumentation-dotnet"`
	AutoInstrumentationGo     string `json:"auto-instrumentation-go"`
>>>>>>> 70e760e4
}

// Get returns the Version object with the relevant information.
func Get() Version {
	return Version{
<<<<<<< HEAD
		Operator:                       version,
		BuildDate:                      buildDate,
		OpenTelemetryCollector:         OpenTelemetryCollector(),
		Go:                             runtime.Version(),
		TargetAllocator:                TargetAllocator(),
		AutoInstrumentationJava:        AutoInstrumentationJava(),
		AutoInstrumentationNodeJS:      AutoInstrumentationNodeJS(),
		AutoInstrumentationPython:      AutoInstrumentationPython(),
		AutoInstrumentationDotNet:      AutoInstrumentationDotNet(),
		AutoInstrumentationApacheHttpd: AutoInstrumentationApacheHttpd(),
=======
		Operator:                  version,
		BuildDate:                 buildDate,
		OpenTelemetryCollector:    OpenTelemetryCollector(),
		Go:                        runtime.Version(),
		TargetAllocator:           TargetAllocator(),
		OperatorOpAMPBridge:       OperatorOpAMPBridge(),
		AutoInstrumentationJava:   AutoInstrumentationJava(),
		AutoInstrumentationNodeJS: AutoInstrumentationNodeJS(),
		AutoInstrumentationPython: AutoInstrumentationPython(),
		AutoInstrumentationDotNet: AutoInstrumentationDotNet(),
		AutoInstrumentationGo:     AutoInstrumentationGo(),
>>>>>>> 70e760e4
	}
}

func (v Version) String() string {
	return fmt.Sprintf(
<<<<<<< HEAD
		"Version(Operator='%v', BuildDate='%v', OpenTelemetryCollector='%v', Go='%v', TargetAllocator='%v', OperatorOpAMPBridge='%v', AutoInstrumentationJava='%v', AutoInstrumentationNodeJS='%v', AutoInstrumentationPython='%v', AutoInstrumentationDotNet='%v', AutoInstrumentationApacheHttpd='%v')",
=======
		"Version(Operator='%v', BuildDate='%v', OpenTelemetryCollector='%v', Go='%v', TargetAllocator='%v', OperatorOpAMPBridge='%v', AutoInstrumentationJava='%v', AutoInstrumentationNodeJS='%v', AutoInstrumentationPython='%v', AutoInstrumentationDotNet='%v', AutoInstrumentationGo='%v')",
>>>>>>> 70e760e4
		v.Operator,
		v.BuildDate,
		v.OpenTelemetryCollector,
		v.Go,
		v.TargetAllocator,
		v.OperatorOpAMPBridge,
		v.AutoInstrumentationJava,
		v.AutoInstrumentationNodeJS,
		v.AutoInstrumentationPython,
		v.AutoInstrumentationDotNet,
<<<<<<< HEAD
		v.AutoInstrumentationApacheHttpd,
=======
		v.AutoInstrumentationGo,
>>>>>>> 70e760e4
	)
}

// OpenTelemetryCollector returns the default OpenTelemetryCollector to use when no versions are specified via CLI or configuration.
func OpenTelemetryCollector() string {
	if len(otelCol) > 0 {
		// this should always be set, as it's specified during the build
		return otelCol
	}

	// fallback value, useful for tests
	return "0.0.0"
}

// TargetAllocator returns the default TargetAllocator to use when no versions are specified via CLI or configuration.
func TargetAllocator() string {
	if len(targetAllocator) > 0 {
		// this should always be set, as it's specified during the build
		return targetAllocator
	}

	// fallback value, useful for tests
	return "0.0.0"
}

// OperatorOpAMPBridge returns the default OperatorOpAMPBridge to use when no versions are specified via CLI or configuration.
func OperatorOpAMPBridge() string {
	if len(operatorOpAMPBridge) > 0 {
		// this should always be set, as it's specified during the build
		return operatorOpAMPBridge
	}

	// fallback value, useful for tests
	return "0.0.0"
}

func AutoInstrumentationJava() string {
	if len(autoInstrumentationJava) > 0 {
		return autoInstrumentationJava
	}
	return "0.0.0"
}

func AutoInstrumentationNodeJS() string {
	if len(autoInstrumentationNodeJS) > 0 {
		return autoInstrumentationNodeJS
	}
	return "0.0.0"
}

func AutoInstrumentationPython() string {
	if len(autoInstrumentationPython) > 0 {
		return autoInstrumentationPython
	}
	return "0.0.0"
}

func AutoInstrumentationDotNet() string {
	if len(autoInstrumentationDotNet) > 0 {
		return autoInstrumentationDotNet
	}
	return "0.0.0"
}

<<<<<<< HEAD
func AutoInstrumentationApacheHttpd() string {
	if len(autoInstrumentationApacheHttpd) > 0 {
		return autoInstrumentationApacheHttpd
=======
func AutoInstrumentationGo() string {
	if len(autoInstrumentationGo) > 0 {
		return autoInstrumentationGo
>>>>>>> 70e760e4
	}
	return "0.0.0"
}<|MERGE_RESOLUTION|>--- conflicted
+++ resolved
@@ -21,7 +21,6 @@
 )
 
 var (
-<<<<<<< HEAD
 	version                        string
 	buildDate                      string
 	otelCol                        string
@@ -32,23 +31,11 @@
 	autoInstrumentationPython      string
 	autoInstrumentationDotNet      string
 	autoInstrumentationApacheHttpd string
-=======
-	version                   string
-	buildDate                 string
-	otelCol                   string
-	targetAllocator           string
-	operatorOpAMPBridge       string
-	autoInstrumentationJava   string
-	autoInstrumentationNodeJS string
-	autoInstrumentationPython string
-	autoInstrumentationDotNet string
-	autoInstrumentationGo     string
->>>>>>> 70e760e4
+	autoInstrumentationGo          string
 )
 
 // Version holds this Operator's version as well as the version of some of the components it uses.
 type Version struct {
-<<<<<<< HEAD
 	Operator                       string `json:"opentelemetry-operator"`
 	BuildDate                      string `json:"build-date"`
 	OpenTelemetryCollector         string `json:"opentelemetry-collector-version"`
@@ -59,59 +46,31 @@
 	AutoInstrumentationNodeJS      string `json:"auto-instrumentation-nodejs"`
 	AutoInstrumentationPython      string `json:"auto-instrumentation-python"`
 	AutoInstrumentationDotNet      string `json:"auto-instrumentation-dotnet"`
+	AutoInstrumentationGo          string `json:"auto-instrumentation-go"`
 	AutoInstrumentationApacheHttpd string `json:"auto-instrumentation-apache-httpd"`
-=======
-	Operator                  string `json:"opentelemetry-operator"`
-	BuildDate                 string `json:"build-date"`
-	OpenTelemetryCollector    string `json:"opentelemetry-collector-version"`
-	Go                        string `json:"go-version"`
-	TargetAllocator           string `json:"target-allocator-version"`
-	OperatorOpAMPBridge       string `json:"operator-opamp-bridge"`
-	AutoInstrumentationJava   string `json:"auto-instrumentation-java"`
-	AutoInstrumentationNodeJS string `json:"auto-instrumentation-nodejs"`
-	AutoInstrumentationPython string `json:"auto-instrumentation-python"`
-	AutoInstrumentationDotNet string `json:"auto-instrumentation-dotnet"`
-	AutoInstrumentationGo     string `json:"auto-instrumentation-go"`
->>>>>>> 70e760e4
 }
 
 // Get returns the Version object with the relevant information.
 func Get() Version {
 	return Version{
-<<<<<<< HEAD
 		Operator:                       version,
 		BuildDate:                      buildDate,
 		OpenTelemetryCollector:         OpenTelemetryCollector(),
 		Go:                             runtime.Version(),
 		TargetAllocator:                TargetAllocator(),
+		OperatorOpAMPBridge:            OperatorOpAMPBridge(),
 		AutoInstrumentationJava:        AutoInstrumentationJava(),
 		AutoInstrumentationNodeJS:      AutoInstrumentationNodeJS(),
 		AutoInstrumentationPython:      AutoInstrumentationPython(),
 		AutoInstrumentationDotNet:      AutoInstrumentationDotNet(),
+		AutoInstrumentationGo:          AutoInstrumentationGo(),
 		AutoInstrumentationApacheHttpd: AutoInstrumentationApacheHttpd(),
-=======
-		Operator:                  version,
-		BuildDate:                 buildDate,
-		OpenTelemetryCollector:    OpenTelemetryCollector(),
-		Go:                        runtime.Version(),
-		TargetAllocator:           TargetAllocator(),
-		OperatorOpAMPBridge:       OperatorOpAMPBridge(),
-		AutoInstrumentationJava:   AutoInstrumentationJava(),
-		AutoInstrumentationNodeJS: AutoInstrumentationNodeJS(),
-		AutoInstrumentationPython: AutoInstrumentationPython(),
-		AutoInstrumentationDotNet: AutoInstrumentationDotNet(),
-		AutoInstrumentationGo:     AutoInstrumentationGo(),
->>>>>>> 70e760e4
 	}
 }
 
 func (v Version) String() string {
 	return fmt.Sprintf(
-<<<<<<< HEAD
-		"Version(Operator='%v', BuildDate='%v', OpenTelemetryCollector='%v', Go='%v', TargetAllocator='%v', OperatorOpAMPBridge='%v', AutoInstrumentationJava='%v', AutoInstrumentationNodeJS='%v', AutoInstrumentationPython='%v', AutoInstrumentationDotNet='%v', AutoInstrumentationApacheHttpd='%v')",
-=======
-		"Version(Operator='%v', BuildDate='%v', OpenTelemetryCollector='%v', Go='%v', TargetAllocator='%v', OperatorOpAMPBridge='%v', AutoInstrumentationJava='%v', AutoInstrumentationNodeJS='%v', AutoInstrumentationPython='%v', AutoInstrumentationDotNet='%v', AutoInstrumentationGo='%v')",
->>>>>>> 70e760e4
+		"Version(Operator='%v', BuildDate='%v', OpenTelemetryCollector='%v', Go='%v', TargetAllocator='%v', OperatorOpAMPBridge='%v', AutoInstrumentationJava='%v', AutoInstrumentationNodeJS='%v', AutoInstrumentationPython='%v', AutoInstrumentationDotNet='%v', AutoInstrumentationGo='%v', AutoInstrumentationApacheHttpd='%v')",
 		v.Operator,
 		v.BuildDate,
 		v.OpenTelemetryCollector,
@@ -122,11 +81,8 @@
 		v.AutoInstrumentationNodeJS,
 		v.AutoInstrumentationPython,
 		v.AutoInstrumentationDotNet,
-<<<<<<< HEAD
+		v.AutoInstrumentationGo,
 		v.AutoInstrumentationApacheHttpd,
-=======
-		v.AutoInstrumentationGo,
->>>>>>> 70e760e4
 	)
 }
 
@@ -191,15 +147,16 @@
 	return "0.0.0"
 }
 
-<<<<<<< HEAD
 func AutoInstrumentationApacheHttpd() string {
 	if len(autoInstrumentationApacheHttpd) > 0 {
 		return autoInstrumentationApacheHttpd
-=======
+	}
+	return "0.0.0"
+}
+
 func AutoInstrumentationGo() string {
 	if len(autoInstrumentationGo) > 0 {
 		return autoInstrumentationGo
->>>>>>> 70e760e4
 	}
 	return "0.0.0"
 }