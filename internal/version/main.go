// Copyright The OpenTelemetry Authors
//
// Licensed under the Apache License, Version 2.0 (the "License");
// you may not use this file except in compliance with the License.
// You may obtain a copy of the License at
//
//     http://www.apache.org/licenses/LICENSE-2.0
//
// Unless required by applicable law or agreed to in writing, software
// distributed under the License is distributed on an "AS IS" BASIS,
// WITHOUT WARRANTIES OR CONDITIONS OF ANY KIND, either express or implied.
// See the License for the specific language governing permissions and
// limitations under the License.

// Package version contains the operator's version, as well as versions of underlying components.
package version

import (
	"fmt"
	"runtime"
)

var (
<<<<<<< HEAD
	version                        string
	buildDate                      string
	otelCol                        string
	targetAllocator                string
	autoInstrumentationJava        string
	autoInstrumentationNodeJS      string
	autoInstrumentationPython      string
	autoInstrumentationDotNet      string
	autoInstrumentationApacheHttpd string
=======
	version                   string
	buildDate                 string
	otelCol                   string
	targetAllocator           string
	operatorOpAMPBridge       string
	autoInstrumentationJava   string
	autoInstrumentationNodeJS string
	autoInstrumentationPython string
	autoInstrumentationDotNet string
>>>>>>> a3a99bf8
)

// Version holds this Operator's version as well as the version of some of the components it uses.
type Version struct {
<<<<<<< HEAD
	Operator                       string `json:"opentelemetry-operator"`
	BuildDate                      string `json:"build-date"`
	OpenTelemetryCollector         string `json:"opentelemetry-collector-version"`
	Go                             string `json:"go-version"`
	TargetAllocator                string `json:"target-allocator-version"`
	AutoInstrumentationJava        string `json:"auto-instrumentation-java"`
	AutoInstrumentationNodeJS      string `json:"auto-instrumentation-nodejs"`
	AutoInstrumentationPython      string `json:"auto-instrumentation-python"`
	AutoInstrumentationDotNet      string `json:"auto-instrumentation-dotnet"`
	AutoInstrumentationApacheHttpd string `json:"auto-instrumentation-apache-httpd"`
=======
	Operator                  string `json:"opentelemetry-operator"`
	BuildDate                 string `json:"build-date"`
	OpenTelemetryCollector    string `json:"opentelemetry-collector-version"`
	Go                        string `json:"go-version"`
	TargetAllocator           string `json:"target-allocator-version"`
	OperatorOpAMPBridge       string `json:"operator-opamp-bridge"`
	AutoInstrumentationJava   string `json:"auto-instrumentation-java"`
	AutoInstrumentationNodeJS string `json:"auto-instrumentation-nodejs"`
	AutoInstrumentationPython string `json:"auto-instrumentation-python"`
	AutoInstrumentationDotNet string `json:"auto-instrumentation-dotnet"`
>>>>>>> a3a99bf8
}

// Get returns the Version object with the relevant information.
func Get() Version {
	return Version{
<<<<<<< HEAD
		Operator:                       version,
		BuildDate:                      buildDate,
		OpenTelemetryCollector:         OpenTelemetryCollector(),
		Go:                             runtime.Version(),
		TargetAllocator:                TargetAllocator(),
		AutoInstrumentationJava:        AutoInstrumentationJava(),
		AutoInstrumentationNodeJS:      AutoInstrumentationNodeJS(),
		AutoInstrumentationPython:      AutoInstrumentationPython(),
		AutoInstrumentationDotNet:      AutoInstrumentationDotNet(),
		AutoInstrumentationApacheHttpd: AutoInstrumentationApacheHttpd(),
=======
		Operator:                  version,
		BuildDate:                 buildDate,
		OpenTelemetryCollector:    OpenTelemetryCollector(),
		Go:                        runtime.Version(),
		TargetAllocator:           TargetAllocator(),
		OperatorOpAMPBridge:       OperatorOpAMPBridge(),
		AutoInstrumentationJava:   AutoInstrumentationJava(),
		AutoInstrumentationNodeJS: AutoInstrumentationNodeJS(),
		AutoInstrumentationPython: AutoInstrumentationPython(),
		AutoInstrumentationDotNet: AutoInstrumentationDotNet(),
>>>>>>> a3a99bf8
	}
}

func (v Version) String() string {
	return fmt.Sprintf(
<<<<<<< HEAD
		"Version(Operator='%v', BuildDate='%v', OpenTelemetryCollector='%v', Go='%v', TargetAllocator='%v', AutoInstrumentationJava='%v', AutoInstrumentationNodeJS='%v', AutoInstrumentationPython='%v', AutoInstrumentationDotNet='%v', AutoInstrumentationApacheHttpd='%v')", v.Operator,
=======
		"Version(Operator='%v', BuildDate='%v', OpenTelemetryCollector='%v', Go='%v', TargetAllocator='%v', OperatorOpAMPBridge='%v', AutoInstrumentationJava='%v', AutoInstrumentationNodeJS='%v', AutoInstrumentationPython='%v', AutoInstrumentationDotNet='%v')",
		v.Operator,
>>>>>>> a3a99bf8
		v.BuildDate,
		v.OpenTelemetryCollector,
		v.Go,
		v.TargetAllocator,
		v.OperatorOpAMPBridge,
		v.AutoInstrumentationJava,
		v.AutoInstrumentationNodeJS,
		v.AutoInstrumentationPython,
		v.AutoInstrumentationDotNet,
		v.AutoInstrumentationApacheHttpd,
	)
}

// OpenTelemetryCollector returns the default OpenTelemetryCollector to use when no versions are specified via CLI or configuration.
func OpenTelemetryCollector() string {
	if len(otelCol) > 0 {
		// this should always be set, as it's specified during the build
		return otelCol
	}

	// fallback value, useful for tests
	return "0.0.0"
}

// TargetAllocator returns the default TargetAllocator to use when no versions are specified via CLI or configuration.
func TargetAllocator() string {
	if len(targetAllocator) > 0 {
		// this should always be set, as it's specified during the build
		return targetAllocator
	}

	// fallback value, useful for tests
	return "0.0.0"
}

// OperatorOpAMPBridge returns the default OperatorOpAMPBridge to use when no versions are specified via CLI or configuration.
func OperatorOpAMPBridge() string {
	if len(operatorOpAMPBridge) > 0 {
		// this should always be set, as it's specified during the build
		return operatorOpAMPBridge
	}

	// fallback value, useful for tests
	return "0.0.0"
}

func AutoInstrumentationJava() string {
	if len(autoInstrumentationJava) > 0 {
		return autoInstrumentationJava
	}
	return "0.0.0"
}

func AutoInstrumentationNodeJS() string {
	if len(autoInstrumentationNodeJS) > 0 {
		return autoInstrumentationNodeJS
	}
	return "0.0.0"
}

func AutoInstrumentationPython() string {
	if len(autoInstrumentationPython) > 0 {
		return autoInstrumentationPython
	}
	return "0.0.0"
}

func AutoInstrumentationDotNet() string {
	if len(autoInstrumentationDotNet) > 0 {
		return autoInstrumentationDotNet
	}
	return "0.0.0"
}

func AutoInstrumentationApacheHttpd() string {
	if len(autoInstrumentationApacheHttpd) > 0 {
		return autoInstrumentationApacheHttpd
	}
	return "0.0.0"
}<|MERGE_RESOLUTION|>--- conflicted
+++ resolved
@@ -21,60 +21,36 @@
 )
 
 var (
-<<<<<<< HEAD
 	version                        string
 	buildDate                      string
 	otelCol                        string
 	targetAllocator                string
+	operatorOpAMPBridge            string
 	autoInstrumentationJava        string
 	autoInstrumentationNodeJS      string
 	autoInstrumentationPython      string
 	autoInstrumentationDotNet      string
 	autoInstrumentationApacheHttpd string
-=======
-	version                   string
-	buildDate                 string
-	otelCol                   string
-	targetAllocator           string
-	operatorOpAMPBridge       string
-	autoInstrumentationJava   string
-	autoInstrumentationNodeJS string
-	autoInstrumentationPython string
-	autoInstrumentationDotNet string
->>>>>>> a3a99bf8
 )
 
 // Version holds this Operator's version as well as the version of some of the components it uses.
 type Version struct {
-<<<<<<< HEAD
 	Operator                       string `json:"opentelemetry-operator"`
 	BuildDate                      string `json:"build-date"`
 	OpenTelemetryCollector         string `json:"opentelemetry-collector-version"`
 	Go                             string `json:"go-version"`
 	TargetAllocator                string `json:"target-allocator-version"`
+	OperatorOpAMPBridge            string `json:"operator-opamp-bridge"`
 	AutoInstrumentationJava        string `json:"auto-instrumentation-java"`
 	AutoInstrumentationNodeJS      string `json:"auto-instrumentation-nodejs"`
 	AutoInstrumentationPython      string `json:"auto-instrumentation-python"`
 	AutoInstrumentationDotNet      string `json:"auto-instrumentation-dotnet"`
 	AutoInstrumentationApacheHttpd string `json:"auto-instrumentation-apache-httpd"`
-=======
-	Operator                  string `json:"opentelemetry-operator"`
-	BuildDate                 string `json:"build-date"`
-	OpenTelemetryCollector    string `json:"opentelemetry-collector-version"`
-	Go                        string `json:"go-version"`
-	TargetAllocator           string `json:"target-allocator-version"`
-	OperatorOpAMPBridge       string `json:"operator-opamp-bridge"`
-	AutoInstrumentationJava   string `json:"auto-instrumentation-java"`
-	AutoInstrumentationNodeJS string `json:"auto-instrumentation-nodejs"`
-	AutoInstrumentationPython string `json:"auto-instrumentation-python"`
-	AutoInstrumentationDotNet string `json:"auto-instrumentation-dotnet"`
->>>>>>> a3a99bf8
 }
 
 // Get returns the Version object with the relevant information.
 func Get() Version {
 	return Version{
-<<<<<<< HEAD
 		Operator:                       version,
 		BuildDate:                      buildDate,
 		OpenTelemetryCollector:         OpenTelemetryCollector(),
@@ -85,29 +61,13 @@
 		AutoInstrumentationPython:      AutoInstrumentationPython(),
 		AutoInstrumentationDotNet:      AutoInstrumentationDotNet(),
 		AutoInstrumentationApacheHttpd: AutoInstrumentationApacheHttpd(),
-=======
-		Operator:                  version,
-		BuildDate:                 buildDate,
-		OpenTelemetryCollector:    OpenTelemetryCollector(),
-		Go:                        runtime.Version(),
-		TargetAllocator:           TargetAllocator(),
-		OperatorOpAMPBridge:       OperatorOpAMPBridge(),
-		AutoInstrumentationJava:   AutoInstrumentationJava(),
-		AutoInstrumentationNodeJS: AutoInstrumentationNodeJS(),
-		AutoInstrumentationPython: AutoInstrumentationPython(),
-		AutoInstrumentationDotNet: AutoInstrumentationDotNet(),
->>>>>>> a3a99bf8
 	}
 }
 
 func (v Version) String() string {
 	return fmt.Sprintf(
-<<<<<<< HEAD
-		"Version(Operator='%v', BuildDate='%v', OpenTelemetryCollector='%v', Go='%v', TargetAllocator='%v', AutoInstrumentationJava='%v', AutoInstrumentationNodeJS='%v', AutoInstrumentationPython='%v', AutoInstrumentationDotNet='%v', AutoInstrumentationApacheHttpd='%v')", v.Operator,
-=======
-		"Version(Operator='%v', BuildDate='%v', OpenTelemetryCollector='%v', Go='%v', TargetAllocator='%v', OperatorOpAMPBridge='%v', AutoInstrumentationJava='%v', AutoInstrumentationNodeJS='%v', AutoInstrumentationPython='%v', AutoInstrumentationDotNet='%v')",
+		"Version(Operator='%v', BuildDate='%v', OpenTelemetryCollector='%v', Go='%v', TargetAllocator='%v', AutoInstrumentationJava='%v', AutoInstrumentationNodeJS='%v', AutoInstrumentationPython='%v', AutoInstrumentationDotNet='%v')",
 		v.Operator,
->>>>>>> a3a99bf8
 		v.BuildDate,
 		v.OpenTelemetryCollector,
 		v.Go,
