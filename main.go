// Copyright The OpenTelemetry Authors
//
// Licensed under the Apache License, Version 2.0 (the "License");
// you may not use this file except in compliance with the License.
// You may obtain a copy of the License at
//
//     http://www.apache.org/licenses/LICENSE-2.0
//
// Unless required by applicable law or agreed to in writing, software
// distributed under the License is distributed on an "AS IS" BASIS,
// WITHOUT WARRANTIES OR CONDITIONS OF ANY KIND, either express or implied.
// See the License for the specific language governing permissions and
// limitations under the License.

package main

import (
	"context"
	"flag"
	"fmt"
	"os"
	"runtime"
	"strings"

	"github.com/spf13/pflag"
	metav1 "k8s.io/apimachinery/pkg/apis/meta/v1"
	k8sruntime "k8s.io/apimachinery/pkg/runtime"
	utilruntime "k8s.io/apimachinery/pkg/util/runtime"
	clientgoscheme "k8s.io/client-go/kubernetes/scheme"
	_ "k8s.io/client-go/plugin/pkg/client/auth/gcp"
	ctrl "sigs.k8s.io/controller-runtime"
	"sigs.k8s.io/controller-runtime/pkg/cache"
	"sigs.k8s.io/controller-runtime/pkg/healthz"
	"sigs.k8s.io/controller-runtime/pkg/log/zap"
	"sigs.k8s.io/controller-runtime/pkg/manager"
	"sigs.k8s.io/controller-runtime/pkg/webhook"

	otelv1alpha1 "github.com/open-telemetry/opentelemetry-operator/apis/v1alpha1"
	"github.com/open-telemetry/opentelemetry-operator/controllers"
	"github.com/open-telemetry/opentelemetry-operator/internal/config"
	"github.com/open-telemetry/opentelemetry-operator/internal/version"
	"github.com/open-telemetry/opentelemetry-operator/internal/webhookhandler"
	"github.com/open-telemetry/opentelemetry-operator/pkg/autodetect"
	"github.com/open-telemetry/opentelemetry-operator/pkg/collector/upgrade"
	collectorupgrade "github.com/open-telemetry/opentelemetry-operator/pkg/collector/upgrade"
	"github.com/open-telemetry/opentelemetry-operator/pkg/instrumentation"
	instrumentationupgrade "github.com/open-telemetry/opentelemetry-operator/pkg/instrumentation/upgrade"
	"github.com/open-telemetry/opentelemetry-operator/pkg/sidecar"
	// +kubebuilder:scaffold:imports
)

var (
	scheme   = k8sruntime.NewScheme()
	setupLog = ctrl.Log.WithName("setup")
)

func init() {
	utilruntime.Must(clientgoscheme.AddToScheme(scheme))

	utilruntime.Must(otelv1alpha1.AddToScheme(scheme))
	// +kubebuilder:scaffold:scheme
}

func main() {
	// registers any flags that underlying libraries might use
	opts := zap.Options{}
	opts.BindFlags(flag.CommandLine)
	pflag.CommandLine.AddGoFlagSet(flag.CommandLine)

	v := version.Get()

	// add flags related to this operator
	var (
		metricsAddr             string
		probeAddr               string
		enableLeaderElection    bool
		collectorImage          string
		targetAllocatorImage    string
		autoInstrumentationJava string
	)
	pflag.StringVar(&metricsAddr, "metrics-addr", ":8080", "The address the metric endpoint binds to.")
	flag.StringVar(&probeAddr, "health-probe-addr", ":8081", "The address the probe endpoint binds to.")
	pflag.BoolVar(&enableLeaderElection, "enable-leader-election", false,
		"Enable leader election for controller manager. "+
			"Enabling this will ensure there is only one active controller manager.")
	pflag.StringVar(&collectorImage, "collector-image", fmt.Sprintf("otel/opentelemetry-collector:%s", v.OpenTelemetryCollector), "The default OpenTelemetry collector image. This image is used when no image is specified in the CustomResource.")
	pflag.StringVar(&targetAllocatorImage, "target-allocator-image", fmt.Sprintf("quay.io/opentelemetry/target-allocator:%s", v.TargetAllocator), "The default OpenTelemetry target allocator image. This image is used when no image is specified in the CustomResource.")
	pflag.StringVar(&autoInstrumentationJava, "auto-instrumentation-java-image", fmt.Sprintf("ghcr.io/open-telemetry/opentelemetry-operator/autoinstrumentation-java:%s", v.JavaAutoInstrumentation), "The default OpenTelemetry Java instrumentation image. This image is used when no image is specified in the CustomResource.")

	logger := zap.New(zap.UseFlagOptions(&opts))
	ctrl.SetLogger(logger)

	logger.Info("Starting the OpenTelemetry Operator",
		"opentelemetry-operator", v.Operator,
		"opentelemetry-collector", collectorImage,
		"opentelemetry-targetallocator", targetAllocatorImage,
		"auto-instrumentation-java", autoInstrumentationJava,
		"build-date", v.BuildDate,
		"go-version", v.Go,
		"go-arch", runtime.GOARCH,
		"go-os", runtime.GOOS,
	)

	restConfig := ctrl.GetConfigOrDie()

	// builds the operator's configuration
	ad, err := autodetect.New(restConfig)
	if err != nil {
		setupLog.Error(err, "failed to setup auto-detect routine")
		os.Exit(1)
	}

	cfg := config.New(
		config.WithLogger(ctrl.Log.WithName("config")),
		config.WithVersion(v),
		config.WithCollectorImage(collectorImage),
		config.WithTargetAllocatorImage(targetAllocatorImage),
		config.WithAutoInstrumentationJavaImage(autoInstrumentationJava),
		config.WithAutoDetect(ad),
	)

	pflag.CommandLine.AddFlagSet(cfg.FlagSet())

	pflag.Parse()

	watchNamespace, found := os.LookupEnv("WATCH_NAMESPACE")
	if found {
		setupLog.Info("watching namespace(s)", "namespaces", watchNamespace)
	} else {
		setupLog.Info("the env var WATCH_NAMESPACE isn't set, watching all namespaces")
	}

	mgrOptions := ctrl.Options{
		Scheme:                 scheme,
		MetricsBindAddress:     metricsAddr,
		Port:                   9443,
		HealthProbeBindAddress: probeAddr,
		LeaderElection:         enableLeaderElection,
		LeaderElectionID:       "9f7554c3.opentelemetry.io",
		Namespace:              watchNamespace,
	}

	if strings.Contains(watchNamespace, ",") {
		mgrOptions.Namespace = ""
		mgrOptions.NewCache = cache.MultiNamespacedCacheBuilder(strings.Split(watchNamespace, ","))
	}

	mgr, err := ctrl.NewManager(ctrl.GetConfigOrDie(), mgrOptions)
	if err != nil {
		setupLog.Error(err, "unable to start manager")
		os.Exit(1)
	}

<<<<<<< HEAD
	// run the auto-detect mechanism for the configuration
	err = mgr.Add(manager.RunnableFunc(func(_ context.Context) error {
		return cfg.StartAutoDetect()
	}))
	if err != nil {
		setupLog.Error(err, "failed to start the auto-detect mechanism")
	}

	// adds the upgrade mechanism to be executed once the manager is ready
	err = mgr.Add(manager.RunnableFunc(func(c context.Context) error {
		return collectorupgrade.ManagedInstances(c, upgrade.Params{
			Log: ctrl.Log.WithName("collector-upgrade"), 
			Version: v, 
			Client: mgr.GetClient(),
			Recorder: mgr.GetEventRecorderFor("collector-upgrade"),
			},
			)
	}))
	if err != nil {
		setupLog.Error(err, "failed to upgrade managed instances")
	}
	// adds the upgrade mechanism to be executed once the manager is ready
	err = mgr.Add(manager.RunnableFunc(func(c context.Context) error {
		u := &instrumentationupgrade.InstrumentationUpgrade{
			Logger:               ctrl.Log.WithName("instrumentation-upgrade"),
			DefaultAutoInstrJava: autoInstrumentationJava,
			Client:               mgr.GetClient(),
		}
		return u.ManagedInstances(c)
	}))
=======
	ctx := ctrl.SetupSignalHandler()
	err = addDependencies(ctx, mgr, cfg, v)
>>>>>>> e0a5a5a8
	if err != nil {
		setupLog.Error(err, "failed to add/run bootstrap dependencies to the controller manager")
		os.Exit(1)
	}

	if err = controllers.NewReconciler(controllers.Params{
		Client:   mgr.GetClient(),
		Log:      ctrl.Log.WithName("controllers").WithName("OpenTelemetryCollector"),
		Scheme:   mgr.GetScheme(),
		Config:   cfg,
		Recorder: mgr.GetEventRecorderFor("opentelemetry-operator"),
	}).SetupWithManager(mgr); err != nil {
		setupLog.Error(err, "unable to create controller", "controller", "OpenTelemetryCollector")
		os.Exit(1)
	}

	if os.Getenv("ENABLE_WEBHOOKS") != "false" {
		if err = (&otelv1alpha1.OpenTelemetryCollector{}).SetupWebhookWithManager(mgr); err != nil {
			setupLog.Error(err, "unable to create webhook", "webhook", "OpenTelemetryCollector")
			os.Exit(1)
		}
		if err = (&otelv1alpha1.Instrumentation{
			ObjectMeta: metav1.ObjectMeta{
				Annotations: map[string]string{otelv1alpha1.AnnotationDefaultAutoInstrumentationJava: autoInstrumentationJava},
			},
		}).SetupWebhookWithManager(mgr); err != nil {
			setupLog.Error(err, "unable to create webhook", "webhook", "Instrumentation")
			os.Exit(1)
		}

		mgr.GetWebhookServer().Register("/mutate-v1-pod", &webhook.Admission{
			Handler: webhookhandler.NewWebhookHandler(cfg, ctrl.Log.WithName("pod-webhook"), mgr.GetClient(),
				[]webhookhandler.PodMutator{
					sidecar.NewMutator(logger, cfg, mgr.GetClient()),
					instrumentation.NewMutator(logger, mgr.GetClient()),
				}),
		})
	}
	// +kubebuilder:scaffold:builder

	if err := mgr.AddHealthzCheck("healthz", healthz.Ping); err != nil {
		setupLog.Error(err, "unable to set up health check")
		os.Exit(1)
	}
	if err := mgr.AddReadyzCheck("readyz", healthz.Ping); err != nil {
		setupLog.Error(err, "unable to set up ready check")
		os.Exit(1)
	}

	setupLog.Info("starting manager")
	if err := mgr.Start(ctx); err != nil {
		setupLog.Error(err, "problem running manager")
		os.Exit(1)
	}
}

func addDependencies(_ context.Context, mgr ctrl.Manager, cfg config.Config, v version.Version) error {
	// run the auto-detect mechanism for the configuration
	err := mgr.Add(manager.RunnableFunc(func(_ context.Context) error {
		return cfg.StartAutoDetect()
	}))
	if err != nil {
		return fmt.Errorf("failed to start the auto-detect mechanism: %w", err)
	}

	// adds the upgrade mechanism to be executed once the manager is ready
	err = mgr.Add(manager.RunnableFunc(func(c context.Context) error {
		return collectorupgrade.ManagedInstances(c, ctrl.Log.WithName("collector-upgrade"), v, mgr.GetClient())
	}))
	if err != nil {
		return fmt.Errorf("failed to upgrade OpenTelemetryCollector instances: %w", err)
	}

	// adds the upgrade mechanism to be executed once the manager is ready
	err = mgr.Add(manager.RunnableFunc(func(c context.Context) error {
		u := &instrumentationupgrade.InstrumentationUpgrade{
			Logger:               ctrl.Log.WithName("instrumentation-upgrade"),
			DefaultAutoInstrJava: cfg.AutoInstrumentationJavaImage(),
			Client:               mgr.GetClient(),
		}
		return u.ManagedInstances(c)
	}))
	if err != nil {
		return fmt.Errorf("failed to upgrade Instrumentation instances: %w", err)
	}
	return nil
}<|MERGE_RESOLUTION|>--- conflicted
+++ resolved
@@ -151,41 +151,8 @@
 		os.Exit(1)
 	}
 
-<<<<<<< HEAD
-	// run the auto-detect mechanism for the configuration
-	err = mgr.Add(manager.RunnableFunc(func(_ context.Context) error {
-		return cfg.StartAutoDetect()
-	}))
-	if err != nil {
-		setupLog.Error(err, "failed to start the auto-detect mechanism")
-	}
-
-	// adds the upgrade mechanism to be executed once the manager is ready
-	err = mgr.Add(manager.RunnableFunc(func(c context.Context) error {
-		return collectorupgrade.ManagedInstances(c, upgrade.Params{
-			Log: ctrl.Log.WithName("collector-upgrade"), 
-			Version: v, 
-			Client: mgr.GetClient(),
-			Recorder: mgr.GetEventRecorderFor("collector-upgrade"),
-			},
-			)
-	}))
-	if err != nil {
-		setupLog.Error(err, "failed to upgrade managed instances")
-	}
-	// adds the upgrade mechanism to be executed once the manager is ready
-	err = mgr.Add(manager.RunnableFunc(func(c context.Context) error {
-		u := &instrumentationupgrade.InstrumentationUpgrade{
-			Logger:               ctrl.Log.WithName("instrumentation-upgrade"),
-			DefaultAutoInstrJava: autoInstrumentationJava,
-			Client:               mgr.GetClient(),
-		}
-		return u.ManagedInstances(c)
-	}))
-=======
 	ctx := ctrl.SetupSignalHandler()
 	err = addDependencies(ctx, mgr, cfg, v)
->>>>>>> e0a5a5a8
 	if err != nil {
 		setupLog.Error(err, "failed to add/run bootstrap dependencies to the controller manager")
 		os.Exit(1)
