// Copyright The OpenTelemetry Authors
//
// Licensed under the Apache License, Version 2.0 (the "License");
// you may not use this file except in compliance with the License.
// You may obtain a copy of the License at
//
//     http://www.apache.org/licenses/LICENSE-2.0
//
// Unless required by applicable law or agreed to in writing, software
// distributed under the License is distributed on an "AS IS" BASIS,
// WITHOUT WARRANTIES OR CONDITIONS OF ANY KIND, either express or implied.
// See the License for the specific language governing permissions and
// limitations under the License.

package collector

import (
	"github.com/go-logr/logr"
	autoscalingv1 "k8s.io/api/autoscaling/v1"
	metav1 "k8s.io/apimachinery/pkg/apis/meta/v1"

	"github.com/open-telemetry/opentelemetry-operator/apis/v1alpha1"
	"github.com/open-telemetry/opentelemetry-operator/internal/config"
	"github.com/open-telemetry/opentelemetry-operator/pkg/naming"
)

const defaultCPUTarget int32 = 90

func HorizontalPodAutoscaler(cfg config.Config, logger logr.Logger, otelcol v1alpha1.OpenTelemetryCollector) autoscalingv1.HorizontalPodAutoscaler {
	labels := Labels(otelcol, cfg.LabelsFilter())
	labels["app.kubernetes.io/name"] = naming.Collector(otelcol)

	annotations := Annotations(otelcol)
	cpuTarget := defaultCPUTarget

	return autoscalingv1.HorizontalPodAutoscaler{
		ObjectMeta: metav1.ObjectMeta{
			Name:        otelcol.Name,
			Namespace:   otelcol.Namespace,
			Labels:      labels,
			Annotations: annotations,
		},
		Spec: autoscalingv1.HorizontalPodAutoscalerSpec{
			ScaleTargetRef: autoscalingv1.CrossVersionObjectReference{
<<<<<<< HEAD
<<<<<<< HEAD
				APIVersion: v1alpha1.GroupVersion.String(),
=======
				APIVersion: "opentelemetry.io/v1alpha1",
>>>>>>> cf71e81 (Change horizontal pod autoscaler to use otelcol scale subresource)
=======
				APIVersion: v1alpha1.GroupVersion.String(),
>>>>>>> 7bb02c2b
				Kind:       "OpenTelemetryCollector",
				Name:       otelcol.Name,
			},
			MinReplicas:                    &otelcol.Spec.MinReplicas,
			MaxReplicas:                    *otelcol.Spec.MaxReplicas,
			TargetCPUUtilizationPercentage: &cpuTarget,
		},
	}
}<|MERGE_RESOLUTION|>--- conflicted
+++ resolved
@@ -42,15 +42,7 @@
 		},
 		Spec: autoscalingv1.HorizontalPodAutoscalerSpec{
 			ScaleTargetRef: autoscalingv1.CrossVersionObjectReference{
-<<<<<<< HEAD
-<<<<<<< HEAD
 				APIVersion: v1alpha1.GroupVersion.String(),
-=======
-				APIVersion: "opentelemetry.io/v1alpha1",
->>>>>>> cf71e81 (Change horizontal pod autoscaler to use otelcol scale subresource)
-=======
-				APIVersion: v1alpha1.GroupVersion.String(),
->>>>>>> 7bb02c2b
 				Kind:       "OpenTelemetryCollector",
 				Name:       otelcol.Name,
 			},
