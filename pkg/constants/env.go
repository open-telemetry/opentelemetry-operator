// Copyright The OpenTelemetry Authors
//
// Licensed under the Apache License, Version 2.0 (the "License");
// you may not use this file except in compliance with the License.
// You may obtain a copy of the License at
//
//     http://www.apache.org/licenses/LICENSE-2.0
//
// Unless required by applicable law or agreed to in writing, software
// distributed under the License is distributed on an "AS IS" BASIS,
// WITHOUT WARRANTIES OR CONDITIONS OF ANY KIND, either express or implied.
// See the License for the specific language governing permissions and
// limitations under the License.

package constants

const (
	EnvOTELServiceName          = "OTEL_SERVICE_NAME"
	EnvOTELExporterOTLPEndpoint = "OTEL_EXPORTER_OTLP_ENDPOINT"
	EnvOTELResourceAttrs        = "OTEL_RESOURCE_ATTRIBUTES"
	EnvOTELPropagators          = "OTEL_PROPAGATORS"
	EnvOTELTracesSampler        = "OTEL_TRACES_SAMPLER"
	EnvOTELTracesSamplerArg     = "OTEL_TRACES_SAMPLER_ARG"

	InstrumentationPrefix                           = "instrumentation.opentelemetry.io/"
	AnnotationDefaultAutoInstrumentationJava        = InstrumentationPrefix + "default-auto-instrumentation-java-image"
	AnnotationDefaultAutoInstrumentationNodeJS      = InstrumentationPrefix + "default-auto-instrumentation-nodejs-image"
	AnnotationDefaultAutoInstrumentationPython      = InstrumentationPrefix + "default-auto-instrumentation-python-image"
	AnnotationDefaultAutoInstrumentationDotNet      = InstrumentationPrefix + "default-auto-instrumentation-dotnet-image"
	AnnotationDefaultAutoInstrumentationGo          = InstrumentationPrefix + "default-auto-instrumentation-go-image"
	AnnotationDefaultAutoInstrumentationApacheHttpd = InstrumentationPrefix + "default-auto-instrumentation-apache-httpd-image"
	AnnotationDefaultAutoInstrumentationNginx       = InstrumentationPrefix + "default-auto-instrumentation-nginx-image"

	EnvPodName  = "OTEL_RESOURCE_ATTRIBUTES_POD_NAME"
	EnvPodUID   = "OTEL_RESOURCE_ATTRIBUTES_POD_UID"
	EnvPodIP    = "OTEL_POD_IP"
	EnvNodeName = "OTEL_RESOURCE_ATTRIBUTES_NODE_NAME"
	EnvNodeIP   = "OTEL_NODE_IP"

	FlagApacheHttpd = "enable-apache-httpd-instrumentation"
	FlagDotNet      = "enable-dotnet-instrumentation"
	FlagPython      = "enable-python-instrumentation"
	FlagNginx       = "enable-nginx-instrumentation"
<<<<<<< HEAD
	FlagNodeJS      = "enable-nodejs-instrumentation"
=======
	FlagJava        = "enable-java-instrumentation"
>>>>>>> 5bafbfdc
)<|MERGE_RESOLUTION|>--- conflicted
+++ resolved
@@ -41,9 +41,6 @@
 	FlagDotNet      = "enable-dotnet-instrumentation"
 	FlagPython      = "enable-python-instrumentation"
 	FlagNginx       = "enable-nginx-instrumentation"
-<<<<<<< HEAD
 	FlagNodeJS      = "enable-nodejs-instrumentation"
-=======
 	FlagJava        = "enable-java-instrumentation"
->>>>>>> 5bafbfdc
 )