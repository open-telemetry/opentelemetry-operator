--- conflicted
+++ resolved
@@ -37,10 +37,7 @@
 
 	FlagApacheHttpd = "enable-apache-httpd-instrumentation"
 	FlagDotNet      = "enable-dotnet-instrumentation"
-<<<<<<< HEAD
 	FlagGo          = "enable-go-instrumentation"
-=======
 	FlagPython      = "enable-python-instrumentation"
 	FlagNginx       = "enable-nginx-instrumentation"
->>>>>>> d4b24f3b
 )