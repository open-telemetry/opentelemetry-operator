--- conflicted
+++ resolved
@@ -23,17 +23,11 @@
 const (
 	// annotationInjectJava indicates whether java auto-instrumentation should be injected or not.
 	// Possible values are "true", "false" or "<Instrumentation>" name.
-<<<<<<< HEAD
-	annotationInjectJava   = "instrumentation.opentelemetry.io/inject-java"
-	annotationInjectNodeJS = "instrumentation.opentelemetry.io/inject-nodejs"
-	annotationInjectPython = "instrumentation.opentelemetry.io/inject-python"
-	annotationInjectDotNet = "instrumentation.opentelemetry.io/inject-dotnet"
-=======
 	annotationInjectJava          = "instrumentation.opentelemetry.io/inject-java"
 	annotationInjectNodeJS        = "instrumentation.opentelemetry.io/inject-nodejs"
 	annotationInjectPython        = "instrumentation.opentelemetry.io/inject-python"
+	annotationInjectDotNet        = "instrumentation.opentelemetry.io/inject-dotnet"
 	annotationInjectContainerName = "instrumentation.opentelemetry.io/container-names"
->>>>>>> fad32ef7
 )
 
 // annotationValue returns the effective annotationInjectJava value, based on the annotations from the pod and namespace.
