// Copyright The OpenTelemetry Authors
//
// Licensed under the Apache License, Version 2.0 (the "License");
// you may not use this file except in compliance with the License.
// You may obtain a copy of the License at
//
//     http://www.apache.org/licenses/LICENSE-2.0
//
// Unless required by applicable law or agreed to in writing, software
// distributed under the License is distributed on an "AS IS" BASIS,
// WITHOUT WARRANTIES OR CONDITIONS OF ANY KIND, either express or implied.
// See the License for the specific language governing permissions and
// limitations under the License.

package instrumentation

import (
	"errors"
	"fmt"

	corev1 "k8s.io/api/core/v1"

	"github.com/open-telemetry/opentelemetry-operator/apis/v1alpha1"
)

const (
	envDotNetCoreClrEnableProfiling     = "CORECLR_ENABLE_PROFILING"
	envDotNetCoreClrProfiler            = "CORECLR_PROFILER"
	envDotNetCoreClrProfilerPath        = "CORECLR_PROFILER_PATH"
	envDotNetAdditionalDeps             = "DOTNET_ADDITIONAL_DEPS"
	envDotNetSharedStore                = "DOTNET_SHARED_STORE"
	envDotNetStartupHook                = "DOTNET_STARTUP_HOOKS"
	envDotNetOTelAutoHome               = "OTEL_DOTNET_AUTO_HOME"
	dotNetCoreClrEnableProfilingEnabled = "1"
	dotNetCoreClrProfilerID             = "{918728DD-259F-4A6A-AC2B-B85E1B658318}"
<<<<<<< HEAD
	dotNetCoreClrProfilerPath           = "/otel-auto-instrumentation-dotnet/linux-x64/OpenTelemetry.AutoInstrumentation.Native.so"
	dotNetAdditionalDepsPath            = "/otel-auto-instrumentation-dotnet/AdditionalDeps"
	dotNetOTelAutoHomePath              = "/otel-auto-instrumentation-dotnet"
	dotNetSharedStorePath               = "/otel-auto-instrumentation-dotnet/store"
	dotNetStartupHookPath               = "/otel-auto-instrumentation-dotnet/net/OpenTelemetry.AutoInstrumentation.StartupHook.dll"
	dotnetVolumeName                    = volumeName + "-dotnet"
	dotnetInitContainerName             = initContainerName + "-dotnet"
	dotnetInstrMountPath                = "/otel-auto-instrumentation-dotnet"
=======
	dotNetCoreClrProfilerGlibcPath      = "/otel-auto-instrumentation/linux-x64/OpenTelemetry.AutoInstrumentation.Native.so"
	dotNetCoreClrProfilerMuslPath       = "/otel-auto-instrumentation/linux-musl-x64/OpenTelemetry.AutoInstrumentation.Native.so"
	dotNetAdditionalDepsPath            = "/otel-auto-instrumentation/AdditionalDeps"
	dotNetOTelAutoHomePath              = "/otel-auto-instrumentation"
	dotNetSharedStorePath               = "/otel-auto-instrumentation/store"
	dotNetStartupHookPath               = "/otel-auto-instrumentation/net/OpenTelemetry.AutoInstrumentation.StartupHook.dll"
>>>>>>> c85ee3fd
)

// Supported .NET runtime identifiers (https://learn.microsoft.com/en-us/dotnet/core/rid-catalog), can be set by instrumentation.opentelemetry.io/inject-dotnet.
const (
	dotNetRuntimeLinuxGlibc = "linux-x64"
	dotNetRuntimeLinuxMusl  = "linux-musl-x64"
)

func injectDotNetSDK(dotNetSpec v1alpha1.DotNet, pod corev1.Pod, index int) (corev1.Pod, error) {

	// caller checks if there is at least one container.
	container := &pod.Spec.Containers[index]

	err := validateContainerEnv(container.Env, envDotNetStartupHook, envDotNetAdditionalDeps, envDotNetSharedStore)
	if err != nil {
		return pod, err
	}

	// check if OTEL_DOTNET_AUTO_HOME env var is already set in the container
	// if it is already set, then we assume that .NET Auto-instrumentation is already configured for this container
	if getIndexOfEnv(container.Env, envDotNetOTelAutoHome) > -1 {
		return pod, errors.New("OTEL_DOTNET_AUTO_HOME environment variable is already set in the container")
	}

	// check if OTEL_DOTNET_AUTO_HOME env var is already set in the .NET instrumentation spec
	// if it is already set, then we assume that .NET Auto-instrumentation is already configured for this container
	if getIndexOfEnv(dotNetSpec.Env, envDotNetOTelAutoHome) > -1 {
		return pod, errors.New("OTEL_DOTNET_AUTO_HOME environment variable is already set in the .NET instrumentation spec")
	}

	runtime := pod.Annotations[annotationDotNetRuntime]
	coreClrProfilerPath := ""
	switch runtime {
	case "", dotNetRuntimeLinuxGlibc:
		coreClrProfilerPath = dotNetCoreClrProfilerGlibcPath
	case dotNetRuntimeLinuxMusl:
		coreClrProfilerPath = dotNetCoreClrProfilerMuslPath
	default:
		return pod, fmt.Errorf("provided instrumentation.opentelemetry.io/dotnet-runtime annotation value '%s' is not supported", runtime)
	}

	// inject .NET instrumentation spec env vars.
	for _, env := range dotNetSpec.Env {
		idx := getIndexOfEnv(container.Env, env.Name)
		if idx == -1 {
			container.Env = append(container.Env, env)
		}
	}

	const (
		doNotConcatEnvValues = false
		concatEnvValues      = true
	)

	setDotNetEnvVar(container, envDotNetCoreClrEnableProfiling, dotNetCoreClrEnableProfilingEnabled, doNotConcatEnvValues)

	setDotNetEnvVar(container, envDotNetCoreClrProfiler, dotNetCoreClrProfilerID, doNotConcatEnvValues)

	setDotNetEnvVar(container, envDotNetCoreClrProfilerPath, coreClrProfilerPath, doNotConcatEnvValues)

	setDotNetEnvVar(container, envDotNetStartupHook, dotNetStartupHookPath, concatEnvValues)

	setDotNetEnvVar(container, envDotNetAdditionalDeps, dotNetAdditionalDepsPath, concatEnvValues)

	setDotNetEnvVar(container, envDotNetOTelAutoHome, dotNetOTelAutoHomePath, doNotConcatEnvValues)

	setDotNetEnvVar(container, envDotNetSharedStore, dotNetSharedStorePath, concatEnvValues)

	container.VolumeMounts = append(container.VolumeMounts, corev1.VolumeMount{
		Name:      dotnetVolumeName,
		MountPath: dotnetInstrMountPath,
	})

	// We just inject Volumes and init containers for the first processed container.
	if isInitContainerMissing(pod, dotnetInitContainerName) {
		pod.Spec.Volumes = append(pod.Spec.Volumes, corev1.Volume{
			Name: dotnetVolumeName,
			VolumeSource: corev1.VolumeSource{
				EmptyDir: &corev1.EmptyDirVolumeSource{
					SizeLimit: volumeSize(dotNetSpec.VolumeSizeLimit),
				},
			}})

		pod.Spec.InitContainers = append(pod.Spec.InitContainers, corev1.Container{
			Name:      dotnetInitContainerName,
			Image:     dotNetSpec.Image,
			Command:   []string{"cp", "-a", "/autoinstrumentation/.", dotnetInstrMountPath},
			Resources: dotNetSpec.Resources,
			VolumeMounts: []corev1.VolumeMount{{
				Name:      dotnetVolumeName,
				MountPath: dotnetInstrMountPath,
			}},
		})
	}
	return pod, nil
}

// setDotNetEnvVar function sets env var to the container if not exist already.
// value of concatValues should be set to true if the env var supports multiple values separated by :.
// If it is set to false, the original container's env var value has priority.
func setDotNetEnvVar(container *corev1.Container, envVarName string, envVarValue string, concatValues bool) {
	idx := getIndexOfEnv(container.Env, envVarName)
	if idx < 0 {
		container.Env = append(container.Env, corev1.EnvVar{
			Name:  envVarName,
			Value: envVarValue,
		})
		return
	}
	if concatValues {
		container.Env[idx].Value = fmt.Sprintf("%s:%s", container.Env[idx].Value, envVarValue)
	}
}<|MERGE_RESOLUTION|>--- conflicted
+++ resolved
@@ -33,8 +33,8 @@
 	envDotNetOTelAutoHome               = "OTEL_DOTNET_AUTO_HOME"
 	dotNetCoreClrEnableProfilingEnabled = "1"
 	dotNetCoreClrProfilerID             = "{918728DD-259F-4A6A-AC2B-B85E1B658318}"
-<<<<<<< HEAD
-	dotNetCoreClrProfilerPath           = "/otel-auto-instrumentation-dotnet/linux-x64/OpenTelemetry.AutoInstrumentation.Native.so"
+	dotNetCoreClrProfilerGlibcPath      = "/otel-auto-instrumentation-dotnet/linux-x64/OpenTelemetry.AutoInstrumentation.Native.so"
+	dotNetCoreClrProfilerMuslPath       = "/otel-auto-instrumentation-dotnet/linux-musl-x64/OpenTelemetry.AutoInstrumentation.Native.so"
 	dotNetAdditionalDepsPath            = "/otel-auto-instrumentation-dotnet/AdditionalDeps"
 	dotNetOTelAutoHomePath              = "/otel-auto-instrumentation-dotnet"
 	dotNetSharedStorePath               = "/otel-auto-instrumentation-dotnet/store"
@@ -42,14 +42,6 @@
 	dotnetVolumeName                    = volumeName + "-dotnet"
 	dotnetInitContainerName             = initContainerName + "-dotnet"
 	dotnetInstrMountPath                = "/otel-auto-instrumentation-dotnet"
-=======
-	dotNetCoreClrProfilerGlibcPath      = "/otel-auto-instrumentation/linux-x64/OpenTelemetry.AutoInstrumentation.Native.so"
-	dotNetCoreClrProfilerMuslPath       = "/otel-auto-instrumentation/linux-musl-x64/OpenTelemetry.AutoInstrumentation.Native.so"
-	dotNetAdditionalDepsPath            = "/otel-auto-instrumentation/AdditionalDeps"
-	dotNetOTelAutoHomePath              = "/otel-auto-instrumentation"
-	dotNetSharedStorePath               = "/otel-auto-instrumentation/store"
-	dotNetStartupHookPath               = "/otel-auto-instrumentation/net/OpenTelemetry.AutoInstrumentation.StartupHook.dll"
->>>>>>> c85ee3fd
 )
 
 // Supported .NET runtime identifiers (https://learn.microsoft.com/en-us/dotnet/core/rid-catalog), can be set by instrumentation.opentelemetry.io/inject-dotnet.
