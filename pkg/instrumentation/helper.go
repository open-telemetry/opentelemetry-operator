// Copyright The OpenTelemetry Authors
//
// Licensed under the Apache License, Version 2.0 (the "License");
// you may not use this file except in compliance with the License.
// You may obtain a copy of the License at
//
//     http://www.apache.org/licenses/LICENSE-2.0
//
// Unless required by applicable law or agreed to in writing, software
// distributed under the License is distributed on an "AS IS" BASIS,
// WITHOUT WARRANTIES OR CONDITIONS OF ANY KIND, either express or implied.
// See the License for the specific language governing permissions and
// limitations under the License.

package instrumentation

import (
	"fmt"
	"sort"
	"strings"

	corev1 "k8s.io/api/core/v1"
<<<<<<< HEAD
	"k8s.io/utils/strings/slices"
=======
	"k8s.io/apimachinery/pkg/api/resource"

	"github.com/open-telemetry/opentelemetry-operator/internal/naming"
	"github.com/open-telemetry/opentelemetry-operator/pkg/constants"
>>>>>>> fecddf04
)

var defaultSize = resource.MustParse("150Mi")

// Calculate if we already inject InitContainers.
func isInitContainerMissing(pod corev1.Pod, containerName string) bool {
	for _, initContainer := range pod.Spec.InitContainers {
		if initContainer.Name == containerName {
			return false
		}
	}
	return true
}

// Checks if Pod is already instrumented by checking Instrumentation InitContainer presence.
func isAutoInstrumentationInjected(pod corev1.Pod) bool {
	for _, cont := range pod.Spec.InitContainers {
		if slices.Contains([]string{dotnetInitContainerName, javaInitContainerName,
			nodejsInitContainerName, pythonInitContainerName, apacheAgentInitContainerName}, cont.Name) {
			return true
		}
	}

	for _, cont := range pod.Spec.Containers {
		// Go uses a sidecar
		if cont.Name == sideCarName {
			return true
		}

		// This environment variable is set in the sidecar and in the
		// collector containers. We look for it in any container that is not
		// the sidecar container to check if we already injected the
		// instrumentation or not
		if cont.Name != naming.Container() {
			for _, envVar := range cont.Env {
				if envVar.Name == constants.EnvNodeName {
					return true
				}
			}
		}
	}
	return false
}

<<<<<<< HEAD
// Look for duplicates in the provided containers.
func findDuplicatedContainers(ctrs []string) error {
	// Merge is needed because of multiple containers can be provided for single instrumentation.
	mergedContainers := strings.Join(ctrs, ",")

	// Split all containers.
	splitContainers := strings.Split(mergedContainers, ",")

	countMap := make(map[string]int)
	var duplicates []string
	for _, str := range splitContainers {
		countMap[str]++
	}

	// Find and collect the duplicates
	for str, count := range countMap {
		// omit empty container names
		if str == "" {
			continue
		}

		if count > 1 {
			duplicates = append(duplicates, str)
		}
	}

	sort.Strings(duplicates)

	if duplicates != nil {
		return fmt.Errorf("duplicated container names detected: %s", duplicates)
	}

	return nil
}

// Return positive for instrumentation with defined containers.
func isInstrWithContainers(inst instrumentationWithContainers) int {
	if inst.Containers != "" {
		return 1
	}

	return 0
}

// Return positive for instrumentation without defined containers.
func isInstrWithoutContainers(inst instrumentationWithContainers) int {
	if inst.Containers == "" {
		return 1
	}

	return 0
=======
func volumeSize(quantity *resource.Quantity) *resource.Quantity {
	if quantity == nil {
		return &defaultSize
	}
	return quantity
>>>>>>> fecddf04
}<|MERGE_RESOLUTION|>--- conflicted
+++ resolved
@@ -20,14 +20,11 @@
 	"strings"
 
 	corev1 "k8s.io/api/core/v1"
-<<<<<<< HEAD
+	"k8s.io/apimachinery/pkg/api/resource"
 	"k8s.io/utils/strings/slices"
-=======
-	"k8s.io/apimachinery/pkg/api/resource"
 
 	"github.com/open-telemetry/opentelemetry-operator/internal/naming"
 	"github.com/open-telemetry/opentelemetry-operator/pkg/constants"
->>>>>>> fecddf04
 )
 
 var defaultSize = resource.MustParse("150Mi")
@@ -72,7 +69,6 @@
 	return false
 }
 
-<<<<<<< HEAD
 // Look for duplicates in the provided containers.
 func findDuplicatedContainers(ctrs []string) error {
 	// Merge is needed because of multiple containers can be provided for single instrumentation.
@@ -124,11 +120,11 @@
 	}
 
 	return 0
-=======
+}
+
 func volumeSize(quantity *resource.Quantity) *resource.Quantity {
 	if quantity == nil {
 		return &defaultSize
 	}
 	return quantity
->>>>>>> fecddf04
 }