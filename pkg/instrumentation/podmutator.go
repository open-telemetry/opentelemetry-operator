// Copyright The OpenTelemetry Authors
//
// Licensed under the Apache License, Version 2.0 (the "License");
// you may not use this file except in compliance with the License.
// You may obtain a copy of the License at
//
//     http://www.apache.org/licenses/LICENSE-2.0
//
// Unless required by applicable law or agreed to in writing, software
// distributed under the License is distributed on an "AS IS" BASIS,
// WITHOUT WARRANTIES OR CONDITIONS OF ANY KIND, either express or implied.
// See the License for the specific language governing permissions and
// limitations under the License.

package instrumentation

import (
	"context"
	"errors"
	"strings"

	"github.com/go-logr/logr"
	corev1 "k8s.io/api/core/v1"
	"k8s.io/apimachinery/pkg/types"
	"sigs.k8s.io/controller-runtime/pkg/client"

	"github.com/open-telemetry/opentelemetry-operator/apis/instrumentation/v1alpha1"
	"github.com/open-telemetry/opentelemetry-operator/internal/webhookhandler"
)

var (
	errMultipleInstancesPossible = errors.New("multiple OpenTelemetry Instrumentation instances available, cannot determine which one to select")
	errNoInstancesAvailable      = errors.New("no OpenTelemetry Instrumentation instances available")
)

type instPodMutator struct {
	Logger logr.Logger
	Client client.Client
}

type languageInstrumentations struct {
	Java   *v1alpha1.Instrumentation
	NodeJS *v1alpha1.Instrumentation
}

var _ webhookhandler.PodMutator = (*instPodMutator)(nil)

func NewMutator(logger logr.Logger, client client.Client) *instPodMutator {
	return &instPodMutator{
		Logger: logger,
		Client: client,
	}
}

func (pm *instPodMutator) Mutate(ctx context.Context, ns corev1.Namespace, pod corev1.Pod) (corev1.Pod, error) {
	logger := pm.Logger.WithValues("namespace", pod.Namespace, "name", pod.Name)

	var inst *v1alpha1.Instrumentation
	var err error

	insts := languageInstrumentations{}

	// We bail out if any annotation fails to process.

	if inst, err = pm.getInstrumentationInstance(ctx, ns, pod, annotationInjectJava); err != nil {
		// we still allow the pod to be created, but we log a message to the operator's logs
		logger.Error(err, "failed to select an OpenTelemetry Instrumentation instance for this pod")
		return pod, err
	}
	insts.Java = inst

	if inst, err = pm.getInstrumentationInstance(ctx, ns, pod, annotationInjectNodeJS); err != nil {
		// we still allow the pod to be created, but we log a message to the operator's logs
		logger.Error(err, "failed to select an OpenTelemetry Instrumentation instance for this pod")
		return pod, err
	}
	insts.NodeJS = inst

	if insts.Java == nil && insts.NodeJS == nil {
		logger.V(1).Info("annotation not present in deployment, skipping instrumentation injection")
		return pod, nil
	}

	// once it's been determined that instrumentation is desired, none exists yet, and we know which instance it should talk to,
	// we should inject the instrumentation.
<<<<<<< HEAD
	return inject(pm.Logger, insts, pod), nil
=======
	logger.V(1).Info("injecting instrumentation into pod", "otelinst-namespace", otelinst.Namespace, "otelinst-name", otelinst.Name)
	return inject(pm.Logger, otelinst, ns, pod), nil
>>>>>>> bb210f55
}

func (pm *instPodMutator) getInstrumentationInstance(ctx context.Context, ns corev1.Namespace, pod corev1.Pod, instAnnotation string) (*v1alpha1.Instrumentation, error) {
	instValue := annotationValue(ns.ObjectMeta, pod.ObjectMeta, instAnnotation)

	if len(instValue) == 0 || strings.EqualFold(instValue, "false") {
		return nil, nil
	}

	if strings.EqualFold(instValue, "true") {
		return pm.selectInstrumentationInstanceFromNamespace(ctx, ns)
	}

	otelInst := &v1alpha1.Instrumentation{}
	err := pm.Client.Get(ctx, types.NamespacedName{Name: instValue, Namespace: ns.Name}, otelInst)
	if err != nil {
		return nil, err
	}

	return otelInst, nil
}

func (pm *instPodMutator) selectInstrumentationInstanceFromNamespace(ctx context.Context, ns corev1.Namespace) (*v1alpha1.Instrumentation, error) {
	var otelInsts v1alpha1.InstrumentationList
	if err := pm.Client.List(ctx, &otelInsts, client.InNamespace(ns.Name)); err != nil {
		return nil, err
	}

	switch s := len(otelInsts.Items); {
	case s == 0:
		return nil, errNoInstancesAvailable
	case s > 1:
		return nil, errMultipleInstancesPossible
	default:
		return &otelInsts.Items[0], nil
	}
}<|MERGE_RESOLUTION|>--- conflicted
+++ resolved
@@ -83,12 +83,7 @@
 
 	// once it's been determined that instrumentation is desired, none exists yet, and we know which instance it should talk to,
 	// we should inject the instrumentation.
-<<<<<<< HEAD
-	return inject(pm.Logger, insts, pod), nil
-=======
-	logger.V(1).Info("injecting instrumentation into pod", "otelinst-namespace", otelinst.Namespace, "otelinst-name", otelinst.Name)
-	return inject(pm.Logger, otelinst, ns, pod), nil
->>>>>>> bb210f55
+	return inject(pm.Logger, insts, ns, pod), nil
 }
 
 func (pm *instPodMutator) getInstrumentationInstance(ctx context.Context, ns corev1.Namespace, pod corev1.Pod, instAnnotation string) (*v1alpha1.Instrumentation, error) {
