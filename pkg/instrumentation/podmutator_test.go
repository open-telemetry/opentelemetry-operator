--- conflicted
+++ resolved
@@ -1034,92 +1034,6 @@
 			},
 		},
 		{
-			name: "dotnet injection feature gate disabled",
-<<<<<<< HEAD
-			ns: corev1.Namespace{
-				ObjectMeta: metav1.ObjectMeta{
-					Name: "dotnet-disabled",
-				},
-			},
-			inst: v1alpha1.Instrumentation{
-				ObjectMeta: metav1.ObjectMeta{
-					Name:      "example-inst",
-					Namespace: "dotnet-disabled",
-				},
-				Spec: v1alpha1.InstrumentationSpec{
-					DotNet: v1alpha1.DotNet{
-						Image: "otel/dotnet:1",
-						Env: []corev1.EnvVar{
-							{
-								Name:  "OTEL_LOG_LEVEL",
-								Value: "debug",
-							},
-							{
-								Name:  "OTEL_EXPORTER_OTLP_ENDPOINT",
-								Value: "http://localhost:4317",
-							},
-						},
-					},
-					Exporter: v1alpha1.Exporter{
-						Endpoint: "http://collector:12345",
-					},
-					Env: []corev1.EnvVar{
-						{
-							Name:  "OTEL_EXPORTER_OTLP_TIMEOUT",
-							Value: "20",
-						},
-						{
-							Name:  "OTEL_TRACES_SAMPLER",
-							Value: "parentbased_traceidratio",
-						},
-						{
-							Name:  "OTEL_TRACES_SAMPLER_ARG",
-							Value: "0.85",
-						},
-						{
-							Name:  "SPLUNK_TRACE_RESPONSE_HEADER_ENABLED",
-							Value: "true",
-						},
-					},
-				},
-			},
-			pod: corev1.Pod{
-				ObjectMeta: metav1.ObjectMeta{
-					Annotations: map[string]string{
-						annotationInjectDotNet: "true",
-					},
-				},
-				Spec: corev1.PodSpec{
-					Containers: []corev1.Container{
-						{
-							Name: "app",
-						},
-					},
-				},
-			},
-			expected: corev1.Pod{
-				ObjectMeta: metav1.ObjectMeta{
-					Annotations: map[string]string{
-						annotationInjectDotNet: "true",
-					},
-				},
-				Spec: corev1.PodSpec{
-					Containers: []corev1.Container{
-						{
-							Name: "app",
-						},
-					},
-				},
-			},
-			setFeatureGates: func(t *testing.T) {
-				originalVal := featuregate.EnableDotnetAutoInstrumentationSupport.IsEnabled()
-				require.NoError(t, colfeaturegate.GlobalRegistry().Set(featuregate.EnableDotnetAutoInstrumentationSupport.ID(), false))
-				t.Cleanup(func() {
-					require.NoError(t, colfeaturegate.GlobalRegistry().Set(featuregate.EnableDotnetAutoInstrumentationSupport.ID(), originalVal))
-				})
-			},
-		},
-		{
 			name: "apache httpd injection, true",
 			ns: corev1.Namespace{
 				ObjectMeta: metav1.ObjectMeta{
@@ -1225,342 +1139,6 @@
 									MountPath: apacheConfigDirectory,
 								},
 							},
-						},
-					},
-				},
-			},
-		},
-		{
-			name: "missing annotation",
-=======
->>>>>>> 70e760e4
-			ns: corev1.Namespace{
-				ObjectMeta: metav1.ObjectMeta{
-					Name: "dotnet-disabled",
-				},
-			},
-			inst: v1alpha1.Instrumentation{
-				ObjectMeta: metav1.ObjectMeta{
-					Name:      "example-inst",
-					Namespace: "dotnet-disabled",
-				},
-				Spec: v1alpha1.InstrumentationSpec{
-					DotNet: v1alpha1.DotNet{
-						Image: "otel/dotnet:1",
-						Env: []corev1.EnvVar{
-							{
-								Name:  "OTEL_LOG_LEVEL",
-								Value: "debug",
-							},
-							{
-								Name:  "OTEL_EXPORTER_OTLP_ENDPOINT",
-								Value: "http://localhost:4317",
-							},
-						},
-					},
-					Exporter: v1alpha1.Exporter{
-						Endpoint: "http://collector:12345",
-					},
-					Env: []corev1.EnvVar{
-						{
-							Name:  "OTEL_EXPORTER_OTLP_TIMEOUT",
-							Value: "20",
-						},
-						{
-							Name:  "OTEL_TRACES_SAMPLER",
-							Value: "parentbased_traceidratio",
-						},
-						{
-							Name:  "OTEL_TRACES_SAMPLER_ARG",
-							Value: "0.85",
-						},
-						{
-							Name:  "SPLUNK_TRACE_RESPONSE_HEADER_ENABLED",
-							Value: "true",
-						},
-					},
-				},
-			},
-			pod: corev1.Pod{
-				ObjectMeta: metav1.ObjectMeta{
-					Annotations: map[string]string{
-						annotationInjectDotNet: "true",
-					},
-				},
-				Spec: corev1.PodSpec{
-					Containers: []corev1.Container{
-						{
-							Name: "app",
-						},
-					},
-				},
-			},
-			expected: corev1.Pod{
-				ObjectMeta: metav1.ObjectMeta{
-					Annotations: map[string]string{
-						annotationInjectDotNet: "true",
-					},
-				},
-				Spec: corev1.PodSpec{
-					Containers: []corev1.Container{
-						{
-							Name: "app",
-						},
-					},
-				},
-			},
-			setFeatureGates: func(t *testing.T) {
-				originalVal := featuregate.EnableDotnetAutoInstrumentationSupport.IsEnabled()
-				require.NoError(t, colfeaturegate.GlobalRegistry().Set(featuregate.EnableDotnetAutoInstrumentationSupport.ID(), false))
-				t.Cleanup(func() {
-					require.NoError(t, colfeaturegate.GlobalRegistry().Set(featuregate.EnableDotnetAutoInstrumentationSupport.ID(), originalVal))
-				})
-			},
-		},
-		{
-			name: "go injection, true",
-			ns: corev1.Namespace{
-				ObjectMeta: metav1.ObjectMeta{
-					Name: "go",
-				},
-			},
-			inst: v1alpha1.Instrumentation{
-				ObjectMeta: metav1.ObjectMeta{
-					Name:      "example-inst",
-					Namespace: "go",
-				},
-				Spec: v1alpha1.InstrumentationSpec{
-					Go: v1alpha1.Go{
-						Image: "otel/go:1",
-						Env: []corev1.EnvVar{
-							{
-								Name:  "OTEL_LOG_LEVEL",
-								Value: "debug",
-							},
-							{
-								Name:  "OTEL_EXPORTER_OTLP_ENDPOINT",
-								Value: "http://localhost:4317",
-							},
-						},
-					},
-					Exporter: v1alpha1.Exporter{
-						Endpoint: "http://collector:12345",
-					},
-					Env: []corev1.EnvVar{
-						{
-							Name:  "OTEL_EXPORTER_OTLP_TIMEOUT",
-							Value: "20",
-						},
-						{
-							Name:  "OTEL_TRACES_SAMPLER",
-							Value: "parentbased_traceidratio",
-						},
-						{
-							Name:  "OTEL_TRACES_SAMPLER_ARG",
-							Value: "0.85",
-						},
-						{
-							Name:  "SPLUNK_TRACE_RESPONSE_HEADER_ENABLED",
-							Value: "true",
-						},
-					},
-				},
-			},
-			pod: corev1.Pod{
-				ObjectMeta: metav1.ObjectMeta{
-					Annotations: map[string]string{
-						annotationInjectGo:   "true",
-						annotationGoExecPath: "/app",
-					},
-				},
-				Spec: corev1.PodSpec{
-					Containers: []corev1.Container{
-						{
-							Name: "app",
-						},
-					},
-				},
-			},
-			expected: corev1.Pod{
-				ObjectMeta: metav1.ObjectMeta{
-					Annotations: map[string]string{
-						annotationInjectGo:   "true",
-						annotationGoExecPath: "/app",
-					},
-				},
-				Spec: corev1.PodSpec{
-					ShareProcessNamespace: &true,
-					Containers: []corev1.Container{
-						{
-							Name: "app",
-						},
-						{
-							Name:  sideCarName,
-							Image: "otel/go:1",
-							SecurityContext: &corev1.SecurityContext{
-								RunAsUser:  &zero,
-								Privileged: &true,
-								Capabilities: &corev1.Capabilities{
-									Add: []corev1.Capability{"SYS_PTRACE"},
-								},
-							},
-							VolumeMounts: []corev1.VolumeMount{
-								{
-									MountPath: "/sys/kernel/debug",
-									Name:      kernelDebugVolumeName,
-								},
-							},
-							Env: []corev1.EnvVar{
-								{
-									Name:  "OTEL_GO_AUTO_TARGET_EXE",
-									Value: "/app",
-								},
-								{
-									Name:  "OTEL_LOG_LEVEL",
-									Value: "debug",
-								},
-								{
-									Name:  "OTEL_EXPORTER_OTLP_ENDPOINT",
-									Value: "http://localhost:4317",
-								},
-								{
-									Name:  "OTEL_EXPORTER_OTLP_TIMEOUT",
-									Value: "20",
-								},
-								{
-									Name:  "OTEL_TRACES_SAMPLER",
-									Value: "parentbased_traceidratio",
-								},
-								{
-									Name:  "OTEL_TRACES_SAMPLER_ARG",
-									Value: "0.85",
-								},
-								{
-									Name:  "SPLUNK_TRACE_RESPONSE_HEADER_ENABLED",
-									Value: "true",
-								},
-								{
-									Name:  "OTEL_SERVICE_NAME",
-									Value: "app",
-								},
-								{
-									Name: "OTEL_RESOURCE_ATTRIBUTES_POD_NAME",
-									ValueFrom: &corev1.EnvVarSource{
-										FieldRef: &corev1.ObjectFieldSelector{
-											FieldPath: "metadata.name",
-										},
-									},
-								},
-								{
-									Name: "OTEL_RESOURCE_ATTRIBUTES_NODE_NAME",
-									ValueFrom: &corev1.EnvVarSource{
-										FieldRef: &corev1.ObjectFieldSelector{
-											FieldPath: "spec.nodeName",
-										},
-									},
-								},
-								{
-									Name:  "OTEL_RESOURCE_ATTRIBUTES",
-									Value: "k8s.container.name=app,k8s.namespace.name=go,k8s.node.name=$(OTEL_RESOURCE_ATTRIBUTES_NODE_NAME),k8s.pod.name=$(OTEL_RESOURCE_ATTRIBUTES_POD_NAME)",
-								},
-							},
-						},
-					},
-					Volumes: []corev1.Volume{
-						{
-							Name: kernelDebugVolumeName,
-							VolumeSource: corev1.VolumeSource{
-								HostPath: &corev1.HostPathVolumeSource{
-									Path: kernelDebugVolumePath,
-								},
-							},
-						},
-					},
-				},
-			},
-			setFeatureGates: func(t *testing.T) {
-				originalVal := featuregate.EnableGoAutoInstrumentationSupport.IsEnabled()
-				require.NoError(t, colfeaturegate.GlobalRegistry().Set(featuregate.EnableGoAutoInstrumentationSupport.ID(), true))
-				t.Cleanup(func() {
-					require.NoError(t, colfeaturegate.GlobalRegistry().Set(featuregate.EnableGoAutoInstrumentationSupport.ID(), originalVal))
-				})
-			},
-		},
-		{
-			name: "go injection feature gate disabled",
-			ns: corev1.Namespace{
-				ObjectMeta: metav1.ObjectMeta{
-					Name: "go-disabled",
-				},
-			},
-			inst: v1alpha1.Instrumentation{
-				ObjectMeta: metav1.ObjectMeta{
-					Name:      "example-inst",
-					Namespace: "go-disabled",
-				},
-				Spec: v1alpha1.InstrumentationSpec{
-					Go: v1alpha1.Go{
-						Image: "otel/go:1",
-						Env: []corev1.EnvVar{
-							{
-								Name:  "OTEL_LOG_LEVEL",
-								Value: "debug",
-							},
-							{
-								Name:  "OTEL_EXPORTER_OTLP_ENDPOINT",
-								Value: "http://localhost:4317",
-							},
-						},
-					},
-					Exporter: v1alpha1.Exporter{
-						Endpoint: "http://collector:12345",
-					},
-					Env: []corev1.EnvVar{
-						{
-							Name:  "OTEL_EXPORTER_OTLP_TIMEOUT",
-							Value: "20",
-						},
-						{
-							Name:  "OTEL_TRACES_SAMPLER",
-							Value: "parentbased_traceidratio",
-						},
-						{
-							Name:  "OTEL_TRACES_SAMPLER_ARG",
-							Value: "0.85",
-						},
-						{
-							Name:  "SPLUNK_TRACE_RESPONSE_HEADER_ENABLED",
-							Value: "true",
-						},
-					},
-				},
-			},
-			pod: corev1.Pod{
-				ObjectMeta: metav1.ObjectMeta{
-					Annotations: map[string]string{
-						annotationInjectGo:   "true",
-						annotationGoExecPath: "/app",
-					},
-				},
-				Spec: corev1.PodSpec{
-					Containers: []corev1.Container{
-						{
-							Name: "app",
-						},
-					},
-				},
-			},
-			expected: corev1.Pod{
-				ObjectMeta: metav1.ObjectMeta{
-					Annotations: map[string]string{
-						annotationInjectGo:   "true",
-						annotationGoExecPath: "/app",
-					},
-				},
-				Spec: corev1.PodSpec{
-					Containers: []corev1.Container{
-						{
-							Name: "app",
 						},
 					},
 				},
