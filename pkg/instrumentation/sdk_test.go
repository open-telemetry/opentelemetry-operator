// Copyright The OpenTelemetry Authors
//
// Licensed under the Apache License, Version 2.0 (the "License");
// you may not use this file except in compliance with the License.
// You may obtain a copy of the License at
//
//     http://www.apache.org/licenses/LICENSE-2.0
//
// Unless required by applicable law or agreed to in writing, software
// distributed under the License is distributed on an "AS IS" BASIS,
// WITHOUT WARRANTIES OR CONDITIONS OF ANY KIND, either express or implied.
// See the License for the specific language governing permissions and
// limitations under the License.

package instrumentation

import (
	"testing"

	"github.com/go-logr/logr"
	"github.com/stretchr/testify/assert"
	corev1 "k8s.io/api/core/v1"
	metav1 "k8s.io/apimachinery/pkg/apis/meta/v1"

	"github.com/open-telemetry/opentelemetry-operator/apis/instrumentation/v1alpha1"
)

func TestSDKInjection(t *testing.T) {
	tests := []struct {
		name     string
		inst     v1alpha1.Instrumentation
		pod      corev1.Pod
		expected corev1.Pod
	}{
		{
			name: "SDK env vars not defined",
			inst: v1alpha1.Instrumentation{
				Spec: v1alpha1.InstrumentationSpec{
					Exporter: v1alpha1.Exporter{
						Endpoint: "https://collector:4318",
					},
				},
			},
			pod: corev1.Pod{
				ObjectMeta: metav1.ObjectMeta{
					Namespace: "project1",
					Name:      "app",
				},
				Spec: corev1.PodSpec{
					Containers: []corev1.Container{
						{
							Name: "application-name",
						},
					},
				},
			},
			expected: corev1.Pod{
				ObjectMeta: metav1.ObjectMeta{
					Namespace: "project1",
					Name:      "app",
				},
				Spec: corev1.PodSpec{
					Containers: []corev1.Container{
						{
							Name: "application-name",
							Env: []corev1.EnvVar{
								{
									Name:  "OTEL_SERVICE_NAME",
									Value: "application-name",
								},
								{
									Name:  "OTEL_EXPORTER_OTLP_ENDPOINT",
									Value: "https://collector:4318",
								},
								{
									Name:  "OTEL_RESOURCE_ATTRIBUTES",
									Value: "k8s.container.name=application-name,k8s.namespace.name=project1,k8s.pod.name=app",
								},
							},
						},
					},
				},
			},
		},
		{
			name: "SDK env vars defined",
			inst: v1alpha1.Instrumentation{
				Spec: v1alpha1.InstrumentationSpec{
					Exporter: v1alpha1.Exporter{
						Endpoint: "https://collector:4318",
					},
					ResourceAttributes: map[string]string{
						"fromcr": "val",
					},
				},
			},
			pod: corev1.Pod{
				ObjectMeta: metav1.ObjectMeta{
					Namespace: "project1",
					Name:      "app",
				},
				Spec: corev1.PodSpec{
					Containers: []corev1.Container{
						{
							Env: []corev1.EnvVar{
								{
									Name:  "OTEL_SERVICE_NAME",
									Value: "explicitly_set",
								},
								{
									Name:  "OTEL_EXPORTER_OTLP_ENDPOINT",
									Value: "explicitly_set",
								},
								{
									Name:  "OTEL_RESOURCE_ATTRIBUTES",
									Value: "foo=bar,k8s.container.name=other,",
								},
							},
						},
					},
				},
			},
			expected: corev1.Pod{
				ObjectMeta: metav1.ObjectMeta{
					Namespace: "project1",
					Name:      "app",
				},
				Spec: corev1.PodSpec{
					Containers: []corev1.Container{
						{
							Env: []corev1.EnvVar{
								{
									Name:  "OTEL_SERVICE_NAME",
									Value: "explicitly_set",
								},
								{
									Name:  "OTEL_EXPORTER_OTLP_ENDPOINT",
									Value: "explicitly_set",
								},
								{
									Name:  "OTEL_RESOURCE_ATTRIBUTES",
									Value: "foo=bar,k8s.container.name=other,fromcr=val,k8s.namespace.name=project1,k8s.pod.name=app",
								},
							},
						},
					},
				},
			},
		},
	}

	for _, test := range tests {
		t.Run(test.name, func(t *testing.T) {
			pod := injectCommonSDKConfig(test.inst, corev1.Namespace{ObjectMeta: metav1.ObjectMeta{Name: test.pod.Namespace}}, test.pod)
			assert.Equal(t, test.expected, pod)
		})
	}
}

func TestInjectJava(t *testing.T) {
	inst := v1alpha1.Instrumentation{
		Spec: v1alpha1.InstrumentationSpec{
			Java: v1alpha1.JavaSpec{
				Image: "img:1",
			},
			Exporter: v1alpha1.Exporter{
				Endpoint: "https://collector:4318",
			},
		},
	}
<<<<<<< HEAD
	insts := languageInstrumentations{
		Java: &inst,
	}
	pod := inject(logr.Discard(), insts, corev1.Pod{
		Spec: corev1.PodSpec{
			Containers: []corev1.Container{
				{
					Name: "app",
=======
	pod := inject(logr.Discard(), inst,
		corev1.Namespace{},
		corev1.Pod{
			Spec: corev1.PodSpec{
				Containers: []corev1.Container{
					{
						Name: "app",
					},
>>>>>>> bb210f55
				},
			},
		})
	assert.Equal(t, corev1.Pod{
		Spec: corev1.PodSpec{
			Volumes: []corev1.Volume{
				{
					Name: volumeName,
					VolumeSource: corev1.VolumeSource{
						EmptyDir: &corev1.EmptyDirVolumeSource{},
					},
				},
			},
			InitContainers: []corev1.Container{
				{
					Name:    initContainerName,
					Image:   "img:1",
					Command: []string{"cp", "/javaagent.jar", "/otel-auto-instrumentation/javaagent.jar"},
					VolumeMounts: []corev1.VolumeMount{{
						Name:      volumeName,
						MountPath: "/otel-auto-instrumentation",
					}},
				},
			},
			Containers: []corev1.Container{
				{
					Name: "app",
					VolumeMounts: []corev1.VolumeMount{
						{
							Name:      volumeName,
							MountPath: "/otel-auto-instrumentation",
						},
					},
					Env: []corev1.EnvVar{
						{
							Name:  "OTEL_SERVICE_NAME",
							Value: "app",
						},
						{
							Name:  "OTEL_EXPORTER_OTLP_ENDPOINT",
							Value: "https://collector:4318",
						},
						{
							Name:  "OTEL_RESOURCE_ATTRIBUTES",
							Value: "k8s.container.name=app,k8s.namespace.name=",
						},
						{
							Name:  "JAVA_TOOL_OPTIONS",
							Value: javaJVMArgument,
						},
					},
				},
			},
		},
	}, pod)
}

func TestInjectNodeJS(t *testing.T) {
	inst := v1alpha1.Instrumentation{
		Spec: v1alpha1.InstrumentationSpec{
			NodeJS: v1alpha1.NodeJSSpec{
				Image: "img:1",
			},
			Exporter: v1alpha1.Exporter{
				Endpoint: "https://collector:4318",
			},
		},
	}
	insts := languageInstrumentations{
		NodeJS: &inst,
	}
	pod := inject(logr.Discard(), insts, corev1.Pod{
		Spec: corev1.PodSpec{
			Containers: []corev1.Container{
				{
					Name: "app",
				},
			},
		},
	})
	assert.Equal(t, corev1.Pod{
		Spec: corev1.PodSpec{
			Volumes: []corev1.Volume{
				{
					Name: volumeName,
					VolumeSource: corev1.VolumeSource{
						EmptyDir: &corev1.EmptyDirVolumeSource{},
					},
				},
			},
			InitContainers: []corev1.Container{
				{
					Name:    initContainerName,
					Image:   "img:1",
					Command: []string{"cp", "-a", "/autoinstrumentation/.", "/otel-auto-instrumentation/"},
					VolumeMounts: []corev1.VolumeMount{{
						Name:      volumeName,
						MountPath: "/otel-auto-instrumentation",
					}},
				},
			},
			Containers: []corev1.Container{
				{
					Name: "app",
					VolumeMounts: []corev1.VolumeMount{
						{
							Name:      volumeName,
							MountPath: "/otel-auto-instrumentation",
						},
					},
					Env: []corev1.EnvVar{
						{
							Name:  "OTEL_SERVICE_NAME",
							Value: "app",
						},
						{
							Name:  "OTEL_EXPORTER_OTLP_ENDPOINT",
							Value: "https://collector:4318",
						},
						{
							Name:  "NODE_OPTIONS",
							Value: nodeRequireArgument,
						},
					},
				},
			},
		},
	}, pod)
}<|MERGE_RESOLUTION|>--- conflicted
+++ resolved
@@ -168,17 +168,10 @@
 			},
 		},
 	}
-<<<<<<< HEAD
 	insts := languageInstrumentations{
 		Java: &inst,
 	}
-	pod := inject(logr.Discard(), insts, corev1.Pod{
-		Spec: corev1.PodSpec{
-			Containers: []corev1.Container{
-				{
-					Name: "app",
-=======
-	pod := inject(logr.Discard(), inst,
+	pod := inject(logr.Discard(), insts,
 		corev1.Namespace{},
 		corev1.Pod{
 			Spec: corev1.PodSpec{
@@ -186,7 +179,6 @@
 					{
 						Name: "app",
 					},
->>>>>>> bb210f55
 				},
 			},
 		})
@@ -258,7 +250,9 @@
 	insts := languageInstrumentations{
 		NodeJS: &inst,
 	}
-	pod := inject(logr.Discard(), insts, corev1.Pod{
+	pod := inject(logr.Discard(), insts,
+		corev1.Namespace{},
+		corev1.Pod{
 		Spec: corev1.PodSpec{
 			Containers: []corev1.Container{
 				{
