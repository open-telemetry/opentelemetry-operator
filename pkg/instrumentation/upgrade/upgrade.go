// Copyright The OpenTelemetry Authors
//
// Licensed under the Apache License, Version 2.0 (the "License");
// you may not use this file except in compliance with the License.
// You may obtain a copy of the License at
//
//     http://www.apache.org/licenses/LICENSE-2.0
//
// Unless required by applicable law or agreed to in writing, software
// distributed under the License is distributed on an "AS IS" BASIS,
// WITHOUT WARRANTIES OR CONDITIONS OF ANY KIND, either express or implied.
// See the License for the specific language governing permissions and
// limitations under the License.

package upgrade

import (
	"context"
	"fmt"
	"reflect"

	"github.com/go-logr/logr"
	"k8s.io/client-go/tools/record"
	"sigs.k8s.io/controller-runtime/pkg/client"

	"github.com/open-telemetry/opentelemetry-operator/apis/v1alpha1"
	"github.com/open-telemetry/opentelemetry-operator/pkg/featuregate"
)

type InstrumentationUpgrade struct {
<<<<<<< HEAD
	Client                     client.Client
	Logger                     logr.Logger
	Recorder                   record.EventRecorder
	DefaultAutoInstJava        string
	DefaultAutoInstNodeJS      string
	DefaultAutoInstPython      string
	DefaultAutoInstDotNet      string
	DefaultAutoInstApacheHttpd string
=======
	Client                client.Client
	Logger                logr.Logger
	Recorder              record.EventRecorder
	DefaultAutoInstJava   string
	DefaultAutoInstNodeJS string
	DefaultAutoInstPython string
	DefaultAutoInstDotNet string
	DefaultAutoInstGo     string
>>>>>>> 70e760e4
}

// +kubebuilder:rbac:groups=opentelemetry.io,resources=instrumentations,verbs=get;list;watch;update;patch

// ManagedInstances upgrades managed instances by the opentelemetry-operator.
func (u *InstrumentationUpgrade) ManagedInstances(ctx context.Context) error {
	u.Logger.Info("looking for managed Instrumentation instances to upgrade")

	opts := []client.ListOption{
		client.MatchingLabels(map[string]string{
			"app.kubernetes.io/managed-by": "opentelemetry-operator",
		}),
	}
	list := &v1alpha1.InstrumentationList{}
	if err := u.Client.List(ctx, list, opts...); err != nil {
		return fmt.Errorf("failed to list: %w", err)
	}

	for i := range list.Items {
		toUpgrade := list.Items[i]
		upgraded := u.upgrade(ctx, toUpgrade)
		if !reflect.DeepEqual(upgraded, toUpgrade) {
			// use update instead of patch because the patch does not upgrade annotations
			if err := u.Client.Update(ctx, &upgraded); err != nil {
				u.Logger.Error(err, "failed to apply changes to instance", "name", upgraded.Name, "namespace", upgraded.Namespace)
				continue
			}
		}
	}

	if len(list.Items) == 0 {
		u.Logger.Info("no instances to upgrade")
	}
	return nil
}

func (u *InstrumentationUpgrade) upgrade(_ context.Context, inst v1alpha1.Instrumentation) v1alpha1.Instrumentation {
	autoInstJava := inst.Annotations[v1alpha1.AnnotationDefaultAutoInstrumentationJava]
	if autoInstJava != "" {
		if featuregate.EnableJavaAutoInstrumentationSupport.IsEnabled() {
			// upgrade the image only if the image matches the annotation
			if inst.Spec.Java.Image == autoInstJava {
				inst.Spec.Java.Image = u.DefaultAutoInstJava
				inst.Annotations[v1alpha1.AnnotationDefaultAutoInstrumentationJava] = u.DefaultAutoInstJava
			}
		} else {
			u.Logger.Error(nil, "support for Java auto instrumentation is not enabled")
			u.Recorder.Event(inst.DeepCopy(), "Warning", "InstrumentationUpgradeRejected", "support for Java auto instrumentation is not enabled")
		}
	}
	autoInstNodeJS := inst.Annotations[v1alpha1.AnnotationDefaultAutoInstrumentationNodeJS]
	if autoInstNodeJS != "" {
		if featuregate.EnableNodeJSAutoInstrumentationSupport.IsEnabled() {
			// upgrade the image only if the image matches the annotation
			if inst.Spec.NodeJS.Image == autoInstNodeJS {
				inst.Spec.NodeJS.Image = u.DefaultAutoInstNodeJS
				inst.Annotations[v1alpha1.AnnotationDefaultAutoInstrumentationNodeJS] = u.DefaultAutoInstNodeJS
			}
		} else {
			u.Logger.Error(nil, "support for NodeJS auto instrumentation is not enabled")
			u.Recorder.Event(inst.DeepCopy(), "Warning", "InstrumentationUpgradeRejected", "support for NodeJS auto instrumentation is not enabled")
		}
	}
	autoInstPython := inst.Annotations[v1alpha1.AnnotationDefaultAutoInstrumentationPython]
	if autoInstPython != "" {
		if featuregate.EnablePythonAutoInstrumentationSupport.IsEnabled() {
			// upgrade the image only if the image matches the annotation
			if inst.Spec.Python.Image == autoInstPython {
				inst.Spec.Python.Image = u.DefaultAutoInstPython
				inst.Annotations[v1alpha1.AnnotationDefaultAutoInstrumentationPython] = u.DefaultAutoInstPython
			}
		} else {
			u.Logger.Error(nil, "support for Python auto instrumentation is not enabled")
			u.Recorder.Event(inst.DeepCopy(), "Warning", "InstrumentationUpgradeRejected", "support for Python auto instrumentation is not enabled")
		}
	}
	autoInstDotnet := inst.Annotations[v1alpha1.AnnotationDefaultAutoInstrumentationDotNet]
	if autoInstDotnet != "" {
		if featuregate.EnableDotnetAutoInstrumentationSupport.IsEnabled() {
			// upgrade the image only if the image matches the annotation
			if inst.Spec.DotNet.Image == autoInstDotnet {
				inst.Spec.DotNet.Image = u.DefaultAutoInstDotNet
				inst.Annotations[v1alpha1.AnnotationDefaultAutoInstrumentationDotNet] = u.DefaultAutoInstDotNet
			}
		} else {
			u.Logger.Error(nil, "support for .NET auto instrumentation is not enabled")
			u.Recorder.Event(inst.DeepCopy(), "Warning", "InstrumentationUpgradeRejected", "support for .NET auto instrumentation is not enabled")
		}
	}
	autoInstGo := inst.Annotations[v1alpha1.AnnotationDefaultAutoInstrumentationGo]
	if autoInstGo != "" {
		if featuregate.EnableGoAutoInstrumentationSupport.IsEnabled() {
			// upgrade the image only if the image matches the annotation
			if inst.Spec.Go.Image == autoInstGo {
				inst.Spec.Go.Image = u.DefaultAutoInstGo
				inst.Annotations[v1alpha1.AnnotationDefaultAutoInstrumentationGo] = u.DefaultAutoInstGo
			}
		} else {
			u.Logger.Error(nil, "support for Go auto instrumentation is not enabled")
			u.Recorder.Event(inst.DeepCopy(), "Warning", "InstrumentationUpgradeRejected", "support for Go auto instrumentation is not enabled")
		}
	}
	autoInstApacheHttpd := inst.Annotations[v1alpha1.AnnotationDefaultAutoInstrumentationApacheHttpd]
	if autoInstApacheHttpd != "" {
		// upgrade the image only if the image matches the annotation
		if inst.Spec.ApacheHttpd.Image == autoInstApacheHttpd {
			inst.Spec.ApacheHttpd.Image = u.DefaultAutoInstApacheHttpd
			inst.Annotations[v1alpha1.AnnotationDefaultAutoInstrumentationApacheHttpd] = u.DefaultAutoInstApacheHttpd
		}
	}
	return inst
}<|MERGE_RESOLUTION|>--- conflicted
+++ resolved
@@ -28,7 +28,6 @@
 )
 
 type InstrumentationUpgrade struct {
-<<<<<<< HEAD
 	Client                     client.Client
 	Logger                     logr.Logger
 	Recorder                   record.EventRecorder
@@ -37,16 +36,7 @@
 	DefaultAutoInstPython      string
 	DefaultAutoInstDotNet      string
 	DefaultAutoInstApacheHttpd string
-=======
-	Client                client.Client
-	Logger                logr.Logger
-	Recorder              record.EventRecorder
-	DefaultAutoInstJava   string
-	DefaultAutoInstNodeJS string
-	DefaultAutoInstPython string
-	DefaultAutoInstDotNet string
-	DefaultAutoInstGo     string
->>>>>>> 70e760e4
+	DefaultAutoInstGo          string
 }
 
 // +kubebuilder:rbac:groups=opentelemetry.io,resources=instrumentations,verbs=get;list;watch;update;patch
