// Copyright The OpenTelemetry Authors
//
// Licensed under the Apache License, Version 2.0 (the "License");
// you may not use this file except in compliance with the License.
// You may obtain a copy of the License at
//
//     http://www.apache.org/licenses/LICENSE-2.0
//
// Unless required by applicable law or agreed to in writing, software
// distributed under the License is distributed on an "AS IS" BASIS,
// WITHOUT WARRANTIES OR CONDITIONS OF ANY KIND, either express or implied.
// See the License for the specific language governing permissions and
// limitations under the License.

package upgrade

import (
	"context"
	"fmt"
	"reflect"

	"github.com/go-logr/logr"
	featuregate2 "go.opentelemetry.io/collector/featuregate"
	"k8s.io/client-go/tools/record"
	"sigs.k8s.io/controller-runtime/pkg/client"

	"github.com/open-telemetry/opentelemetry-operator/apis/v1alpha1"
	"github.com/open-telemetry/opentelemetry-operator/internal/config"
	"github.com/open-telemetry/opentelemetry-operator/pkg/constants"
	"github.com/open-telemetry/opentelemetry-operator/pkg/featuregate"
)

var (
	defaultAnnotationToGate = map[string]*featuregate2.Gate{
<<<<<<< HEAD
		constants.AnnotationDefaultAutoInstrumentationJava: featuregate.EnableJavaAutoInstrumentationSupport,
		constants.AnnotationDefaultAutoInstrumentationGo:   featuregate.EnableGoAutoInstrumentationSupport,
=======
		constants.AnnotationDefaultAutoInstrumentationNodeJS: featuregate.EnableNodeJSAutoInstrumentationSupport,
		constants.AnnotationDefaultAutoInstrumentationGo:     featuregate.EnableGoAutoInstrumentationSupport,
>>>>>>> 5bafbfdc
	}
)

type autoInstConfig struct {
	id      string
	enabled bool
}

type InstrumentationUpgrade struct {
	Client                     client.Client
	Logger                     logr.Logger
	Recorder                   record.EventRecorder
	DefaultAutoInstJava        string
	DefaultAutoInstNodeJS      string
	DefaultAutoInstPython      string
	DefaultAutoInstDotNet      string
	DefaultAutoInstApacheHttpd string
	DefaultAutoInstNginx       string
	DefaultAutoInstGo          string
	defaultAnnotationToConfig  map[string]autoInstConfig
}

func NewInstrumentationUpgrade(client client.Client, logger logr.Logger, recorder record.EventRecorder, cfg config.Config) *InstrumentationUpgrade {
	defaultAnnotationToConfig := map[string]autoInstConfig{
		constants.AnnotationDefaultAutoInstrumentationApacheHttpd: {constants.FlagApacheHttpd, cfg.EnableApacheHttpdAutoInstrumentation()},
		constants.AnnotationDefaultAutoInstrumentationDotNet:      {constants.FlagDotNet, cfg.EnableDotNetAutoInstrumentation()},
		constants.AnnotationDefaultAutoInstrumentationNginx:       {constants.FlagNginx, cfg.EnableNginxAutoInstrumentation()},
		constants.AnnotationDefaultAutoInstrumentationPython:      {constants.FlagPython, cfg.EnablePythonAutoInstrumentation()},
<<<<<<< HEAD
		constants.AnnotationDefaultAutoInstrumentationNodeJS:      {constants.FlagNodeJS, cfg.EnableNodeJSAutoInstrumentation()},
=======
		constants.AnnotationDefaultAutoInstrumentationJava:        {constants.FlagJava, cfg.EnableJavaAutoInstrumentation()},
>>>>>>> 5bafbfdc
	}

	return &InstrumentationUpgrade{
		Client:                     client,
		Logger:                     logger,
		DefaultAutoInstJava:        cfg.AutoInstrumentationJavaImage(),
		DefaultAutoInstNodeJS:      cfg.AutoInstrumentationNodeJSImage(),
		DefaultAutoInstPython:      cfg.AutoInstrumentationPythonImage(),
		DefaultAutoInstDotNet:      cfg.AutoInstrumentationDotNetImage(),
		DefaultAutoInstGo:          cfg.AutoInstrumentationGoImage(),
		DefaultAutoInstApacheHttpd: cfg.AutoInstrumentationApacheHttpdImage(),
		DefaultAutoInstNginx:       cfg.AutoInstrumentationNginxImage(),
		Recorder:                   recorder,
		defaultAnnotationToConfig:  defaultAnnotationToConfig,
	}

}

// +kubebuilder:rbac:groups=opentelemetry.io,resources=instrumentations,verbs=get;list;watch;update;patch

// ManagedInstances upgrades managed instances by the opentelemetry-operator.
func (u *InstrumentationUpgrade) ManagedInstances(ctx context.Context) error {
	u.Logger.Info("looking for managed Instrumentation instances to upgrade")

	opts := []client.ListOption{
		client.MatchingLabels(map[string]string{
			"app.kubernetes.io/managed-by": "opentelemetry-operator",
		}),
	}
	list := &v1alpha1.InstrumentationList{}
	if err := u.Client.List(ctx, list, opts...); err != nil {
		return fmt.Errorf("failed to list: %w", err)
	}

	for i := range list.Items {
		toUpgrade := list.Items[i]
		upgraded := u.upgrade(ctx, toUpgrade)
		if !reflect.DeepEqual(upgraded, toUpgrade) {
			// use update instead of patch because the patch does not upgrade annotations
			if err := u.Client.Update(ctx, upgraded); err != nil {
				u.Logger.Error(err, "failed to apply changes to instance", "name", upgraded.Name, "namespace", upgraded.Namespace)
				continue
			}
		}
	}

	if len(list.Items) == 0 {
		u.Logger.Info("no instances to upgrade")
	}
	return nil
}

func (u *InstrumentationUpgrade) upgrade(_ context.Context, inst v1alpha1.Instrumentation) *v1alpha1.Instrumentation {
	upgraded := inst.DeepCopy()
	for annotation, instCfg := range u.defaultAnnotationToConfig {
		autoInst := upgraded.Annotations[annotation]
		if autoInst != "" {
			if instCfg.enabled {
				switch annotation {
				case constants.AnnotationDefaultAutoInstrumentationApacheHttpd:
					if inst.Spec.ApacheHttpd.Image == autoInst {
						upgraded.Spec.ApacheHttpd.Image = u.DefaultAutoInstApacheHttpd
						upgraded.Annotations[annotation] = u.DefaultAutoInstApacheHttpd
					}
				case constants.AnnotationDefaultAutoInstrumentationDotNet:
					if inst.Spec.DotNet.Image == autoInst {
						upgraded.Spec.DotNet.Image = u.DefaultAutoInstDotNet
						upgraded.Annotations[annotation] = u.DefaultAutoInstDotNet
					}
				case constants.AnnotationDefaultAutoInstrumentationNginx:
					if inst.Spec.Nginx.Image == autoInst {
						upgraded.Spec.Nginx.Image = u.DefaultAutoInstNginx
						upgraded.Annotations[annotation] = u.DefaultAutoInstNginx
					}
				case constants.AnnotationDefaultAutoInstrumentationPython:
					if inst.Spec.Python.Image == autoInst {
						upgraded.Spec.Python.Image = u.DefaultAutoInstPython
						upgraded.Annotations[annotation] = u.DefaultAutoInstPython
					}
<<<<<<< HEAD
				case constants.AnnotationDefaultAutoInstrumentationNodeJS:
					if inst.Spec.NodeJS.Image == autoInst {
						upgraded.Spec.NodeJS.Image = u.DefaultAutoInstNodeJS
						upgraded.Annotations[annotation] = u.DefaultAutoInstNodeJS
=======
				case constants.AnnotationDefaultAutoInstrumentationJava:
					if inst.Spec.Java.Image == autoInst {
						upgraded.Spec.Java.Image = u.DefaultAutoInstJava
						upgraded.Annotations[annotation] = u.DefaultAutoInstJava
>>>>>>> 5bafbfdc
					}
				}

			} else {
				u.Logger.V(4).Info("autoinstrumentation not enabled for this language", "flag", instCfg.id)
			}
		}
	}

	for annotation, gate := range defaultAnnotationToGate {
		autoInst := upgraded.Annotations[annotation]
		if autoInst != "" {
			if gate.IsEnabled() {
				switch annotation {
				case constants.AnnotationDefaultAutoInstrumentationNodeJS:
					if inst.Spec.NodeJS.Image == autoInst {
						upgraded.Spec.NodeJS.Image = u.DefaultAutoInstNodeJS
						upgraded.Annotations[annotation] = u.DefaultAutoInstNodeJS
					}
				case constants.AnnotationDefaultAutoInstrumentationPython:
					if inst.Spec.Python.Image == autoInst {
						upgraded.Spec.Python.Image = u.DefaultAutoInstPython
						upgraded.Annotations[annotation] = u.DefaultAutoInstPython
					}
				case constants.AnnotationDefaultAutoInstrumentationGo:
					if inst.Spec.Go.Image == autoInst {
						upgraded.Spec.Go.Image = u.DefaultAutoInstGo
						upgraded.Annotations[annotation] = u.DefaultAutoInstGo
					}
				}
			} else {
				u.Logger.V(4).Info("autoinstrumentation not enabled for this language", "flag", gate.ID())
			}
		}
	}
	return upgraded
}<|MERGE_RESOLUTION|>--- conflicted
+++ resolved
@@ -32,13 +32,7 @@
 
 var (
 	defaultAnnotationToGate = map[string]*featuregate2.Gate{
-<<<<<<< HEAD
-		constants.AnnotationDefaultAutoInstrumentationJava: featuregate.EnableJavaAutoInstrumentationSupport,
 		constants.AnnotationDefaultAutoInstrumentationGo:   featuregate.EnableGoAutoInstrumentationSupport,
-=======
-		constants.AnnotationDefaultAutoInstrumentationNodeJS: featuregate.EnableNodeJSAutoInstrumentationSupport,
-		constants.AnnotationDefaultAutoInstrumentationGo:     featuregate.EnableGoAutoInstrumentationSupport,
->>>>>>> 5bafbfdc
 	}
 )
 
@@ -67,11 +61,8 @@
 		constants.AnnotationDefaultAutoInstrumentationDotNet:      {constants.FlagDotNet, cfg.EnableDotNetAutoInstrumentation()},
 		constants.AnnotationDefaultAutoInstrumentationNginx:       {constants.FlagNginx, cfg.EnableNginxAutoInstrumentation()},
 		constants.AnnotationDefaultAutoInstrumentationPython:      {constants.FlagPython, cfg.EnablePythonAutoInstrumentation()},
-<<<<<<< HEAD
 		constants.AnnotationDefaultAutoInstrumentationNodeJS:      {constants.FlagNodeJS, cfg.EnableNodeJSAutoInstrumentation()},
-=======
 		constants.AnnotationDefaultAutoInstrumentationJava:        {constants.FlagJava, cfg.EnableJavaAutoInstrumentation()},
->>>>>>> 5bafbfdc
 	}
 
 	return &InstrumentationUpgrade{
@@ -151,17 +142,15 @@
 						upgraded.Spec.Python.Image = u.DefaultAutoInstPython
 						upgraded.Annotations[annotation] = u.DefaultAutoInstPython
 					}
-<<<<<<< HEAD
 				case constants.AnnotationDefaultAutoInstrumentationNodeJS:
 					if inst.Spec.NodeJS.Image == autoInst {
 						upgraded.Spec.NodeJS.Image = u.DefaultAutoInstNodeJS
 						upgraded.Annotations[annotation] = u.DefaultAutoInstNodeJS
-=======
+					}
 				case constants.AnnotationDefaultAutoInstrumentationJava:
 					if inst.Spec.Java.Image == autoInst {
 						upgraded.Spec.Java.Image = u.DefaultAutoInstJava
 						upgraded.Annotations[annotation] = u.DefaultAutoInstJava
->>>>>>> 5bafbfdc
 					}
 				}
 
