--- conflicted
+++ resolved
@@ -78,7 +78,6 @@
 	return prometheus, nil
 }
 
-<<<<<<< HEAD
 // UnescapeDollarSignsInPromConfig replaces "$$" with "$" in the "replacement" fields of
 // both "relabel_configs" and "metric_relabel_configs" in a Prometheus configuration file.
 func UnescapeDollarSignsInPromConfig(cfg string) (map[interface{}]interface{}, error) {
@@ -282,7 +281,7 @@
 	delete(prometheusCfg, "scrape_configs")
 
 	return prometheus, nil
-=======
+
 // ValidatePromConfig checks if the prometheus receiver config is valid given other collector-level settings.
 func ValidatePromConfig(config map[interface{}]interface{}, targetAllocatorEnabled bool, targetAllocatorRewriteEnabled bool) error {
 	_, promConfigExists := config["config"]
@@ -306,5 +305,4 @@
 	}
 
 	return nil
->>>>>>> 0a92a119
 }