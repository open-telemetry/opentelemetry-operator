apiVersion: v1
kind: Pod
metadata:
  annotations:
    sidecar.opentelemetry.io/inject: "true"
    instrumentation.opentelemetry.io/inject-dotnet: "true"
  labels:
    app: my-pod-with-sidecar
spec:
  containers:
  - name: myapp
    env:
    - name: CORECLR_ENABLE_PROFILING
      value: "1"
    - name: CORECLR_PROFILER
      value: "{918728DD-259F-4A6A-AC2B-B85E1B658318}"
    - name: CORECLR_PROFILER_PATH
      value: /otel-auto-instrumentation-dotnet/linux-x64/OpenTelemetry.AutoInstrumentation.Native.so
    - name: DOTNET_STARTUP_HOOKS
      value: /otel-auto-instrumentation-dotnet/net/OpenTelemetry.AutoInstrumentation.StartupHook.dll
    - name: DOTNET_ADDITIONAL_DEPS
      value: /otel-auto-instrumentation-dotnet/AdditionalDeps
    - name: OTEL_DOTNET_AUTO_HOME
      value: /otel-auto-instrumentation-dotnet
    - name: DOTNET_SHARED_STORE
      value: /otel-auto-instrumentation-dotnet/store
    - name: OTEL_TRACES_EXPORTER
      value: otlp
    - name: OTEL_EXPORTER_OTLP_ENDPOINT
      value: http://localhost:4317
    - name: OTEL_EXPORTER_OTLP_TIMEOUT
      value: "20"
    - name: OTEL_TRACES_SAMPLER
      value: parentbased_traceidratio
    - name: OTEL_TRACES_SAMPLER_ARG
      value: "0.85"
    - name: SPLUNK_TRACE_RESPONSE_HEADER_ENABLED
      value: "true"
    - name: OTEL_SERVICE_NAME
      value: my-deployment-with-sidecar
    - name: OTEL_RESOURCE_ATTRIBUTES_POD_NAME
    - name: OTEL_RESOURCE_ATTRIBUTES_NODE_NAME
    - name: OTEL_PROPAGATORS
      value: jaeger,b3multi
    - name: OTEL_RESOURCE_ATTRIBUTES
    volumeMounts:
    - mountPath: /var/run/secrets/kubernetes.io/serviceaccount
    - mountPath: /otel-auto-instrumentation-dotnet
      name: opentelemetry-auto-instrumentation-dotnet
  - name: otc-container
  initContainers:
<<<<<<< HEAD
  - name: opentelemetry-auto-instrumentation-dotnet
=======
  - name: opentelemetry-auto-instrumentation
    securityContext:
      allowPrivilegeEscalation: false
      capabilities:
        drop: ["ALL"]
>>>>>>> 4fdb4c59
    resources:
      limits:
        cpu: "500m"
        memory: "128Mi"
      requests:
        cpu: "50m"
        memory: "128Mi"
status:
  phase: Running<|MERGE_RESOLUTION|>--- conflicted
+++ resolved
@@ -49,15 +49,11 @@
       name: opentelemetry-auto-instrumentation-dotnet
   - name: otc-container
   initContainers:
-<<<<<<< HEAD
   - name: opentelemetry-auto-instrumentation-dotnet
-=======
-  - name: opentelemetry-auto-instrumentation
     securityContext:
       allowPrivilegeEscalation: false
       capabilities:
         drop: ["ALL"]
->>>>>>> 4fdb4c59
     resources:
       limits:
         cpu: "500m"
