--- conflicted
+++ resolved
@@ -50,12 +50,10 @@
   - name: otc-container
   initContainers:
   - name: opentelemetry-auto-instrumentation
-<<<<<<< HEAD
     securityContext:
       allowPrivilegeEscalation: false
       capabilities:
         drop: ["ALL"]
-=======
     resources:
       limits:
         cpu: "500m"
@@ -63,6 +61,5 @@
       requests:
         cpu: "50m"
         memory: "128Mi"
->>>>>>> b44640fb
 status:
   phase: Running