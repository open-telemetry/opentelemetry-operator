--- conflicted
+++ resolved
@@ -43,15 +43,11 @@
       name: opentelemetry-auto-instrumentation-java
   - name: otc-container
   initContainers:
-<<<<<<< HEAD
   - name: opentelemetry-auto-instrumentation-java
-=======
-  - name: opentelemetry-auto-instrumentation
     securityContext:
       allowPrivilegeEscalation: false
       capabilities:
         drop: ["ALL"]
->>>>>>> 4fdb4c59
     resources:
       limits:
         cpu: "500m"
