--- conflicted
+++ resolved
@@ -41,15 +41,11 @@
       name: opentelemetry-auto-instrumentation-nodejs
   - name: otc-container
   initContainers:
-<<<<<<< HEAD
   - name: opentelemetry-auto-instrumentation-nodejs
-=======
-  - name: opentelemetry-auto-instrumentation
     securityContext:
       allowPrivilegeEscalation: false
       capabilities:
         drop: ["ALL"]
->>>>>>> 4fdb4c59
     resources:
       limits:
         cpu: "500m"
