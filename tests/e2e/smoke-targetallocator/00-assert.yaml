--- conflicted
+++ resolved
@@ -52,8 +52,4 @@
                     - jaeger
 kind: ConfigMap
 metadata:
-<<<<<<< HEAD
-  name: stateful-collector-9286fc70
-=======
-  name: stateful-collector-57180221
->>>>>>> 098afda0
+  name: stateful-collector-1ba72234