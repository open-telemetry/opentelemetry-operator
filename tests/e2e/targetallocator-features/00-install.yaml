apiVersion: v1
kind: ServiceAccount
metadata:
  name: ta
automountServiceAccountToken: true
---
apiVersion: rbac.authorization.k8s.io/v1
kind: ClusterRole
metadata:
  name: pod-view
rules:
- apiGroups: [""]
  resources: [ "pods", "namespaces" ]
  verbs: [ "get", "list", "watch"]
- apiGroups: ["monitoring.coreos.com"]
  resources: ["servicemonitors"]
  verbs: ["get", "list", "watch"]
---
apiVersion: kuttl.dev/v1beta1
kind: TestStep
commands:
<<<<<<< HEAD
  - command: kubectl -n $NAMESPACE create clusterrolebinding default-view-$NAMESPACE --clusterrole=pod-view --serviceaccount=$NAMESPACE:ta
=======
  - command: kubectl -n $NAMESPACE create rolebinding default-view-$NAMESPACE --role=pod-view --serviceaccount=$NAMESPACE:ta
  # Annotate the namespace to allow the application to run using an specific group and user in OpenShift
  # https://docs.openshift.com/dedicated/authentication/managing-security-context-constraints.html
  # This annotation has no effect in Kubernetes
  - command: kubectl annotate namespace ${NAMESPACE} openshift.io/sa.scc.uid-range=1000/1000 --overwrite
  - command: kubectl annotate namespace ${NAMESPACE} openshift.io/sa.scc.supplemental-groups=3000/1000 --overwrite
>>>>>>> d013d453
---
apiVersion: opentelemetry.io/v1alpha1
kind: OpenTelemetryCollector
metadata:
  name: stateful
spec:
  mode: statefulset
  volumes:
    - name: testvolume
  volumeMounts:
    - name: testvolume
      mountPath: /usr/share/testvolume
  volumeClaimTemplates:
    - metadata:
        name: testvolume
      spec:
        accessModes: [ "ReadWriteOnce" ]
        resources:
          requests:
            storage: 1Gi
  targetAllocator:
    enabled: true
    serviceAccount: ta
    securityContext:
      runAsUser: 1000
      runAsGroup: 3000
      privileged: true
    podSecurityContext:
      runAsUser: 1000
      runAsGroup: 3000
      fsGroup: 2000
    affinity:
      nodeAffinity:
        requiredDuringSchedulingIgnoredDuringExecution:
          nodeSelectorTerms:
            - matchExpressions:
                - key: ingress-ready
                  operator: In
                  values:
                    - "true"
    prometheusCR:
      enabled: true
    env:
      - name: TEST_ENV
        value: "test"
  config: |
    receivers:
      jaeger:
          protocols:
            grpc:

      # Collect own metrics
      prometheus:
        config:
          scrape_configs:
          - job_name: 'otel-collector'
            scrape_interval: 10s
            static_configs:
            - targets: [ '0.0.0.0:8888' ]
            relabel_configs:
            - regex: __meta_kubernetes_node_label_(.+)
              action: labelmap
              replacement: $$1
            - regex: test_.*
              action: labeldrop  
            - regex: 'metrica_*|metricb.*'
              action: labelkeep
              replacement: $$1
    
    processors:

    exporters:
      debug:
    service:
      pipelines:
        traces:
          receivers: [jaeger]
          processors: []
          exporters: [debug]<|MERGE_RESOLUTION|>--- conflicted
+++ resolved
@@ -19,16 +19,12 @@
 apiVersion: kuttl.dev/v1beta1
 kind: TestStep
 commands:
-<<<<<<< HEAD
   - command: kubectl -n $NAMESPACE create clusterrolebinding default-view-$NAMESPACE --clusterrole=pod-view --serviceaccount=$NAMESPACE:ta
-=======
-  - command: kubectl -n $NAMESPACE create rolebinding default-view-$NAMESPACE --role=pod-view --serviceaccount=$NAMESPACE:ta
   # Annotate the namespace to allow the application to run using an specific group and user in OpenShift
   # https://docs.openshift.com/dedicated/authentication/managing-security-context-constraints.html
   # This annotation has no effect in Kubernetes
   - command: kubectl annotate namespace ${NAMESPACE} openshift.io/sa.scc.uid-range=1000/1000 --overwrite
   - command: kubectl annotate namespace ${NAMESPACE} openshift.io/sa.scc.supplemental-groups=3000/1000 --overwrite
->>>>>>> d013d453
 ---
 apiVersion: opentelemetry.io/v1alpha1
 kind: OpenTelemetryCollector
