---
apiVersion: apps/v1
kind: Deployment
metadata:
  name: simple-collector
spec:
  template:
    spec:
      volumes:
        - name: otc-internal
          configMap:
<<<<<<< HEAD
            name: simple-collector-989890e0
=======
            name: simple-collector-bf36603a
>>>>>>> 098afda0
status:
  readyReplicas: 1
---
apiVersion: v1
kind: ConfigMap
metadata:
<<<<<<< HEAD
  name: simple-collector-989890e0
=======
  name: simple-collector-bf36603a
>>>>>>> 098afda0
<|MERGE_RESOLUTION|>--- conflicted
+++ resolved
@@ -9,19 +9,11 @@
       volumes:
         - name: otc-internal
           configMap:
-<<<<<<< HEAD
-            name: simple-collector-989890e0
-=======
-            name: simple-collector-bf36603a
->>>>>>> 098afda0
+            name: simple-collector-e6f9fffe
 status:
   readyReplicas: 1
 ---
 apiVersion: v1
 kind: ConfigMap
 metadata:
-<<<<<<< HEAD
-  name: simple-collector-989890e0
-=======
-  name: simple-collector-bf36603a
->>>>>>> 098afda0
+  name: simple-collector-e6f9fffe